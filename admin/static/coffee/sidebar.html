--- conflicted
+++ resolved
@@ -1,19 +1,4 @@
 <script id="sidebar-container-template" type="text/x-handlebars-template">
-<<<<<<< HEAD
-    <div class="section cluster-status">
-        <div class="client-connection-status"></div>
-        <hr />
-        <div class="issues"></div>
-        <hr />
-        <!-- Connectivity status goes here -->
-        <div class="connectivity-status">
-        </div>
-    </div>
-    <div class="section last">
-        <h3>Recent log entries</h3>
-        <div class="recent-log-entries-container"></div>
-        <p><a href="#logs">See all recent log entries &rarr;</a></p>
-=======
     <div class="issues-banner"></div>
     <div class="container">
         <div class="cluster-status row">
@@ -22,71 +7,10 @@
             <div class="span3 servers-connected"></div>
             <div class="span3 datacenters-connected"></div>
         </div>
->>>>>>> e7fc22b7
     </div>
 </script>
 
 <script id="sidebar-client_connection_status-template" type="text/x-handlebars-template">
-<<<<<<< HEAD
-    {{#if disconnected}}
-    <h5 class="connection disconnected">Disconnected</h5>
-    {{else}}
-    <h5 class="connection connected">Connected to:</h5>
-    <h5 class="connected-to">{{machine_name}} in {{datacenter_name}}</h5>
-    {{/if}}
-</script>
-
-<script id="sidebar-connectivity_status-template" type="text/x-handlebars-template">
-    <h5 class="cluster">Cluster status</h5>
-    <div class="connectivity-info">
-        <p class="metrics"><strong>{{machines_active}}</strong> of <strong>{{machines_total}}</strong> servers reachable.</p>
-        <p class="metrics"><strong>{{datacenters_active}}</strong> of <strong>{{datacenters_total}}</strong> data centers reachable.</p>
-    </div>
-</script>
-
-<script id="sidebar-issues-template" type="text/x-handlebars-template">
-    {{#if critical_issues.exist}}
-    <h5 class="critical">Critical issues</h5>
-    <div class="critical-issues">
-        {{#each critical_issues.types}}
-        <div class="critical-issues">
-            <div class="priority"></div>
-            <div class="message">
-                {{#if MACHINE_DOWN}}{{num}} {{pluralize_noun "server" num}} {{pluralize_verb_to_be num}} down{{/if}}
-                {{#if NAME_CONFLICT_ISSUE}}{{num}} {{pluralize_noun "name conflict" num}}{{/if}}
-                {{#if LOGFILE_WRITE_ERROR}}{{num}} {{pluralize_noun "log file" num}} {{pluralize_verb_to_be num}} inaccessible{{/if}}
-                {{#if VCLOCK_CONFLICT}}{{num}} {{pluralize_noun "vector conflict" num}}{{/if}}
-                {{#if UNSATISFIABLE_GOALS}}{{num}} {{pluralize_noun "unsatisfiable goal" num}}{{/if}}
-                {{#if MACHINE_GHOST}}{{num}} {{pluralize_noun "zombie server" num}}{{/if}}
-            </div>
-        </div>
-        {{/each}}
-    </div>
-    {{/if}}
-    {{#if other_issues.exist}}
-    <h5 class="other">Non-critical issues</h5>
-    {{#each other_issues.types}}
-    <div class="other-issues">
-        <div class="priority"></div>
-        <div class="message">
-            {{#if MACHINE_DOWN}}{{num}} {{pluralize_noun "server" num}} {{pluralize_verb_to_be num}} down{{/if}}
-            {{#if NAME_CONFLICT_ISSUE}}{{num}} {{pluralize_noun "name conflict" num}}{{/if}}
-            {{#if LOGFILE_WRITE_ERROR}}{{num}} {{pluralize_noun "log file" num}} {{pluralize_verb_to_be num}} inaccessible{{/if}}
-            {{#if VCLOCK_CONFLICT}}{{num}} {{pluralize_noun "vector conflict" num}}{{/if}}
-            {{#if UNSATISFIABLE_GOALS}}{{num}} {{pluralize_noun "unsatisfiable goal" num}}{{/if}}
-            {{#if MAserverHOST}}{{num}} {{pluralize_noun "zombie server" num}}{{/if}}
-        </div>
-    </div>
-    {{/each}}
-    {{/if}}
-    {{#if no_issues}}
-    <h5 class="no-issues">No issues reported</h5>
-    {{else}}
-    {{#unless no_issues}}
-    <p class="resolve-issues"><a href="#resolve_issues">Resolve issues</a></p>
-    {{/unless}}
-    {{/if}}
-=======
     <div class="panel">
         {{#if disconnected}}
         <h4>Disconnected</h4>
@@ -163,7 +87,6 @@
         <h5>Datacenters</h5>
         <h4>{{datacenters_active}}/{{datacenters_total}} reachable</h4>
     </div>
->>>>>>> e7fc22b7
 </script>
 
 <script id="sidebar-dataexplorer_container-template" type="text/x-handlebars-template">
