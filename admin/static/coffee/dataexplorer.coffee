--- conflicted
+++ resolved
@@ -686,10 +686,8 @@
                                     @ignore_tab_keyup = true # If we are switching suggestion, we don't want to do anything else related to tab
                                     return true
                         else if @extra_suggestions? and @extra_suggestions.length > 0 and @start_body is @start_body
-                            #Define the cursor for auto completion
-                            #Err it's a pain -_-
-                            #@cursor_for_auto_completion = @start_body
                             console.log @extra_suggestion
+
                             # Trim suggestion
                             if @extra_suggestion?.body?[0]?.type is 'string'
                                 # Remove quotes around the table/db name
@@ -734,6 +732,11 @@
                                     @current_highlighted_extra_suggestion = -1
                                 else if @current_highlighted_extra_suggestion < -1
                                     @current_highlighted_extra_suggestion = @extra_suggestions.length-1
+
+
+                                console.log @query_first_part
+                                console.log @query_last_part
+                                console.log @current_extra_suggestion
 
                                 console.log @current_extra_suggestion
                                 if @current_highlighted_extra_suggestion is -1
@@ -854,7 +857,7 @@
             # Valid step, let's save the data
             @query_last_part = query_after_cursor
 
-<<<<<<< HEAD
+            ###
             # Initialize @current_element, which tracks what the user typed before they hit T@AB (to auto-complete).
             # Tracking this helps us let the user loop over all the suggestions available for the fragment they typed (and go back to the fragment).
             @current_element = ''
@@ -864,7 +867,8 @@
                 query: query_before_cursor
                 position: 0
             window.stack = stack
-=======
+            ###
+
             # If a selection is active, we just catch shift+enter
             if @codemirror.getSelection() isnt ''
                 @hide_suggestion_and_description()
@@ -882,9 +886,9 @@
 
             @current_suggestions = []
             @current_element = ''
+            @current_extra_suggestion = ''
             @written_suggestion = null
             @cursor_for_auto_completion = @codemirror.getCursor()
->>>>>>> cf5d4b67
 
             result =
                 status: null
