--- conflicted
+++ resolved
@@ -138,9 +138,11 @@
             @.$('rect').tooltip
                 placement: 'right'
                 trigger: 'hover'
-
-            @.$('circle').tooltip
+            @.$('path').tooltip
+                placement: 'right'
                 trigger: 'hover'
+
+
 
         svg_height: 1200
         svg_padding: 50
@@ -152,14 +154,7 @@
         stroke_width: 2
         proportion_bloc: 2/5
         background_color: '#fff'
-<<<<<<< HEAD
-        task_color: '#eee'
-        task_border_color: '#dfdfdf'
-        task_border_width: 1
-        more_height: 70
-        more_bloc_height: 50
-        dot_radius: 4
-=======
+        idle_color: '#fff'
         task_color:
             #traffic_received: '#002395'
             traffic_received: '#eee'
@@ -172,7 +167,17 @@
         more_bloc_height: 50
         bifurcation_circle_radius: 4
         proportion_height_inner_bloc: 3/5
->>>>>>> b1458269
+        arrow_color: '#444'
+
+        proportion_arrow_tail: 2/4
+        proportion_arrow_width: 3/4
+
+        ### Alex
+        proportion_bloc: 1/5
+        proportion_height_inner_bloc: 3/5
+        proportion_arrow_tail: 2/4
+        proportion_arrow_width: 2/5
+        ###
 
         get_drawable_machines: (task, num_simultaneous_task_drawn) =>
             if task['sub_tasks']?
@@ -198,23 +203,14 @@
             parent_position = args.parent_position
             parent_width = args.parent_width
             num_simultaneous_task_drawn = args.num_simultaneous_task_drawn
-<<<<<<< HEAD
-=======
             scale_traffic = args.scale_traffic
             scale_execution = args.scale_execution
->>>>>>> b1458269
             height_available = args.height_available
             execution_duration = args.execution_duration
             is_root = if args.is_root? then args.is_root else false
             draw_traffic_in = if args.draw_traffic_in? then args.draw_traffic_in else false
             draw_traffic_out = if args.draw_traffic_out? then args.draw_traffic_out else false
-<<<<<<< HEAD
-            scale_traffic = args.scale_traffic
-            scale_execution = args.scale_execution
-
-=======
             full_scale = if args.full_scale? then args.full_scale else false
->>>>>>> b1458269
 
             sub_tasks = task.sub_tasks
             if not sub_tasks?
@@ -227,18 +223,11 @@
                     parent_position: parent_position
                     height_available: height_available
                     is_root: is_root
-<<<<<<< HEAD
-                    draw_traffic_in: draw_traffic_in
-                    draw_traffic_out: draw_traffic_out
-                    scale_traffic: scale_traffic
-                    scale_execution: scale_execution
-=======
                     scale_execution: scale_execution
                     scale_traffic: scale_traffic
                     draw_traffic_in: draw_traffic_in
                     draw_traffic_out: draw_traffic_out
                     full_scale: full_scale
->>>>>>> b1458269
             else
                 if task['sub_tasks_are_parallel'] is true
                     num_simultaneous_task_drawn++
@@ -263,18 +252,11 @@
                             parent_position: parent_position
                             height_available: height_available
                             is_root: is_root
-<<<<<<< HEAD
-                            draw_traffic_in: draw_traffic_in
-                            draw_traffic_out: draw_traffic_out
-                            scale_traffic: scale_traffic
-                            scale_execution: scale_execution
-=======
                             scale_execution: scale_execution
                             scale_traffic: scale_traffic
                             draw_traffic_in: draw_traffic_in
                             draw_traffic_out: draw_traffic_out
                             full_scale: full_scale
->>>>>>> b1458269
 
                 else # In series task
                     if task['sub_tasks_stats']?['count']? and task['sub_tasks_stats']['count'] > sub_tasks.length and is_root is false
@@ -285,18 +267,11 @@
                             parent_position: parent_position
                             height_available: height_available
                             is_root: is_root
-<<<<<<< HEAD
-                            draw_traffic_in: draw_traffic_in
-                            draw_traffic_out: draw_traffic_out
-                            scale_traffic: scale_traffic
-                            scale_execution: scale_execution
-=======
                             scale_execution: scale_execution
                             scale_traffic: scale_traffic
                             draw_traffic_in: draw_traffic_in
                             draw_traffic_out: draw_traffic_out
                             full_scale: full_scale
->>>>>>> b1458269
                     else
                         @draw_tasks_in_series
                             task: task
@@ -309,13 +284,6 @@
                             is_root: is_root
                             draw_traffic_in: draw_traffic_in
                             draw_traffic_out: draw_traffic_out
-<<<<<<< HEAD
-                            scale_traffic: scale_traffic
-                            scale_execution: scale_execution
-=======
-
-
->>>>>>> b1458269
 
         compute_duration_all_tasks_in_series: (tasks) =>
             duration = 0
@@ -339,38 +307,9 @@
             height_available = args.height_available
             scale_traffic = args.scale_traffic
             scale_execution = args.scale_execution
-<<<<<<< HEAD
-            is_root = args.is_root
-            draw_traffic_in = args.draw_traffic_in
-            draw_traffic_out = args.draw_traffic_out
-
-            that = @
-
-            #TODO if is_root is true, draw circles
-
-            current_position_y = parent_position.y
-
-            if draw_traffic_in is true
-                task_element = @svg.selectAll('line-single')
-                    .data([task])
-                    .enter()
-                    .append('line')
-                    .attr('x1', parent_position.x)
-                    .attr('y1', current_position_y)
-                    .attr('x2', parent_position.x)
-                    .attr('y2', current_position_y+scale_traffic(task['size_message_received']))
-                    .attr('stroke', '#000')
-                    .attr('stroke-width', @stroke_width)
-                    .attr('title', 'Receiving data: '+task['size_message_received']+'B')
-                current_position_y += scale_traffic(task['size_message_received'])
-                
-=======
             draw_traffic_in = args.draw_traffic_in
             draw_traffic_out = args.draw_traffic_out
             full_scale = args.full_scale
-            console.log 'Drawing single task'
-            console.log draw_traffic_in
-            console.log draw_traffic_out
 
             that = @
 
@@ -388,6 +327,7 @@
             current_position_y = args.parent_position.y
 
             if draw_traffic_in is true
+                ###
                 task_element = @svg.selectAll('rect-level-'+level)
                     .data([task])
                     .enter()
@@ -414,19 +354,19 @@
                         else
                             return ''
                     )
+                ###
+                @draw_arrow
+                    height: scale_traffic task['size_message_received']
+                    position:
+                        x: if full_scale is true then parent_position.x-@sub_width*@proportion_bloc/2 else position_x
+                        y: current_position_y
+
                 current_position_y += scale_traffic task['size_message_received']
 
->>>>>>> b1458269
             task_element = @svg.selectAll('rect-level-'+level)
                 .data([task])
                 .enter()
                 .append('rect')
-<<<<<<< HEAD
-                .attr('x', parent_position.x-@sub_width*@proportion_bloc/2)
-                .attr('y', current_position_y)
-                .attr('width', @sub_width*@proportion_bloc)
-                .attr('height', scale_execution(task['execution_duration']))
-=======
                 .attr('x', position_x)
                 .attr('y', (d, i) ->
                     return current_position_y
@@ -435,7 +375,6 @@
                 .attr('height', (d, i) ->
                     return scale_execution task['execution_duration']
                 )
->>>>>>> b1458269
                 .attr('stroke-width', @task_border_width)
                 .attr('stroke', @task_border_color)
                 .style('fill', @task_color['execution'])
@@ -453,25 +392,40 @@
                         return ''
                 )
             current_position_y += scale_execution task['execution_duration']
-
-<<<<<<< HEAD
             if draw_traffic_out is true
-                current_position_y += scale_execution(task['execution_duration'])
-                task_element = @svg.selectAll('line-single')
-                    .data([task])
-                    .enter()
-                    .append('line')
-                    .attr('x1', parent_position.x)
-                    .attr('y1', current_position_y)
-                    .attr('x2', parent_position.x)
-                    .attr('y2', current_position_y+scale_traffic(task['size_message_sent']))
-                    .attr('stroke', '#000')
-                    .attr('stroke-width', @stroke_width)
-                    .attr('title', 'Receiving data: '+task['size_message_received']+'B')
-                current_position_y += scale_traffic(task['size_message_received'])
-=======
-
-            if draw_traffic_out is true
+                #if parent_position.y+scale_traffic(task['size_message_sent'])<height_available
+                if parent_position.y+height_available-current_position_y-scale_traffic(task['size_message_sent']) > 0
+                    task_element = @svg.selectAll('rect-level-'+level)
+                        .data([task])
+                        .enter()
+                        .append('rect')
+                        .attr('x', position_x+width*(1-@proportion_arrow_width*@proportion_arrow_tail)/2)
+                        .attr('y', (d, i) ->
+                            return current_position_y
+                        )
+                        .attr('width', width*@proportion_arrow_width*@proportion_arrow_tail)
+                        .attr('height', (d, i) ->
+                            return scale_traffic task['size_message_sent']
+                        )
+                        .attr('stroke-width', @task_border_width)
+                        .attr('stroke', @arrow_color)
+                        .style('fill', @arrow_color)
+                        .attr('title', 'Blabla')
+                        .attr('title', 'Network traffic: XXXB')
+                    @draw_arrow
+                        height: parent_position.y+height_available-current_position_y-scale_traffic task['size_message_sent']
+                        position:
+                            x: if full_scale is true then parent_position.x-@sub_width*@proportion_bloc/2 else position_x
+                            y: current_position_y+scale_traffic(task['size_message_sent'])
+                        fill: '#f4f4f4'
+                        title: 'Waiting for other machines to finish'
+                else
+                    @draw_arrow
+                        height: scale_traffic task['size_message_sent']
+                        position:
+                            x: if full_scale is true then parent_position.x-@sub_width*@proportion_bloc/2 else position_x
+                            y: current_position_y
+                ###
                 task_element = @svg.selectAll('rect-level-'+level)
                     .data([task])
                     .enter()
@@ -498,7 +452,59 @@
                         else
                             return ''
                     )
->>>>>>> b1458269
+                ###
+
+                current_position_y += scale_traffic task['size_message_sent']
+
+            ###
+            console.log '~~~~~~~~~~~~'
+            console.log current_position_y-parent_position.y
+            console.log height_available
+            if current_position_y-parent_position.y<height_available
+                line_data = []
+                line_data.push
+                    x: position_x
+                    y: height_available+parent_position.y
+                line_data.push
+                    x: position_x
+                    y: current_position_y
+                line_data.push
+                    x: position_x+width
+                    y: current_position_y
+                line_data.push
+                    x: position_x+width
+                    y: height_available+parent_position.y
+                line_function = d3.svg.line()
+                    .x((d) -> return d.x)
+                    .y((d) -> return d.y)
+                    .interpolate('linear')
+
+                @svg.append('path')
+                    .attr('d', line_function(line_data))
+                    .attr('stroke', @arrow_color)
+                    .attr('stroke-width', 1)
+                    .attr('fill', @arrow_color)
+                    .attr('title', 'Network traffic: XXXB')
+
+                #TODO replace with path
+                #Stroke on left, top and right
+                task_element = @svg.selectAll('idling')
+                    .data([task])
+                    .enter()
+                    .append('rect')
+                    .attr('x', position_x)
+                    .attr('y', (d, i) ->
+                        return current_position_y
+                    )
+                    .attr('width', width)
+                    .attr('height', (d, i) ->
+                        return height_available-current_position_y+parent_position.y+that.stroke_width
+                    )
+                    .attr('stroke-width', @task_border_width)
+                    .attr('stroke', @idlecolor)
+                    .style('fill', @idle_color)
+                    .attr('title', 'Machine '+task['machine_id']+' idle')
+            ###
 
         draw_tasks_in_series: (args) =>
             task = args.task
@@ -512,9 +518,6 @@
             is_root = args.is_root
             that = @
 
-<<<<<<< HEAD
-=======
-            
             # In case there are too many subtasks, we just draw the first ones
             # TODO check that it works
             ###
@@ -544,7 +547,6 @@
                     height: @more_bloc_height
                     top: parent_position.y+height_available
             ###
->>>>>>> b1458269
             tasks_duration = @compute_duration_all_tasks_in_series sub_tasks
             traffic_duration = task['execution_duration']-tasks_duration
 
@@ -557,9 +559,6 @@
             total_traffic = @compute_sum_data_transfered_in_series sub_tasks
             scale_traffic = d3.scale.linear().domain([0, total_traffic]).range([0, traffic_height])
 
-<<<<<<< HEAD
-            current_position_y = parent_position.y
-=======
             # In case there are too many subtasks
             ###
             if task['sub_tasks']? and task['sub_tasks_are_parallel'] is false and task['sub_tasks_stats'].count>task['sub_tasks'].length
@@ -570,8 +569,8 @@
                     y2: parent_position.y+height_available+@more_height
             ###
 
+            to_draw = []
             current_position_y = args.parent_position.y
->>>>>>> b1458269
             for sub_task, i in sub_tasks
                 height_task = scale_execution(sub_task['execution_duration'])
                 draw_traffic_in = false
@@ -586,46 +585,39 @@
                 if not sub_tasks[i+1]? or not sub_tasks[i+1]['sub_tasks']? or sub_tasks[i+1]['sub_tasks_are_parallel'] is false
                     height_task += scale_traffic(sub_task['size_message_sent'])
                     draw_traffic_out = true
-<<<<<<< HEAD
-
-
-=======
-                    
->>>>>>> b1458269
-                @draw_component
-                    task: sub_task
-                    level: level
-                    step: i
-                    parent_position:
-                        x: parent_position.x
-                        y: current_position_y
-                    num_simultaneous_task_drawn: num_simultaneous_task_drawn
-<<<<<<< HEAD
-                    height_available: height_task
-=======
-                    height_available:height_task
->>>>>>> b1458269
-                    execution_duration: sub_task['execution_duration']
-                    scale_execution: scale_execution
-                    scale_traffic: scale_traffic
-                    draw_traffic_in: draw_traffic_in
-                    draw_traffic_out: draw_traffic_out
-<<<<<<< HEAD
-
-                current_position_y = current_position_y+height_task
-
-            if is_root is true
-                circles = []
-                circles.push
-                    cx: @drawable_machines_map_position[task.machine_id]
-                    cy: parent_position.y
-                    title: 'Client received query'
-                circles.push
-                    cx: @drawable_machines_map_position[task.machine_id]
-                    cy: parent_position.y+height_available
-                    title: 'Client sent back results'
-=======
-                    full_scale: level is 0 and not sub_task['sub_tasks']?
+                # TODO Implement
+                if sub_task['sub_tasks_are_parallel'] is true
+                    to_draw.push
+                        task: sub_task
+                        level: level
+                        step: i
+                        parent_position:
+                            x: parent_position.x
+                            y: current_position_y
+                        num_simultaneous_task_drawn: num_simultaneous_task_drawn
+                        height_available:height_task
+                        execution_duration: sub_task['execution_duration']
+                        scale_execution: scale_execution
+                        scale_traffic: scale_traffic
+                        draw_traffic_in: draw_traffic_in
+                        draw_traffic_out: draw_traffic_out
+                        full_scale: level is 0 and not sub_task['sub_tasks']?
+                else
+                    @draw_component
+                        task: sub_task
+                        level: level
+                        step: i
+                        parent_position:
+                            x: parent_position.x
+                            y: current_position_y
+                        num_simultaneous_task_drawn: num_simultaneous_task_drawn
+                        height_available:height_task
+                        execution_duration: sub_task['execution_duration']
+                        scale_execution: scale_execution
+                        scale_traffic: scale_traffic
+                        draw_traffic_in: draw_traffic_in
+                        draw_traffic_out: draw_traffic_out
+                        full_scale: level is 0 and not sub_task['sub_tasks']?
 
                 @$('.legend').append @legend_template
                     query: sub_task.query
@@ -633,19 +625,23 @@
                     height: height_task
                     top: current_position_y
 
-                console.log current_position_y
                 current_position_y = current_position_y+height_task
->>>>>>> b1458269
-
-                @svg.selectAll('.client')
-                    .data(circles)
-                    .enter()
-                    .append('circle')
-                    .attr('cx', (d) -> return d.cx)
-                    .attr('cy', (d) -> return d.cy)
-                    .attr('r', @dot_radius)
-                    .style('fill', @task_color_border)
-                    .attr('title', (d) -> return d.title)
+            for sub_task_parallel in to_draw
+                @draw_component
+                    task: sub_task_parallel.task
+                    level: sub_task_parallel.level
+                    step: sub_task_parallel.step
+                    parent_position:
+                        x: sub_task_parallel.parent_position.x
+                        y: sub_task_parallel.parent_position.y
+                    num_simultaneous_task_drawn: sub_task_parallel.num_simultaneous_task_drawn
+                    height_available: sub_task_parallel.height_available
+                    execution_duration: sub_task_parallel.execution_duration
+                    scale_execution: sub_task_parallel.scale_execution
+                    scale_traffic: sub_task_parallel.scale_traffic
+                    draw_traffic_in: sub_task_parallel.draw_traffic_in
+                    draw_traffic_out: sub_task_parallel.draw_traffic_out
+                    full_scale: sub_task_parallel.full_scale
 
         draw_tasks_in_parallel: (args) =>
             task = args.task
@@ -658,36 +654,6 @@
             #TODO Keep parent's neighbors in memory
             that = @
 
-<<<<<<< HEAD
-            # TODO if is_root is true, draw circles
-
-            if is_root is true
-                height_available -= 2*@height_before_bifurcation
-                parent_position.y += @height_before_bifurcation
-                lines = []
-                lines.push
-                    x1: parent_position.x
-                    x2: parent_position.x
-                    y1: parent_position.y-@height_before_bifurcation
-                    y2: parent_position.y
-                lines.push
-                    x1: parent_position.x
-                    x2: parent_position.x
-                    y1: parent_position.y+height_available
-                    y2: parent_position.y+height_available+@height_before_bifurcation
-                @svg.selectAll('line-in-constant-'+level)
-                    .data(lines)
-                    .enter()
-                    .append('line')
-                    .attr('x1', (d) -> return d.x1)
-                    .attr('x2', (d) -> return d.x2)
-                    .attr('y1', (d) -> return d.y1)
-                    .attr('y2', (d) -> return d.y2)
-                    .style('stroke', '#000')
-                    .style('stroke-width', @stroke_width)
-
-=======
->>>>>>> b1458269
             # We suppose that every branches has the same scale for traffic
             # Let's compute the largest one that will allow our data to fit in height_available
             min_ratio = (d3.min sub_tasks, (d, i) -> return (task['execution_duration']-d['execution_duration'])/(d['size_message_sent']+d['size_message_received']))/task['execution_duration']*height_available
@@ -702,163 +668,6 @@
             height_first_split /= 2
             scale_y = d3.scale.linear().domain([0, @svg_width/2]).range([0, height_first_split])
 
-<<<<<<< HEAD
-
-            # Draw the top lines
-            @svg.selectAll('line-in-'+level)
-                .data(sub_tasks)
-                .enter()
-                .append('line')
-                .attr('x1', (sub_task, i) ->
-                    return that.drawable_machines_map_position[task.machine_id]+scale_x(that.drawable_machines_map_position[sub_task.machine_id])
-                )
-                .attr('x2', (sub_task, i) ->
-                    return that.drawable_machines_map_position[task.machine_id]+scale_x(that.drawable_machines_map_position[sub_task.machine_id])
-                )
-                .attr('y1', (sub_task, i) ->
-                    return parent_position.y
-                )
-                .attr('y2', (sub_task, i) ->
-                    if that.drawable_machines_map_position[sub_task.machine_id] > that.svg_width/2
-                        y = that.svg_width-that.drawable_machines_map_position[sub_task.machine_id]
-                    else
-                        y = that.drawable_machines_map_position[sub_task.machine_id]
-                    return parent_position.y+scale_y(y)
-                )
-                .style('stroke', '#000')
-                .style('stroke-width', @stroke_width)
-            @svg.selectAll('line-in-'+level)
-                .data(sub_tasks)
-                .enter()
-                .append('line')
-                .attr('x1', (sub_task, i) ->
-                    return that.drawable_machines_map_position[task.machine_id]+scale_x(that.drawable_machines_map_position[sub_task.machine_id])
-                )
-                .attr('x2', (sub_task, i) ->
-                    return that.drawable_machines_map_position[sub_task.machine_id]
-                )
-                .attr('y1', (sub_task, i) ->
-                    if that.drawable_machines_map_position[sub_task.machine_id] > that.svg_width/2
-                        y = that.svg_width-that.drawable_machines_map_position[sub_task.machine_id]
-                    else
-                        y = that.drawable_machines_map_position[sub_task.machine_id]
-                    return parent_position.y+scale_y(y)
-                )
-                .attr('y2', (sub_task, i) ->
-                    if that.drawable_machines_map_position[sub_task.machine_id] > that.svg_width/2
-                        y = that.svg_width-that.drawable_machines_map_position[sub_task.machine_id]
-                    else
-                        y = that.drawable_machines_map_position[sub_task.machine_id]
-                    return parent_position.y+scale_y(y)
-                )
-                .style('stroke', '#000')
-                .style('stroke-width', @stroke_width)
-            @svg.selectAll('line-in-'+level)
-                .data(sub_tasks)
-                .enter()
-                .append('line')
-                .attr('x1', (sub_task, i) ->
-                    return that.drawable_machines_map_position[sub_task.machine_id]
-                )
-                .attr('x2', (sub_task, i) ->
-                    return that.drawable_machines_map_position[sub_task.machine_id]
-                )
-                .attr('y1', (sub_task, i) ->
-                    if that.drawable_machines_map_position[sub_task.machine_id] > that.svg_width/2
-                        y = that.svg_width-that.drawable_machines_map_position[sub_task.machine_id]
-                    else
-                        y = that.drawable_machines_map_position[sub_task.machine_id]
-                    return parent_position.y+scale_y(y)
-                )
-                .attr('y2', (sub_task, i) ->
-                    return parent_position.y+scale_traffic(sub_task['size_message_received'])
-                )
-                .style('stroke', '#000')
-                .style('stroke-width', @stroke_width)
-
-
-
-            height_second_split = d3.max sub_tasks, (d, i) -> return scale_traffic(d.size_message_received)+scale_execution(d.execution_duration)
-            scale_y = d3.scale.linear().domain([0, @svg_width/2]).range([height_available, height_second_split])
-            # Draw the bottom lines
-            @svg.selectAll('line-in-'+level)
-                .data(sub_tasks)
-                .enter()
-                .append('line')
-                .attr('x1', (sub_task, i) ->
-                    return that.drawable_machines_map_position[sub_task.machine_id]
-                )
-                .attr('x2', (sub_task, i) ->
-                    return that.drawable_machines_map_position[sub_task.machine_id]
-                )
-                .attr('y1', (sub_task, i) ->
-                    return parent_position.y+
-                        scale_traffic(sub_task['size_message_received'])+
-                        scale_execution(sub_task['execution_duration'])
-                )
-                .attr('y2', (sub_task, i) ->
-                    if that.drawable_machines_map_position[sub_task.machine_id] > that.svg_width/2
-                        y = that.svg_width-that.drawable_machines_map_position[sub_task.machine_id]
-                    else
-                        y = that.drawable_machines_map_position[sub_task.machine_id]
-                    return parent_position.y+scale_y(y)
-                )
-                .style('stroke', '#000')
-                .style('stroke-width', @stroke_width)
-            @svg.selectAll('line-in-'+level)
-                .data(sub_tasks)
-                .enter()
-                .append('line')
-                .attr('x1', (sub_task, i) ->
-                    return that.drawable_machines_map_position[task.machine_id]+scale_x(that.drawable_machines_map_position[sub_task.machine_id])
-                )
-                .attr('x2', (sub_task, i) ->
-                    return that.drawable_machines_map_position[sub_task.machine_id]
-                )
-                .attr('y1', (sub_task, i) ->
-                    if that.drawable_machines_map_position[sub_task.machine_id] > that.svg_width/2
-                        y = that.svg_width-that.drawable_machines_map_position[sub_task.machine_id]
-                    else
-                        y = that.drawable_machines_map_position[sub_task.machine_id]
-                    return parent_position.y+scale_y(y)
-                )
-                .attr('y2', (sub_task, i) ->
-                    if that.drawable_machines_map_position[sub_task.machine_id] > that.svg_width/2
-                        y = that.svg_width-that.drawable_machines_map_position[sub_task.machine_id]
-                    else
-                        y = that.drawable_machines_map_position[sub_task.machine_id]
-                    return parent_position.y+scale_y(y)
-                )
-                .style('stroke', '#000')
-                .style('stroke-width', @stroke_width)
-            @svg.selectAll('line-in-'+level)
-                .data(sub_tasks)
-                .enter()
-                .append('line')
-                .attr('x1', (sub_task, i) ->
-                    return that.drawable_machines_map_position[task.machine_id]+scale_x(that.drawable_machines_map_position[sub_task.machine_id])
-                )
-                .attr('x2', (sub_task, i) ->
-                    return that.drawable_machines_map_position[task.machine_id]+scale_x(that.drawable_machines_map_position[sub_task.machine_id])
-                )
-                .attr('y1', (sub_task, i) ->
-                    if that.drawable_machines_map_position[sub_task.machine_id] > that.svg_width/2
-                        y = that.svg_width-that.drawable_machines_map_position[sub_task.machine_id]
-                    else
-                        y = that.drawable_machines_map_position[sub_task.machine_id]
-                    return parent_position.y+scale_y(y)
-                )
-                .attr('y2', (sub_task, i) ->
-                    return parent_position.y+height_available
-                )
-                .style('stroke', '#000')
-                .style('stroke-width', @stroke_width)
-
-
-
-
-=======
->>>>>>> b1458269
             # Draw the rectangles
             for sub_task, i in sub_tasks
                 @draw_component
@@ -869,21 +678,71 @@
                         x: @drawable_machines_map_position[sub_task.machine_id]
                         y: parent_position.y
                     num_simultaneous_task_drawn: num_simultaneous_task_drawn
-<<<<<<< HEAD
-                    height_available: scale_execution(sub_task['execution_duration'])
-                    scale_traffic: scale_traffic
-                    scale_execution: scale_execution
-                    draw_traffic_in: false
-                    draw_traffic_out: false
-
-
-        destroy: =>
-            #TODO Implement
-            console.log 'TODO'
-=======
-                    height_available: scale_traffic(sub_task['size_message_received'])+scale_execution(sub_task['execution_duration'])+scale_traffic(sub_task['size_message_sent'])
+                    height_available: height_available
                     scale_traffic: scale_traffic
                     scale_execution: scale_execution
                     draw_traffic_in: true
                     draw_traffic_out: true
->>>>>>> b1458269
+
+        draw_arrow: (args) =>
+            height = args.height
+            width = @sub_width*@proportion_bloc*@proportion_arrow_width
+            margin = (@sub_width*@proportion_bloc-width)/2
+            position =
+                x: args.position.x
+                y: args.position.y
+            fill = if args.fill? then args.fill else @arrow_color
+            title = if args.title? then args.title else 'Network traffic: XXXXB'
+
+            line_data = []
+            if height-width/2>0
+                line_data.push
+                    x: position.x+margin+(1-@proportion_arrow_tail)*width/2
+                    y: position.y
+                line_data.push
+                    x: position.x+margin+(1-@proportion_arrow_tail)*width/2
+                    y: position.y+height-width/2
+                line_data.push
+                    x: position.x+margin+0
+                    y: position.y+height-width/2
+                line_data.push
+                    x: position.x+margin+width/2
+                    y: position.y+height
+                line_data.push
+                    x: position.x+margin+width
+                    y: position.y+height-width/2
+                line_data.push
+                    x: position.x+margin+(1-@proportion_arrow_tail)*width/2+@proportion_arrow_tail*width
+                    y: position.y+height-width/2
+                line_data.push
+                    x: position.x+margin+(1-@proportion_arrow_tail)*width/2+@proportion_arrow_tail*width
+                    y: position.y
+                line_data.push
+                    x: position.x+margin+(1-@proportion_arrow_tail)*width/2
+                    y: position.y
+            else
+                line_data.push
+                    x: position.x+margin+width/2
+                    y: position.y+height
+                line_data.push
+                    x: position.x+margin+width/2+height
+                    y: position.y
+                line_data.push
+                    x: position.x+margin+width/2-height
+                    y: position.y
+                line_data.push
+                    x: position.x+margin+width/2
+                    y: position.y+height
+
+
+            line_function = d3.svg.line()
+                .x((d) -> return d.x)
+                .y((d) -> return d.y)
+                .interpolate("linear")
+
+            @svg.append('path')
+                .attr('d', line_function(line_data))
+                .attr('stroke', @arrow_color)
+                .attr('stroke-width', 1)
+                .attr('fill', fill)
+                .attr('title', title)