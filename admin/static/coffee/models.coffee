--- conflicted
+++ resolved
@@ -4,7 +4,6 @@
 class Servers extends Backbone.Collection
     model: Server
     name: 'Servers'
-<<<<<<< HEAD
 
 class Server extends Backbone.Model
 
@@ -24,26 +23,6 @@
     name: 'Databases'
 
 class Database extends Backbone.Model
-=======
-
-class Server extends Backbone.Model
-
-class Tables extends Backbone.Collection
-    model: Table
-    name: 'Tables'
-    ###
-    initialize: (models, options) ->
-        @document = options.tables
-        super()
-    ###
-
-class Table extends Backbone.Model
-
-class Databases extends Backbone.Collection
-    model: Database
-    name: 'Databases'
-
-class Database extends Backbone.Model
 
 
 class Indexes extends Backbone.Collection
@@ -52,7 +31,6 @@
     comparator: 'index'
 
 class Index extends Backbone.Model
->>>>>>> 42c2902b
 
 class Namespace extends Backbone.Model
     initialize: ->
