{
  "data": {
    "women": {
      "db_test": {
        "table_test": [
          {"id": 1, "name": "Superwoman"},
          {"id": 2, "name": "Spiderwoman"},
          {"id": 3, "name": "Ironwoman"}
        ]
      }
    },
    "marvel": {
      "test": {
        "marvel": [
          {"id": 1, "name": "Superman", "abilities": {"super-strength": true}},
          {"id": 2, "name": "Spiderman", "abilities": {"thread": true}},
          {"id": 3, "name": "Ironman", "abilities": {"toys": true}}
        ]
      }
    }
  },
  "types": {
    "r": {
      "parent": null
    },
    "query": {
      "parent": null
    },
    "sequence": {
      "parent": "query",
      "children": [
        "selection",
        "json"
      ]
    },
    "selection": {
      "parent": "sequence",
      "children": [
        "table"
      ]
    },
    "table": {
      "parent": "selection"
    },
    "db": {
      "parent": null
    },
    "json": {
      "parent": "sequence",
      "children": [
        "bool",
        "number"
      ]
    },
    "bool": {
      "parent": "json"
    },
    "number": {
      "parent": "json"
    }
  },
  "sections": [
    {
      "tag": "module",
      "name": "Accessing RQL",
      "description": "All RQL queries begin from the top level module.",
      "commands": [
        {
          "tag" : "r",
          "description": "The toplevel RQL namespace.",
          "parent": null,
          "returns": "r",
          "langs": {
            "js": {
              "name": "r",
              "dont_need_parenthesis": true,
              "examples": [
                {
                  "description": "Setup your top level namespace:",
                  "code": "var r = require('rethinkdb');"
                }
              ]
            },
            "rb": {
              "name": "r",
              "dont_need_parenthesis": true,
              "examples": [
                {
                  "description": "Setup your top level namespace:",
                  "code": "require 'rethinkdb'\ninclude RethinkDB::Shortcuts"
                }
              ]
            },
            "py": {
              "name": "r",
              "dont_need_parenthesis": true,
              "examples": [
                {
                  "description": "Setup your top level namespace:",
                  "code": "import rethinkdb as r"
                }
              ]
            }
          }
        },
        {
          "tag": "connect",
          "description": "Create a new connection to the database server.<br /><br />If the connection cannot be established, a <code>RqlDriverError</code> exception will be thrown.",
          "parent": "r",
          "returns": "connection",
          "langs": {
            "js": {
              "name": "connect",
              "body": "opts, callback",
              "examples" : [
                {
                  "description": "Opens a new connection to the database:",
                  "code": "r.connect({host:'localhost', port:28015, db: 'marvel'},\n          function(err, conn) { ... })"
                }
              ]
            },
            "py": {
              "name": "connect",
              "body": "host='localhost', port=28015, db='test'",
              "examples" : [
                {
                  "description": "Opens a connection using the default host and port but specifying the default database:",
                  "code": "conn = r.connect(db='heroes')"
                }
              ]
            },
            "rb": {
              "name": "connect",
              "body": "host='localhost', port=28015, default_db='test'",
              "examples" : [
                {
                  "description": "Opens a connection to localhost:28015 with 'heroes' as the default database:",
                  "code": "conn = r.connect('localhost', 28015, 'heroes')"
                }
              ]
            }
          }
        },
        {
          "tag": "repl",
          "description": "Set the default connection to make REPL use easier. Allows calling <code>run()</code> without specifying a connection.",
          "parent": "connection",
          "returns": null,
          "langs": {
            "js": {},
            "py": {
              "name": "repl",
              "body": "",
              "examples" : [
                {
                  "description": "Set the default connection in REPL, and call `run()` without specifying the connection:",
                  "code": "r.connect().repl()\nr.table('users').run()"
                }
              ]
            },
            "rb": {
              "name": "repl",
              "body": "",
              "examples" : [
                {
                  "description": "Set the default connection in REPL, and call `run()` without specifying the connection:",
                  "code": "r.connect().repl\nr.table('users').run"
                }
              ]
            }
          }
        },
        {
          "tag": "close",
          "description": "Close an open connection. Closing a connection cancels all outstanding requests and frees the memory associated with the open requests.",
          "parent": "connection",
          "returns": null,
          "langs": {
            "js": {
              "name": "close",
              "body": "",
              "examples" : [
                {
                  "description": "Close an open connection:",
                  "code": "conn.close()"
                }
              ]
            },
            "py": {
              "name": "close",
              "body": "",
              "examples" : [
                {
                  "description": "Close an open connection:",
                  "code": "conn.close()"
                }
              ]
            },
            "rb": {
              "name": "close",
              "body": "",
              "examples" : [
                {
                  "description": "Close an open connection:",
                  "code": "conn.close"
                }
              ]
            }
          }
        },
        {
          "tag": "reconnect",
          "description": "Close and attempt to reopen a connection. Has the effect of canceling any outstanding request while keeping the connection open.",
          "parent": "connection",
          "returns": null,
          "langs": {
            "js": {
              "name": "reconnect",
              "body": "callback",
              "examples" : [
                {
                  "description": "Cancel outstanding requests/queries that are no longer needed:",
                  "code": "conn.reconnect(function(err, conn) { ... })"
                }
              ]
            },
            "py": {
              "name": "reconnect",
              "body": "",
              "examples" : [
                {
                  "description": "Cancel outstanding requests/queries that are no longer needed:",
                  "code": "conn.reconnect()"
                }
              ]
            },
            "rb": {
              "name": "reconnect",
              "body": "",
              "examples" : [
                {
                  "description": "Cancel outstanding requests/queries that are no longer needed:",
                  "code": "conn.reconnect"
                }
              ]
            }
          }
        },
        {
          "tag": "use",
          "description": "Change the default database on this connection.",
          "parent": "connection",
          "returns": null,
          "langs": {
            "js": {
              "name": "use",
              "body": "dbName",
              "examples" : [
                {
                  "description": "Change the default database so that we don't need to specify the database when referencing a table:",
                  "code": "conn.use('heroes')"
                }
              ]
            },
            "py": {
              "name": "use",
              "body": "dbName",
              "examples" : [
                {
                  "description": "Change the default database so that we don't need to specify the database when referencing a table:",
                  "code": "conn.use('heroes')"
                }
              ]
            },
            "rb": {
              "name": "use",
              "body": "dbName",
              "examples" : [
                {
                  "description": "Change the default database so that we don't need to specify the database when referencing a table:",
                  "code": "conn.use('heroes')"
                }
              ]
            }
          }
        },
        {
          "tag": "run",
          "description": "Run a query on a connection.",
          "parent": "query",
          "returns": "cursor",
          "langs": {
            "js": {
              "name": "run",
              "body": "conn[, callback]",
              "examples" : [
                {
                  "description": "Call run on the connection with a query to execute the query. The callback will get a cursor from which results may be retrieved:",
                  "code": "r.table('marvel').run(conn, function (err, cursor) { ... });"
                }, {
                  "description": "If you are OK with potentially out of date data from all the tables involved in this query and want potentially faster reads, pass a flag allowing out of date data in an options object:",
                  "code": "r.table('marvel').run({connection: conn, useOutdated: true},\n                      function (err, cursor) { ... });"
                }
              ]
            },
            "py": {
              "name": "run",
              "body": "conn[, use_outdated=False]",
              "examples" : [
                {
                  "description": "Use the cursor to lazily iterate over the results. 'cursor' is an iterable object:",
                  "code": "for doc in r.table('marvel').run(conn):\n    print doc"
                },
                {
                  "description": "If you are OK with potentially out of date data from all the tables involved in this query and want potentially faster reads, pass a flag allowing out of date data. Settings for individual tables will supercede this global setting for all tables in the query.",
                  "code": "r.table('marvel').run(use_outdated=True)"
                }
              ]
            },
            "rb": {
              "name": "run",
              "body": "conn[, opts]",
              "examples" : [
                {
                  "description": "Use the cursor (enumerable) to iterate over the results and print them:",
                  "code": "r.table('marvel').run(conn).each{|x| p x}"
                },
                {
                  "description": "If you are OK with potentially out of date data from all the tables involved in this query and want potentially faster reads, pass a flag in an options object allowing out of date data. Settings for individual tables will supercede this global setting for all tables in the query.",
                  "code": "r.table('marvel').run({:use_outdated => true})"
                }
              ]
            }
          }
        },
        {
          "tag": "next",
          "description": "Get the next element in the cursor.",
          "parent": "cursor",
          "returns": null,
          "langs": {
            "js": {
              "name": "next",
              "body": "callback",
              "examples" : [
                {
                  "description": "Let's grab the next element!",
                  "code": "cur.next(function(err, row) {\n return processRow(row);\n});"
                }
              ]
            },
            "py": {},
            "rb": {}
          }
        },
        {
          "tag": "hasNext",
          "description": "Check if there are more elements in the cursor.",
          "parent": "cursor",
          "returns": "bool",
          "langs": {
            "js": {
              "name": "hasNext",
              "body": "",
              "examples" : [
                {
                  "description": "Are there more elements in the cursor?",
                  "code": "var hasMore = cur.hasNext();"
                }
              ]
            },
            "py": {},
            "rb": {}
          }
        },
        {
          "tag": "each",
          "description": "Lazily iterate over the result set one element at a time.",
          "parent": "cursor",
          "returns": null,
          "langs": {
            "js": {
              "name": "each",
              "body": "callback",
              "examples" : [
                {
                  "description": "Let's process all the elements!",
                  "code": "cur.each(function(err, row) {\n return processRow(row);\n});"
                }
              ]
            },
            "py": {},
            "rb": {}
          }
        },
        {
          "tag": "toArray",
          "description": "Retrieve all results and pass them as an array to the given callback.",
          "parent": "cursor",
          "returns": null,
          "langs": {
            "js": {
              "name": "toArray",
              "body": "callback",
              "examples" : [
                {
                  "description": "For small result sets it may be more convenient to process them at once as an array.",
                  "code": "cur.toArray(function(err, results) {\n for(var i in results) {\n  processRow(results[i]);\n }\n});"
                }
              ]
            },
            "py": {},
            "rb": {}
          }
        }
      ]
    },
    {
      "tag" : "db_admin",
      "name": "Manipulating databases",
      "description": "These commands allow database manipulation.",
      "commands": [
        {
          "tag" : "db_create",
          "description": "Create a database. A RethinkDB database is a collection of tables, similar to relational databases.<br /><br />If successful, the operation returns an object: <code>{created: 1}</code>. If a database with the same name already exists the operation throws <code>RqlRuntimeError</code>.",
          "parent": "r",
          "returns": "json",
          "langs": {
            "js": {
              "name": "dbCreate",
              "body": "dbName",
              "examples": [
                {
                  "description": "Create a database named 'superheroes':",
                  "code": "r.dbCreate('superheroes').run(conn)",
                  "can_try": true,
                  "dataset": "marvel"
                }
              ]
            },
            "py": {
              "name": "db_create",
              "body": "db_name",
              "examples": [
                {
                  "description": "Create a database named 'superheroes':",
                  "code": "r.db_create('superheroes').run(conn)"
                }
              ]
            },
            "rb": {
              "name": "db_create",
              "body": "db_name",
              "examples": [
                {
                  "description": "Create a database named 'superheroes':",
                  "code": "r.db_create('superheroes').run(conn)"
                }
              ]
            }
          }
        },
        {
          "tag": "db_drop",
          "description": "Drop a database. The database, all its tables, and corresponding data will be deleted.<br /><br />If successful, the operation returns an object: <code>{dropped: 1}</code>. If the specified database doesn't exist a <code>RqlRuntimeError</code> is thrown.",
          "parent": "r",
          "returns": "object",
          "langs": {
            "js": {
              "name": "dbDrop",
              "body": "dbName",
              "examples": [
                {
                  "description": "Drop a database named 'superheroes':",
                  "code": "r.dbDrop('superheroes').run(conn)",
                  "can_try": true,
                  "dataset": "marvel"
                }
              ]
            },
            "py": {
              "name": "db_drop",
              "body": "db_name",
              "examples": [
                {
                  "description": "Drop a database named 'superheroes':",
                  "code": "r.db_drop('superheroes').run(conn)"
                }
              ]
            },
            "rb": {
              "name": "db_drop",
              "body": "db_name",
              "examples": [
                {
                  "description": "Drop a database named 'superheroes':",
                  "code": "r.db_drop('superheroes').run(conn)"
                }
              ]
            }
          }
        },
        {
          "tag": "db_list",
          "description": "List all database names in the system.",
          "parent": "r",
          "returns": "array",
          "langs": {
            "js": {
              "name": "dbList",
              "body": "",
              "examples": [
                {
                  "description": "List all databases:",
                  "code": "r.dbList().run(conn)",
                  "can_try": true,
                  "dataset": "marvel"
                }
              ]
            },
            "py": {
              "name": "db_list",
              "body": "",
              "examples": [
                {
                  "description": "List all databases:",
                  "code": "r.db_list().run(conn)"
                }
              ]
            },
            "rb": {
              "name": "db_list",
              "dont_need_parenthesis": true,
              "body": "",
              "examples": [
                {
                  "description": "List all databases:",
                  "code": "r.db_list.run(conn)"
                }
              ]
            }
          }
        }
      ]
    },
    {
      "tag": "table_admin",
      "name": "Manipulating tables",
      "description": "These commands allow table manipulation.",
      "commands": [
        {
          "tag": "table_create",
          "description": "Create a table. A RethinkDB table is a collection of JSON documents.<br /><br />If successful, the operation returns an object: <code>{created: 1}</code>.  If a table with the same name already exists, the operation throws <code>RqlRuntimeError</code>.",
          "parent": "db",
          "returns": "json",
          "langs": {
            "js": {
              "name": "tableCreate",
              "body": "tableName[, options]",
              "examples": [
                {
                  "description": "Create a table named 'dc-universe' with the primary key set to field 'id'. If a new document doesn't contain the field 'id', the database will autogenerate a value for it.",
                  "code": "r.db('test').tableCreate('dc-universe').run(conn)",
                  "can_try": true,
                  "dataset": "marvel"
                },
                {
                  "description": "Create a table named 'dc-universe' using the field 'name' as primary key:",
                  "code": "r.db('test').tableCreate('dc-universe', {primaryKey: 'name'})\n .run(conn)",
                  "can_try": true,
                  "dataset": "marvel"
                }
              ]
            },
            "py": {
              "name": "table_create",
              "body": "table_name[, primary_key=None, primary_datacenter=None, cache_size=None]",
              "examples": [
                {
                  "description": "Create a table named 'dc-universe' with the primary key set to field 'id'. If a new document doesn't contain the field 'id', the database will autogenerate a value for it.",
                  "code": "r.db('test').table_create('dc-universe').run(conn)"
                },
                {
                  "description": "Create a table named 'dc-universe' using the field 'name' as primary key:",
                  "code": "r.db('test').table_create('dc-universe', primary_key='name').run(conn)"
                }
              ]
            },
            "rb": {
              "name": "table_create",
              "body": "table_name[, options]",
              "examples": [
                {
                  "description": "Create a table named 'dc-universe' with the primary key set to field 'id'. If a new document doesn't contain the field 'id', the database will autogenerate a value for it.",
                  "code": "r.db('test').table_create('dc-universe').run(conn)"
                },
                {
                  "description": "Create a table named 'dc-universe' using the field 'name' as primary key:",
                  "code": "r.db('test').table_create('dc-universe', :primary_key => 'name').run(conn)"
                }                
              ]
            }
          }
        },
        {
          "tag": "table_drop",
          "description": "Drop a table. The table and all its data will be deleted.<br /><br />If succesful, the operation returns an object: <code>{dropped: 1}</code>. If the specified table doesn't exist a <code>RqlRuntimeError</code> is thrown.",
          "parent": "db",
          "returns": "json",
          "langs": {
            "js": {
              "name": "tableDrop",
              "body": "tableName",
              "examples": [
                {
                  "description": "Drop a table named 'dc-universe':",
                  "code": "r.db('test').tableDrop('dc-universe').run(conn)",
                  "can_try": true,
                  "dataset": "marvel"
                }
              ]
            },
            "py": {
              "name": "table_drop",
              "body": "table_name",
              "examples": [
                {
                  "description": "Drop a table named 'dc-universe':",
                  "code": "r.db('test').table_drop('dc-universe').run(conn)"
                }
              ]
            },
            "rb": {
              "name": "table_drop",
              "body": "table_name",
              "examples": [
                {
                  "description": "Drop a table named 'dc-universe':",
                  "code": "r.db('test').table_drop('dc-universe').run(conn)"
                }
              ]
            }
          }
        },
        {
          "tag": "table_list",
          "description": "List all table names in a database.",
          "parent": "db",
          "returns": "array",
          "langs": {
            "js": {
              "name": "tableList",
              "body": "",
              "examples": [
                {
                  "description": "List all tables of the 'test' database:",
                  "code": "r.db('test').tableList().run(conn)",
                  "can_try": true,
                  "dataset": "marvel"
                }
              ]
            },
            "py": {
              "name": "table_list",
              "body": "",
              "examples": [
                {
                  "description": "List all tables of the 'test' database:",
                  "code": "r.db('test').table_list().run(conn)"
                }
              ]
            },
            "rb": {
              "name": "table_list",
              "body": "",
              "examples": [
                {
                  "description": "List all tables of the 'test' database:",
                  "code": "r.db('test').table_list().run(conn)"
                }
              ]
            }
          }
        }
      ]
    },
    {
      "tag": "writing_data",
      "name": "Writing data",
      "description": "These commands allow inserting, deleting, and updating data.",
      "commands": [
        {
          "tag": "insert",
          "description": "Insert JSON documents into a table. Accepts a single JSON document or an array of documents. <br /><br />Insert returns an object that contains one or more of:<ul><li><code>inserted</code> - the number of documents that were succesfully inserted;</li><li><code>replaced</code> - the number of documents that were updated when <code>upsert</code> is used;</li><li><code>errors</code> - the number of errors encountered while inserting;</li><li><code>first_error</code> - the text of the first error encountered;</li><li>it can also contain a field <code>generated_keys</code> providing a list of generated primary key values.</li></ul>",
          "parent": "table",
          "returns": "query",
          "langs": {
            "js": {
              "name": "insert",
              "body": "json | [json][, {upsert: true}]",
              "examples": [
                {
                  "description": "Insert a row into a table named 'marvel':",
                  "code": "r.table('marvel').insert({ superhero: 'Iron Man', superpower: 'Arc Reactor' })\n .run(conn)",
                  "can_try": true,
                  "dataset": "marvel"
                }, 
                {
                  "description": "Insert multiple rows into a table named 'marvel':",
                  "code": "r.table('marvel').insert([\n    { superhero: 'Wolverine', superpower: 'Adamantium' },\n    { superhero: 'Spiderman', superpower: 'spidy sense' }\n]).run(conn)",
                  "can_try": true,
                  "dataset": "marvel"
                }, 
                {
                  "description": "Insert a row into a table named 'marvel'. Overwriting if the document already exists:",
                  "code": "r.table('marvel').insert(\n    { superhero: 'Iron Man', superpower: 'Arc Reactor' },\n    {upsert: true}\n).run(conn)",
                  "can_try": true,
                  "dataset": "marvel"
                }
              ]
            },
            "py": {
              "name": "insert",
              "body": "json | [json][, upsert=False]",
              "examples": [
                {
                  "description": "Insert a row into a table named 'marvel':",
                  "code": "r.table('marvel').insert({ 'superhero': 'Iron Man', 'superpower': 'Arc Reactor' })\n .run(conn)"
                }, 
                {
                  "description": "Insert multiple rows into a table named 'marvel':",
                  "code": "r.table('marvel').insert([\n    { 'superhero': 'Wolverine', 'superpower': 'Adamantium' },\n    { 'superhero': 'Spiderman', 'superpower': 'spidy sense' }\n]).run(conn)"
                }, 
                {
                  "description": "Insert a row into a table named 'marvel', overwriting if the document already exists:",
                  "code": "r.table('marvel').insert(\n    { 'superhero': 'Iron Man', 'superpower': 'Arc Reactor' },\n    upsert=true\n).run(conn)"
                }
              ]
            },
            "rb": {
              "name": "insert",
              "body": "json | [json][, :upsert]",
              "examples": [
                {
                  "description": "Insert a row into a table named 'marvel':",
                  "code": "r.table('marvel').insert({:superhero => 'Iron Man', :superpower => 'Arc Reactor'})\n .run(conn)"
                }, 
                {
                  "description": "Insert multiple rows into a table named 'marvel':",
                  "code": "r.table('marvel').insert([\n    {:superhero => 'Wolverine', :superpower => 'Adamantium'},\n    {:superhero => 'Spiderman', :superpower => 'spidy sense'}\n]).run(conn)"
                }, 
                {
                  "description": "Insert a row into a table named 'marvel'. Overwriting if the document already exists:",
                  "code": "r.table('marvel').insert(\n    {:superhero => 'Iron Man', :superpower => 'Arc Reactor' },\n    :upsert\n).run(conn)"
                }
              ]
            }
          }
        },
        {
          "tag": "update",
          "description": "Update JSON documents in a table. Accepts a JSON document, a RQL expression, or a combination of the two.<br /><br />Update returns an object that contains one or more of:<ul><li><code>replaced</code> - the number of documents that were updated;</li><li><code>errors</code> - the number of errors encountered while performing the update;</li><li><code>first_error</code> - the text of the first error encountered.</li></ul>",
          "parent": "selection",
          "returns": "query",
          "langs": {
            "js": {
              "name": "update",
              "body": "json | expr",
              "examples": [
                {
                  "description": "Update Superman's age to 30. If attribute 'age' doesn't exist, adds it to the document:",
                  "code": "r.table('marvel').get('superman').update({ age: 30 }).run(conn)",
                  "can_try": true,
                  "dataset": "marvel"
                }, {
                  "description": "Increment every superhero's age. If age doesn't exist, throws an error:",
                  "code": "r.table('marvel').update({ age: r.row('age').add(1) }).run(conn)",
                  "can_try": true,
                  "dataset": "marvel"
                }, {
                  "description": "Allow the server to run non-atomic operations:",
                  "code": "r.table('marvel').update({ age: r.row('age').add(r.js('1')) },\n    {'nonAtomic':true}\n).run(conn)",
                  "can_try": true,
                  "dataset": "marvel"
                }
              ]
            },
            "py": {
              "name": "update",
              "body": "json | expr",
              "examples": [
                {
                  "description": "Update Superman's age to 30. If attribute 'age' doesn't exist, adds it to the document:",
                  "code": "r.table('marvel').get('superman').update({ 'age': 30 }).run(conn)"
                }, {
                  "description": "Increment every superhero's age. If age doesn't exist, throws an error:",
                  "code": "r.table('marvel').update(lambda x: {'age': x['age'] + 1}).run(conn)"
                }, {
                  "description": "Allow the server to run non-atomic operations:",
                  "code": "r.table('marvel').update(lambda x: {'age': x['age'] + r.js('1')}, non_atomic=True)\n .run(conn)"
                }
              ]
            },
            "rb": {
              "name": "update",
              "body": "json | expr",
              "examples": [
                {
                  "description": "Update Superman's age to 30. If attribute 'age' doesn't exist, adds it to the document:",
                  "code": "r.table('marvel').get('superman').update{ {:age => 30} }.run(conn)"
                }, {
                  "description": "Increment every superhero's age. If age doesn't exist, throws an error:",
                  "code": "r.table('marvel').update{|hero| {:age => hero[:age] + 1}}.run(conn)"
                }, {
                  "description": "Allow the server to run non-atomic operations:",
                  "code": "r.table('marvel').update(:non_atomic) {|hero| {:age => hero[:age] + r.js('1')}}\n .run(conn)"
                }
              ]
            }
          }
        },
        {
          "tag": "replace",
          "description": "Replace documents in a table. Accepts a JSON document or a RQL expression, and replaces the original document with the new one. The new document must have the same primary key as the original document.<br /><br />Replace returns an object that contains one or more of:<ul><li><code>replaced</code> - the number of documents that were replaced;</li><li><code>errors</code> - the number of errors encountered while performing the replace;</li><li><code>first_error</code> - the text of the first error encountered.</li></ul>",
          "parent": "selection",
          "returns": "query",
          "langs": {
            "js": {
              "name": "replace",
              "body": "json | expr",
              "examples": [
                {
                  "description": "Remove all existing attributes from Superman's document, and add an attribute 'age':",
                  "code": "r.table('marvel').get('superman').replace({ id: 'superman', age: 30 }).run(conn)",
                  "can_try": true,
                  "dataset": "marvel"
                },
                {
                  "description": "Allow the server to run non-atomic operations:",
                  "code": "r.table('marvel').get('superman').replace({ id: 'superman', age: r.js('30') },\n    { 'nonAtomic': true }\n).run(conn)",
                  "can_try": true,
                  "dataset": "marvel"
                }
              ]
            },
            "py": {
              "name": "replace",
              "body": "json | expr",
              "examples": [
                {
                  "description": "Remove all existing attributes from Superman's document, and add an attribute 'age':",
                  "code": "r.table('marvel').get('superman').replace({ 'id': 'superman', 'age': 30 }).run(conn)"
                },
                {
                  "description": "Allow the server to run non-atomic operations:",
                  "code": "r.table('marvel').get('superman')\n .replace({ 'id': 'superman', 'age': 30 }, non_atomic=True).run(conn)"
                }
              ]
            },
            "rb": {
              "name": "replace",
              "body": "json | expr",
              "examples": [
                {
                  "description": "Remove all existing attributes from Superman's document, and add an attribute 'age':",
                  "code": "r.table('marvel').get('superman').replace{ {:id => 'superman', :age => 30} }.run(conn)"
                },
                {
                  "description": "Allow the server to run non-atomic operations:",
                  "code": "r.table('marvel').get('superman').replace(:non_atomic, {:id => 'superman', :age => 30}).run(conn)"
                }
              ]
            }
          }
        },
        {
          "tag": "delete",
          "description": "Delete one or more documents from a table.<br /><br />Delete returns an object that contains one or more of:<ul><li><code>deleted</code> - the number of documents that were deleted;</li><li><code>skipped</code> - the number of documents from the selection that were not deleted.</li></ul>",
          "parent": "selection",
          "returns": "query",
          "langs": {
            "js": {
              "name": "delete",
              "body": "",
              "examples": [
                {
                  "description": "Delete superman from the database:",
                  "code": "r.table('marvel').get('superman').delete().run(conn)",
                  "can_try": true,
                  "dataset": "marvel"
                }, {
                  "description": "Delete every document from the table 'marvel':",
                  "code": "r.table('marvel').delete().run(conn)",
                  "can_try": true,
                  "dataset": "marvel"
                }
              ]
            },
            "py": {
              "name": "delete",
              "body": "",
              "examples": [
                {
                  "description": "Delete superman from the database:",
                  "code": "r.table('marvel').get('superman').delete().run(conn)"
                }, {
                  "description": "Delete every document from the table 'marvel':",
                  "code": "r.table('marvel').delete().run(conn)"
                }
              ]
            },
            "rb": {
              "name": "delete",
              "dont_need_parenthesis": true,
              "body": "",
              "examples": [
                {
                  "description": "Delete superman from the database:",
                  "code": "r.table('marvel').get('superman').delete.run(conn)"
                }, {
                  "description": "Delete every document from the table 'marvel':",
                  "code": "r.table('marvel').delete.run(conn)"
                }
              ]
            }
          }
        }
      ]
    },
    {
      "tag": "select",
      "name": "Selecting data",
      "description": "These commands allow searching for data in the database.",
      "commands": [
        {
          "tag": "db",
          "description": "Reference a database.",
          "parent": "r",
          "returns": "db",
          "langs": {
            "js": {
              "name": "db",
              "body": "dbName",
              "examples" : [
                {
                  "description": "Before we can query a table we have to select the correct database:",
                  "code": "r.db('heroes').table('marvel').run(conn)",
                  "can_try": true,
                  "dataset": "marvel"
                }
              ]
            },
            "py": {
              "name": "db",
              "body": "db_name",
              "examples" : [
                {
                  "description": "Before we can query a table we have to select the correct database:",
                  "code": "r.db('heroes').table('marvel').run(conn)"
                }
              ]
            },
            "rb": {
              "name": "db",
              "body": "db_name",
              "examples" : [
                {
                  "description": "Before we can query a table we have to select the correct database:",
                  "code": "r.db('heroes').table('marvel').run(conn)"
                }
              ]
            }
          }
        },
        {
          "tag": "table",
          "description": "Select all documents in a table. This command can be chained with other commands to do further processing on the data.",
          "parent": "db",
          "returns": "selection",
          "langs": {
            "js": {
              "name": "table",
              "body": "name[, {useOutdated: false}]",
              "examples": [
                {
                  "description": "Return all documents in the table 'marvel' of the default database:",
                  "code": "r.table('marvel').run(conn)",
                  "can_try": true,
                  "dataset": "marvel"
                }, {
                  "description": "Return all documents in the table 'marvel' of the database 'heroes':",
                  "code": "r.db('heroes').table('marvel').run(conn)",
                  "can_try": true,
                  "dataset": "marvel"
                }, {
                  "description": "If you are OK with potentially out of date data from this table and want potentially faster reads, pass a flag allowing out of date data:",
                  "code": "r.db('heroes').table('marvel', {useOutdated: true}).run(conn)",
                  "can_try": true,
                  "dataset": "marvel"
                }
              ]
            },
            "py": {
              "name": "table",
              "body": "name[, use_outdated=False]",
              "examples": [
                {
                  "description": "Return all documents in the table 'marvel' of the default database:",
                  "code": "r.table('marvel').run(conn)"
                }, {
                  "description": "Return all documents in the table 'marvel' of the database 'heroes':",
                  "code": "r.db('heroes').table('marvel').run(conn)"
                }, {
                  "description": "If you are OK with potentially out of date data from this table and want potentially faster reads, pass a flag allowing out of date data:",
                  "code": "r.db('heroes').table('marvel', True).run(conn)" 
                }
              ]
            },
            "rb": {
              "name": "table",
              "body": "name[, opts]",
              "examples": [
                {
                  "description": "Return all documents in the table 'marvel' of the default database:",
                  "code": "r.table('marvel').run(conn)"
                }, {
                  "description": "Return all documents in the table 'marvel' of the database 'heroes':",
                  "code": "r.db('heroes').table('marvel').run(conn)"
                }, {
                  "description": "If you are OK with potentially out of date data from this table and want potentially faster reads, pass an options object specifying that out of date reads are OK:",
                  "code": "r.db('heroes').table('marvel', {:use_outdated => true}).run(conn)" 
                }
              ]
            }
          }
        },
        {
          "tag": "get",
          "description": "Get a document by primary key.",
          "parent": "table",
          "returns": "json",
          "langs": {
            "js": {
              "name": "get",
              "body": "key",
              "examples": [
                {
                  "description": "Find a document with the primary key 'superman':",
                  "code": "r.table('marvel').get('superman').run(conn)",
                  "can_try": true,
                  "dataset": "marvel"
                }
              ]
            },
            "py": {
              "name": "get",
              "body": "key",
              "examples": [
                {
                  "description": "Find a document with the primary key 'superman':",
                  "code": "r.table('marvel').get('superman').run(conn)"
                }
              ]
            },
            "rb": {
              "name": "get",
              "body": "key",
              "examples": [
                {
                  "description": "Find a document with the primary key 'superman':",
                  "code": "r.table('marvel').get('superman').run(conn)"
                }
              ]
            }
          }
        },
        {
          "tag": "between",
          "description": "Get all documents between two primary keys (both keys are inclusive).",
          "parent": "selection",
          "returns": "selection",
          "langs": {
            "js": {
              "name": "between",
              "body": "lower_key, upper_key",
              "examples": [
                {
                  "description": "Find all users with primary keys between 10 and 20, inclusive:",
                  "code": "r.table('marvel').between(10, 20).run(conn)",
                  "can_try": true,
                  "dataset": "marvel"
                }
              ]
            },
            "py": {
              "name": "between",
              "body": "lower_key, upper_key",
              "examples": [
                {
                  "description": "Find all users with primary keys between 10 and 20, inclusive:",
                  "code": "r.table('marvel').between(10, 20).run(conn)"
                }
              ]
            },
            "rb": {
              "name": "between",
              "body": "lower_key, upper_key",
              "examples": [
                {
                  "description": "Find all users with primary keys between 10 and 20, inclusive:",
                  "code": "r.table('marvel').between(10, 20).run(conn)"
                }
              ]
            }
          }
        },
        {
          "tag": "filter",
          "description": "Get all the documents for which the given predicate is true.",
          "parent": "selection",
          "returns": "selection",
          "langs": {
            "js": {
              "name": "filter",
              "body": "predicate",
              "examples": [
                {
                  "description": "Get all active users aged 30:",
                  "code": "r.table('users').filter({'active': true, 'age': 30}).run(conn)",
                  "can_try": true,
                  "dataset": "marvel"
                },
                {
                  "description": "Select all documents where the 'magazines' field is greater than 5:",
                  "code": "r.table('marvel').filter(r.row('magazines').gt(5)).run(conn)",
                  "can_try": true,
                  "dataset": "marvel"
                },              
                {
                  "description": "Select all documents where the 'abilities' field contains a key called 'super-strength':",
                  "code": "r.table('marvel').filter(function(hero) {\n return hero('abilities').contains('super-strength')\n}).run(conn)",
                  "can_try": true,
                  "dataset": "marvel"
                }
              ]
            },
            "py": {
              "name": "filter",
              "body": "predicate",
              "examples": [
                {
                  "description": "Get all active users aged 30:",
                  "code": "r.table('users').filter({'active': True, 'age': 30}).run(conn)"
                },              
                {
                  "description": "Select all documents where the 'magazines' field is greater than 5:",
                  "code": "r.table('users').filter(r.row['magazines'] > 5).run(conn)"
                },              
                {
                  "description": "Select all documents where the 'abilities' field contains a key called 'super-strength':",
                  "code": "r.table('marvel').filter(lambda hero: hero['abilities'].contains('super-strength'))\n .run(conn)"
                }
              ]
            },
            "rb": {
              "name": "filter",
              "body": "predicate",
              "dont_need_parenthesis": true,
              "examples": [
                {
                  "description": "Get all active users aged 30:",
                  "code": "r.table('users').filter('active' => true, 'age' => 30).run(conn)"
                },              
                {
                  "description": "Select all documents where the 'magazines' field is greater than 5:",
                  "code": "r.table('users').filter{|user| user[:magazines] > 5}.run(conn)"
                },              
                {
                  "description": "Select all documents where the 'abilities' field contains a key called 'super-strength':",
                  "code": "r.table('marvel').filter {|hero|\n hero[:abilities].contains('super-strength')\n}.run(conn)"
                }
              ]
            }
          }
        }
      ]
    },
    {
      "tag": "joins",
      "name": "Joins",
      "description": "These commands allow the combination of multiple sequences into a single sequence",
      "commands": [
        {
          "tag": "inner",
          "description": "Returns the inner product of two sequences (e.g. a table, a filter result) filtered by the predicate. The query compares each row of the left sequence with each row of the right sequence to find all pairs of rows which satisfy the predicate. When the predicate is satisfied, each matched pair of rows of both sequences are combined into a result row.",
          "parent": "sequence",
          "returns": "sequence",
          "langs" : {
            "js": {
              "name": "innerJoin",
              "body": "othersequence, predicate",
              "examples": [
                {
                  "description": "Construct a sequence of documents containing all cross-universe matchups where a marvel hero would lose:",
                  "code": "r.table('marvel').innerJoin(r.table('dc'), function(marvelRow, dcRow) {\n return marvelRow('strength').lt(dcRow('strength'))\n}).run(conn)",
                  "can_try": true,
                  "dataset": "marvel"
                }
              ]
            },
            "py": {
              "name": "inner_join",
              "body": "othersequence, predicate",
              "examples": [
                {
                  "description": "Construct a sequence of documents containing all cross-universe matchups where a marvel hero would lose:",
                  "code": "r.table('marvel').inner_join(r.table('dc'),\n    lambda marvelRow, dcRow: marvelRow['strength'] < dcRow['strength']).run(conn)"
                }
              ]
            },
            "rb": {
              "name": "inner_join",
              "body": "othersequence, predicate",
              "examples": [
                {
                  "description": "Construct a sequence of documents containing all cross-universe matchups where a marvel hero would lose:",
                  "code": "r.table('marvel').inner_join(r.table('dc')) {|marvel_row, dc_row|\n marvel_row[:strength] < dc_row[:strength]\n}.run(conn)"
                }
              ]
            }
          }
        },
        {
          "tag": "outer",
          "description": "Computes a left outer join by retaining each row in the left table even if no match was found in the right table.",
          "parent": "sequence",
          "returns": "sequence",
          "langs" : {
            "js": {
              "name": "outerJoin",
              "body": "othersequence, predicate",
              "examples": [
                {
                  "description": "Construct a sequence of documents containing all cross-universe matchups where a marvel hero would lose, but keep marvel heroes who would never lose a matchup in the sequence:",
                  "code": "r.table('marvel').outerJoin(r.table('dc'), function(marvelRow, dcRow) {\n return marvelRow('strength').lt(dcRow('strength'))\n}).run(conn)",
                  "can_try": true,
                  "dataset": "marvel"
                }
              ]
            },
            "py": {
              "name": "outer_join",
              "body": "othersequence, predicate",
              "examples": [
                {
                  "description": "Construct a sequence of documents containing all cross-universe matchups where a marvel hero would lose, but keep marvel heroes who would never lose a matchup in the sequence:",
                  "code": "r.table('marvel').outer_join(r.table('dc'),\n    lambda marvelRow, dcRow: marvelRow['strength'] < dcRow['strength']).run(conn)"
                }
              ]
            },
            "rb": {
              "name": "outer_join",
              "body": "othersequence, predicate",
              "examples": [
                {
                  "description": "Construct a sequence of documents containing all cross-universe matchups where a marvel hero would lose, but keep marvel heroes who would never lose a matchup in the sequence:",
                  "code": "r.table('marvel').outer_join(r.table('dc')) {|marvel_row, dc_row|\n marvel_row[:strength] < dc_row[:strength]\n}.run(conn)"
                }
              ]
            }
          }
        },
        {
          "tag": "eqJoin",
          "description": "An efficient join that looks up elements in the right table by primary key.",
          "parent": "sequence",
          "returns": "sequence",
          "langs": {
            "js": {
              "name": "eqJoin",
              "body": "leftAttr, other",
              "examples": [
                {
                  "description": "Let our heroes join forces to battle evil!",
                  "code": "r.table('marvel').eqJoin('main_dc_collaborator', r.table('dc')).run(conn)",
                  "can_try": true,
                  "dataset": "marvel"
                }, {
                  "description": "The above query is equivalent to this inner join but runs in O(n log(m)) time rather than the O(n * m) time the inner join takes:",
                  "code": "r.table('marvel').innerJoin(r.table('dc'), function(left, right) {\n return left('main_dc_collaborator').eq(right('hero_name'));\n}).run(conn)",
                  "can_try": true,
                  "dataset": "marvel"
                }
              ]
            },
            "py": {
              "name": "eq_join",
              "body": "left_attr, other",
              "examples": [
                {
                  "description": "Let our heroes join forces to battle evil!",
                  "code": "r.table('marvel').eq_join('main_dc_collaborator', r.table('dc')).run(conn)"
                }, {
                  "description": "The above query is equivalent to this inner join but runs in O(n log(m)) time rather than the O(n * m) time the inner join takes:",
                  "code": "r.table('marvel').inner_join(r.table('dc'),\n    lambda left, right: left['main_dc_collaborator'] == right['hero_name'])\n).run(conn)"
                }
              ]
            },
            "rb": {
              "name": "eq_join",
              "body": "left_attr, other",
              "examples": [
                {
                  "description": "Let our heroes join forces to battle evil!",
                  "code": "r.table('marvel').eq_join(:main_dc_collaborator, r.table('dc')).run(conn)"
                }, {
                  "description": "The above query is equivalent to this inner join but runs in O(n log(m)) time rather than the O(n * m) time the inner join takes:",
                  "code": "r.table('marvel').inner_join(r.table('dc')) {|left, right|\n left[:main_dc_collaborator].eq(right[:hero_name])\n}.run(conn)"
                }
              ]
            }
          }
        },
        {
          "tag": "zip",
          "description": "Used to 'zip' up the result of a join by merging the 'right' fields into 'left' fields of each member of the sequence.",
          "parent": "sequence",
          "returns": "sequence",
          "langs": {
            "js": {
              "name": "zip",
              "body": "",
              "examples": [
                {
                  "description": "'zips up' the sequence by merging the left and right fields produced by a join:",
                  "code": "joinResult.zip().run(conn)",
                  "can_try": true,
                  "dataset": "marvel"
                }
              ]
            },
            "py": {
              "name": "zip",
              "body": "",
              "examples": [
                {
                  "description": "'zips up' the sequence by merging the left and right fields produced by a join:",
                  "code": "join_result.zip().run(conn)"
                }
              ]
            },
            "rb": {
              "name": "zip",
              "dont_need_parenthesis": true,
              "body": "",
              "examples": [
                {
                  "description": "'zips up' the sequence by merging the left and right fields produced by a join:",
                  "code": "joinresult.zip.run(conn)"
                }
              ]
            }
          }
        }
      ]
    },
    {
      "tag": "transformations",
      "name": "Transformations",
      "description": "These commands are used to transform data in a sequence",
      "commands": [
        {
          "tag": "map",
          "description": "Transform each element of the sequence by applying the given mapping function.",
          "parent": "sequence",
          "returns": "sequence",
          "langs": {
            "js": {
              "name": "map",
              "body": "mappingFunction",
              "examples": [
                {
                  "description": "Construct a sequence of hero power ratings:",
                  "code": "r.table('marvel').map(function(hero) {\n return hero('combatPower').add(hero('compassionPower').mul(2))\n}).run(conn)",
                  "can_try": true,
                  "dataset": "marvel"
                }
              ]
            },
            "py": {
              "name": "map",
              "body": "mapping_function",
              "examples": [
                {
                  "description": "Construct a sequence of hero power ratings:",
                  "code": "r.table('marvel')\n .map(lambda hero: hero['combatPower'] + hero['compassionPower'] * 2)\n .run(conn)"
                }
              ]
            },
            "rb": {
              "name": "map",
              "dont_need_parenthesis": true,
              "body": "mapping_function",
              "examples": [
                {
                  "description": "Construct a sequence of hero power ratings:",
                  "code": "r.table('marvel').map {|hero|\n hero[:combat_power] + hero[:compassion_power] * 2\n}.run(conn)"
                }
              ]
            }
          }
        },
        {
          "tag": "concatMap",
          "description": "Flattens a sequence of arrays returned by the <code>mappingFunction</code> into a single sequence.",
          "parent": "sequence",
          "returns": "sequence",
          "langs": {
            "js": {
              "name": "concatMap",
              "body": "mappingFunction",
              "examples": [
                {
                  "description": "Construct a sequence of all monsters defeated by Marvel heroes. Here the field 'defeatedMonsters' is a list that is concatenated to the sequence:",
                  "code": "r.table('marvel').concatMap(function(hero) {\n return hero('defeatedMonsters')\n}).run(conn)",
                  "can_try": true,
                  "dataset": "marvel"
                }
              ]
            },
            "py": {
              "name": "concat_map",
              "body": "mapping_function",
              "examples": [
                {
                  "description": "Construct a sequence of all monsters defeated by Marvel heroes. Here the field 'defeatedMonsters' is a list that is concatenated to the sequence:",
                  "code": "r.table('marvel').concat_map(lambda hero: hero['defeatedMonsters']).run(conn)"
                }
              ]
            },
            "rb": {
              "name": "concat_map",
              "dont_need_parenthesis": true,
              "body": "mapping_function",
              "examples": [
                {
                  "description": "Construct a sequence of all monsters defeated by Marvel heroes. Here the field :defeated_monsters is a list that is concatenated to the sequence:",
                  "code": "r.table('marvel').concat_map {|hero|\n hero[:defeated_monsters]\n}.run(conn)"
                }
              ]
            }
          }
        },
        {
          "tag": "orderby",
          "description": "Sort the sequence by document values of the given key(s).<br /><br /><code>order by</code> defaults to ascending ordering. To explicitly specify the ordering, wrap the attribute with either <code>r.asc</code> or <code>r.desc</code>.",
          "parent": "sequence",
          "returns": "sequence",
          "langs": {
            "js": {
              "name": "orderBy",
              "body": "key1, [key2...]",
              "examples" : [
                {
                  "description": "Order our heroes by a series of performance metrics:",
                  "code": "r.table('marvel').orderBy('enemiesVanquished', 'damselsSaved').run(conn)",
                  "can_try": true,
                  "dataset": "marvel"
                }, {
                  "description": "Let's lead with our best vanquishers by specify descending ordering:",
                  "code": "r.table('marvel').orderBy(r.desc('enemiesVanquished'), r.asc('damselsSaved'))\n .run(conn)",
                  "can_try": true,
                  "dataset": "marvel"
                }
              ]
            },
            "py": {
              "name": "order_by",
              "body": "key1, [key2...]",
              "examples" : [
                {
                  "description": "Order our heroes by a series of performance metrics:",
                  "code": "r.table('marvel').order_by('enemies_vanquished', 'damsels_saved').run(conn)"
                }, {
                  "description": "Let's lead with our best vanquishers by specify descending ordering:",
                  "code": "r.table('marvel')\n .order_by(r.desc('enemies_vanquished'), r.asc('damsels_saved'))\n .run(conn)"
                }
              ]
            },
            "rb": {
              "name": "order_by",
              "body": "key1, [key2...]",
              "examples" : [
                {
                  "description": "Order our heroes by a series of performance metrics:",
                  "code": "r.table('marvel').order_by(:enemies_vanquished, :damsels_saved).run(conn)"
                }, {
                  "description": "Let's lead with our best vanquishers by specify descending ordering:",
                  "code": "r.table('marvel').order_by(r.desc(:enemies_vanquished), r.asc(:damsels_saved))\n .run(conn)"
                }
              ]
            }
          }
        },
        {
          "tag": "skip",
          "description": "Skip a number of elements from the head of the sequence.",
          "parent": "sequence",
          "returns": "sequence",
          "langs": {
            "js": {
              "name": "skip",
              "body": "n",
              "examples" : [
                {
                  "description": "Here in conjunction with orderBy we choose to ignore the first 10 most successful heroes:",
                  "code": "r.table('marvel').orderBy('successMetric').skip(10).run(conn)",
                  "can_try": true,
                  "dataset": "marvel"
                }
              ]
            },
            "py": {
              "name": "skip",
              "body": "n",
              "examples" : [
                {
                  "description": "Here in conjunction with order_by we choose to ignore the first 10 most successful heroes:",
                  "code": "r.table('marvel').order_by('successMetric').skip(10).run(conn)"
                }
              ]
            },
            "rb": {
              "name": "skip",
              "body": "n",
              "examples" : [
                {
                  "description": "Here in conjunction with orderBy we choose to ignore the first 10 most successful heroes:",
                  "code": "r.table('marvel').order_by(:success_metric).skip(10).run(conn)"
                }
              ]
            }
          }
        },
        {
          "tag": "limit",
          "description": "End the sequence after the given number of elements.",
          "parent": "sequence",
          "returns": "sequence",
          "langs": {
            "js": {
              "name": "limit",
              "body": "n",
              "examples" : [
                {
                  "description": "Only so many can fit in our Pantheon of heroes:",
                  "code": "r.table('marvel').orderBy(:belovedness).limit(10).run(conn)",
                  "can_try": true,
                  "dataset": "marvel"
                }
              ]
            },
            "py": {
              "name": "limit",
              "body": "n",
              "examples" : [
                {
                  "description": "Only so many can fit in our Pantheon of heroes:",
                  "code": "r.table('marvel').order_by(:belovedness:).limit(10).run(conn)"
                }
              ]
            },
            "rb": {
              "name": "limit",
              "body": "n",
              "examples" : [
                {
                  "description": "Only so many can fit in our Pantheon of heroes:",
                  "code": "r.table('marvel').order_by(:belovedness).limit(10).run(conn)"
                }
              ]
            }
          }
        },
        {
          "tag": "slice",
          "description": "Trim the sequence to within the bounds provided.",
          "parent": "sequence",
          "returns": "sequence",
          "langs": {
            "js": {
              "name": "slice",
              "body": "startIndex[, endIndex]",
              "examples" : [
                {
                  "description": "For this fight, we need heroes with a good mix of strength and agility:",
                  "code": "r.table('marvel').orderBy('strength').slice(5, 10).run(conn)",
                  "can_try": true,
                  "dataset": "marvel"
                }
              ]
            },
            "py": {
              "name": "[]",
              "is_selector": true,
              "name1": "[",
              "name2": "]",
              "body": "startIndex[, endIndex]",
              "examples" : [
                {
                  "description": "For this fight, we need heroes with a good mix of strength and agility:",
                  "code": "r.table('marvel').order_by('strength')[5:10].run(conn)"
                }
              ]
            },
            "rb": {
              "name": "[]",
              "is_selector": true,
              "name1": "[",
              "name2": "]",
              "body": "startindex[, endindex]",
              "examples" : [
                {
                  "description": "For this fight, we need heroes with a good mix of strength and agility:",
                  "code": "r.table('marvel').order_by(:strength)[5..10].run(conn)"
                }
              ]
            }
          }
        },
        {
          "tag": "nth",
          "description": "Get the nth element of a sequence.",
          "parent": "sequence",
          "returns": "json",
          "langs": {
            "js": {
              "name": "nth",
              "body": "index",
              "examples" : [
                {
                  "description": "Select the second element in the array:",
                  "code": "r.expr([1,2,3]).nth(1).run(conn)",
                  "can_try": true,
                  "dataset": "marvel"
                }
              ]
            },
            "py": {
              "name": "[]",
              "is_selector": true,
              "name1": "[",
              "name2": "]",
              "body": "index",
              "examples" : [
                {
                  "description": "Select the second element in the array:",
                  "code": "r.expr([1,2,3])[1].run(conn)"
                }
              ]
            },
            "rb": {
              "name": "[]",
              "is_selector": true,
              "name1": "[",
              "name2": "]",
              "body": "index",
              "examples" : [
                {
                  "description": "Select the second element in the array:",
                  "code": "r([1,2,3])[1].run(conn)"
                }
              ]
            }
          }
        },
        {
          "tag": "union",
          "description": "Concatenate two sequences.",
          "parent": "sequence",
          "returns": "sequence",
          "langs": {
            "js": {
              "name": "union",
              "body": "other",
              "examples" : [
                {
                  "description": "Construct a stream of all heroes:",
                  "code": "r.table('marvel').union(r.table('dc')).run(conn)",
                  "can_try": true,
                  "dataset": "marvel"
                }
              ]
            },
            "py": {
              "name": "union",
              "body": "other",
              "examples" : [
                {
                  "description": "Construct a stream of all heroes:",
                  "code": "r.table('marvel').union(r.table('dc')).run(conn)"
                }
              ]
            },
            "rb": {
              "name": "union",
              "body": "other",
              "examples" : [
                {
                  "description": "Construct a stream of all heroes:",
                  "code": "r.table('marvel').union(r.table('dc')).run(conn)"
                }
              ]
            }
          }
        }
      ]
    },
    {
      "tag": "aggregation",
      "name": "Aggregation",
      "description": "These commands are used to compute smaller values from large sequences",
      "commands": [
        {
          "tag": "reduce",
          "description": "Produce a single value from a sequence through repeated application of a reduction function.",
          "parent": "sequence",
          "returns": "json",
          "langs": {
            "js": {
              "name": "reduce",
              "body": "reductionFunction[, base]",
              "examples" : [
                {
                  "description": "How many enemies have our heroes defeated?",
                  "code": "r.table('marvel').map(r.row('monstersKilled')).reduce(function(acc, val) {\n return acc.add(val)\n}, 0).run(conn)",
                  "can_try": true,
                  "dataset": "marvel"
                }
              ]
            },
            "py": {
              "name": "reduce",
              "body": "reduction_function[, base]",
              "examples" : [
                {
                  "description": "How many enemies have our heroes defeated?",
                  "code": "r.table('marvel').map(r.row[:monsters_killed])\n .reduce(lambda acc, val: acc + val, 0).run(conn)"
                }
              ]
            },
            "rb": {
              "name": "reduce",
              "body": "[base,] reduction_function",
              "examples" : [
                {
                  "description": "How many enemies have our heroes defeated?",
                  "code": "r.table('marvel').map {|hero| hero['monstersKilled']}.reduce(0) {|acc, val|\n  acc + val\n}.run(conn)"
                }
              ]
            }
          }
        },
        {
          "tag": "count",
          "description": "Count the number of elements in the sequence.",
          "parent": "sequence",
          "returns": "number",
          "langs": {
            "js": {
              "name": "count",
              "body": "",
              "examples" : [
                {
                  "description": "Just how many super heroes are there?",
                  "code": "r.table('marvel').count().add(r.table('dc').count()).run(conn)",
                  "can_try": true,
                  "dataset": "marvel"
                }
              ]
            },
            "py": {
              "name": "count",
              "body": "",
              "examples" : [
                {
                  "description": "Just how many super heroes are there?",
                  "code": "(r.table('marvel').count() + r.table('dc').count()).run(conn)"
                }
              ]
            },
            "rb": {
              "name": "count",
              "body": "",
              "examples" : [
                {
                  "description": "Just how many super heroes are there?",
                  "code": "(r.table('marvel').count + r.table('dc').count).run(conn)"
                }
              ]
            }
          }
        },
        {
          "tag": "distinct",
          "description": "Remove duplicate elements from the sequence.",
          "parent": "sequence",
          "returns": "sequence",
          "langs": {
            "js": {
              "name": "distinct",
              "body": "",
              "examples" : [
                {
                  "description": "Which unique villains have been vanquished by marvel heroes?",
                  "code": "r.table('marvel').concatMap(function(hero) {return hero('villainList')}).distinct()\n .run(conn)",
                  "can_try": true,
                  "dataset": "marvel"
                }
              ]
            },
            "py": {
              "name": "distinct",
              "body": "",
              "examples" : [
                {
                  "description": "Which unique villains have been vanquished by marvel heroes?",
                  "code": "r.table('marvel').concat_map(lambda hero: hero['villainList']).distinct().run(conn)"
                }
              ]
            },
            "rb": {
              "name": "distinct",
              "dont_need_parenthesis": true,
              "body": "",
              "examples" : [
                {
                  "description": "Which unique villains have been vanquished by marvel heroes?",
                  "code": "r.table('marvel').concat_map{|hero| hero[:villain_list]}.distinct.run(conn)"
                }
              ]
            }
          }
        },
        {
          "tag": "groupedmapreduce",
          "description": "Partition the sequence into groups based on the <code>grouping</code> function. The elements of each group are then mapped using the <code>mapping</code> function and reduced using the <code>reduction</code> function.<br /><br /><code>grouped_map_reduce</code> is a generalized form of <code>group by</code>.",
          "parent": "sequence",
          "returns": "json",
          "langs": {
            "js": {
              "name": "groupedMapReduce",
              "body": "grouping, mapping, reduction[, base]",
              "examples" : [
                {
                  "description": "It's only fair that heroes be compared against their weight class:",
                  "code": "r.table('marvel').groupedMapReduce(\n  function(hero) { return hero('weightClass')},  // grouping\n  function(hero) { return hero.pluck('name', 'strength')},  // mapping\n  function(acc, hero) {  // reduction\n    return r.branch(acc('strength').lt(hero('strength')), hero, acc)\n  },\n  {name:'none', strength:0} // reduction base\n).run(conn)",
                  "can_try": true,
                  "dataset": "marvel"
                }
              ]
            },
            "py": {
              "name": "grouped_map_reduce",
              "body": "grouping, mapping, reduction[, base]",
              "examples" : [
                {
                  "description": "It's only fair that heroes be compared against their weight class:",
                  "code": "r.table('marvel').grouped_map_reduce(\n  lambda hero: hero['weightClass'],  # grouping\n  lambda hero: hero.pluck('name', 'strength'),  # mapping\n  lambda acc, hero: r.branch(acc['strength'] < hero['strength'], hero, acc),\n  {'name':'none', 'strength':0}  # base\n).run(conn)"
                }
              ]
            },
            "rb": {
              "name": "grouped_map_reduce",
              "body": "grouping, mapping, [base, ]reduction",
              "examples" : [
                {
                  "description": "It's only fair that heroes be compared against their weight class:",
                  "code": "r.table('marvel').grouped_map_reduce(\n  lambda {|hero| hero[:weight_class]},  # grouping\n  lambda {|hero| hero.pluck(:name, :strength)},  #  mapping\n  {:name => 'none', :strength => 0},  # reduction base\n  lambda {|acc, hero| r.branch(acc[:strength] < hero[:strength], hero, acc)}\n).run(conn)"
                }
              ]
            }
          }
        },
        {
          "tag": "groupby",
          "description": "Groups elements by the values of the given attributes and then applies the given reduction. Though similar to grouped map reduce, groupby takes a standardized object for specifying the reduction. Can be used with a number of predefined common reductions.",
          "parent": "sequence",
          "returns": "json",
          "langs": {
            "js": {
              "name": "groupBy",
              "body": "attr1[, attr2...], reductionObject",
              "examples" : [
                {
                  "description": "Using a predefined reduction we can easily find the average strength of members of each weight class:",
                  "code": "r.table('marvel').groupBy('weightClass', r.avg('strength')).run(conn)",
                  "can_try": true,
                  "dataset": "marvel"
                }
              ]
            },
            "py": {
              "name": "group_by",
              "body": "attr1[, attr2...], reduction_object",
              "examples" : [
                {
                  "description": "Using a predefined reduction we can easily find the average strength of members of each weight class:",
                  "code": "r.table('marvel').group_by('weightClass', r.avg('strength')).run(conn)"
                }
              ]
            },
            "rb": {
              "name": "group_by",
              "body": "attr1[, attr2...], reduction_object",
              "examples" : [
                {
                  "description": "Using a predefined reduction we can easily find the average strength of members of each weight class:",
                  "code": "r.table('marvel').group_by(:weight_class, r.avg(:strength)).run(conn)"
                }
              ]
            }
          }
        }
      ]
    },
    {
      "tag": "reductions",
      "name": "Reductions",
      "description": "These standard reduction objects are to be used in conjunction with group_by",
      "commands": [
        {
          "tag": "count",
          "description": "Count the total size of the group.",
          "parent": "r",
          "returns": null,
          "langs": {
            "js": {
              "name": "count",
              "body": "",
              "dont_need_parenthesis": true,
              "examples" : [
                {
                  "description": "Just how many heroes do we have at each strength level?",
                  "code": "r.table('marvel').groupBy('strength', r.count).run(conn)",
                  "can_try": true,
                  "dataset": "marvel"
                }
              ]
            },
            "py": {
              "name": "count",
              "body": "",
              "examples" : [
                {
                  "description": "Just how many heroes do we have at each strength level?",
                  "code": "r.table('marvel').group_by('strength', r.count).run(conn)"
                }
              ]
            },
            "rb": {
              "name": "count",
              "dont_need_parenthesis": true,
              "body": "",
              "examples" : [
                {
                  "description": "Just how many heroes do we have at each strength level?",
                  "code": "r.table('marvel').group_by(:strength, r.count).run(conn)"
                }
              ]
            }
          }
        },
        {
          "tag": "sum",
          "description": "Compute the sum of the given field in the group.",
          "parent": "r",
          "returns": null,
          "langs": {
            "js": {
              "name": "sum",
              "body": "attr",
              "examples" : [
                {
                  "description": "How many enemies have been vanquished by heroes at each strength level?",
                  "code": "r.table('marvel').groupBy('strength', r.sum('enemiesVanquished')).run(conn)",
                  "can_try": true,
                  "dataset": "marvel"
                }
              ]
            },
            "py": {
              "name": "sum",
              "body": "attr",
              "examples" : [
                {
                  "description": "How many enemies have been vanquished by heroes at each strength level?",
                  "code": "r.table('marvel').group_by('strength', r.sum('enemiesVanquished')).run(conn)"
                }
              ]
            },
            "rb": {
              "name": "sum",
              "body": "attr",
              "examples" : [
                {
                  "description": "How many enemies have been vanquished by heroes at each strength level?",
                  "code": "r.table('marvel').group_by(:strength, r.sum(:enemies_vanquished)).run(conn)"
                }
              ]
            }
          }
        },
        {
          "tag": "avg",
          "description": "Compute the average value of the given attribute for the group.",
          "parent": "r",
          "returns": null,
          "langs": {
            "js": {
              "name": "avg",
              "body": "attr",
              "examples" : [
                {
                  "description": "What's the average agility of heroes at each strength level?",
                  "code": "r.table('marvel').groupBy('strength', r.avg('agility')).run(conn)",
                  "can_try": true,
                  "dataset": "marvel"
                }
              ]
            },
            "py": {
              "name": "avg",
              "body": "attr",
              "examples" : [
                {
                  "description": "What's the average agility of heroes at each strength level?",
                  "code": "r.table('marvel').group_by('strength', r.avg('agility')).run(conn)"
                }
              ]
            },
            "rb": {
              "name": "avg",
              "body": "attr",
              "examples" : [
                {
                  "description": "What's the average agility of heroes at each strength level?",
                  "code": "r.table('marvel').group_by(:strength, r.avg(:agility)).run(conn)"
                }
              ]
            }
          }
        }
      ]
    },
    {
      "tag": "jsonobject",
      "name": "Document Manipulation",
      "description": "These commands manipulate JSON objects and documents",
      "commands": [
        {
          "tag" : "row",
          "description": "Returns the currently visited document.",
          "parent": "r",
          "returns": "json",
          "langs": {
            "js": {
              "name": "row",
              "body": "",
              "dont_need_parenthesis": true,
              "examples": [
                {
                  "description": "Get all users whose age is greater than 5:",
                  "code": "r.table('users').filter(r.row('age').gt(5)).run(conn)",
                  "can_try": true,
                  "dataset": "marvel"
                },
                {
                  "description": "Accessing the attribute 'child' of an embedded document:",
                  "code": "r.table('users').filter(r.row('embedded_doc')('child') > 5).run(conn)",
                  "can_try": true,
                  "dataset": "marvel"
                },
                {
                  "description": "Add 1 to every element of an array:",
                  "code": "r.expr([1, 2, 3]).map(r.row.add(1)).run(conn)",
                  "can_try": true,
                  "dataset": "marvel"
                },
                {
                  "description": "For nested queries functions should be used instead of r.row:",
                  "code": "r.table('users').filter(function(doc) {\n    return doc('name').eq(r.table('prizes').get('winner'))\n}).run(conn)",
                  "can_try": true,
                  "dataset": "marvel"
                }
              ]
            },
            "rb": false,
            "py": {
              "name": "row",
              "body": "",
              "dont_need_parenthesis": true,
              "examples": [
                {
                  "description": "Get all users whose age is greater than 5:",
                  "code": "r.table('users').filter(r.row['age'] > 5).run(conn)"
                },
                {
                  "description": "Accessing the attribute 'child' of an embedded document:",
                  "code": "r.table('users').filter(r.row['embedded_doc']['child'] > 5).run(conn)"
                },
                {
                  "description": "Add 1 to every element of an array:",
                  "code": "r.expr([1, 2, 3]).map(r.row + 1).run(conn)"
                },
                {
                  "description": "For nested queries functions should be used instead of r.row:",
                  "code": "r.table('users').filter(lambda doc: doc['name'] == r.table('prizes').get('winner'))\n .run(conn)"
                }
              ]
            }
          }
        },
        {
          "tag": "pluck",
          "description": "Plucks out one or more attributes from either an object or a sequence of objects (projection).",
          "parent": "sequence",
          "returns": "sequence",
          "langs": {
            "js": {
              "name": "pluck",
              "body": "attr1[, attr2...]",
              "examples" : [
                {
                  "description": "We just need information about IronMan's reactor and not the rest of the document:",
                  "code": "r.table('marvel').get('IronMan').pluck('reactorState', 'reactorPower').run(conn)",
                  "can_try": true,
                  "dataset": "marvel"
                },
                {
                  "description": "For the hero beauty contest we only care about certain qualities:",
                  "code": "r.table('marvel').pluck('beauty', 'muscleTone', 'charm').run(conn)",
                  "can_try": true,
                  "dataset": "marvel"
                }
              ]
            },
            "py": {
              "name": "pluck",
              "body": "attr1[, attr2...]",
              "examples" : [
                {
                  "description": "We just need information about IronMan's reactor and not the rest of the document:",
                  "code": "r.table('marvel').get('IronMan').pluck('reactorState', 'reactorPower').run(conn)"
                },
                {
                  "description": "For the hero beauty contest we only care about certain qualities:",
                  "code": "r.table('marvel').pluck('beauty', 'muscleTone', 'charm').run(conn)"
                }
              ]
            },
            "rb": {
              "name": "pluck",
              "body": "attr1[, attr2...]",
              "examples" : [
                {
                  "description": "We just need information about IronMan's reactor and not the rest of the document:",
                  "code": "r.table('marvel').get('IronMan').pluck(:reactor_state, :reactor_power).run(conn)"
                },
                {
                  "description": "For the hero beauty contest we only care about certain qualities:",
                  "code": "r.table('marvel').pluck(:beauty, :muscle_tone, :charm).run(conn)"
                }
              ]
            }
          }
        },
        {
          "tag": "without",
          "description": "The opposite of pluck; takes an object or a sequence of objects, and removes all attributes except for the ones specified.",
          "parent": "sequence",
          "returns": "sequence",
          "langs": {
            "js": {
              "name": "without",
              "body": "attr1[, attr2...]",
              "examples" : [
                {
                  "description": "Since we don't need it for this computation we'll save bandwidth and leave out the list of IronMan's romantic conquests:",
                  "code": "r.table('marvel').get('IronMan').without('personalVictoriesList').run(conn)",
                  "can_try": true,
                  "dataset": "marvel"
                },
                {
                  "description": "Without their prized weapons, our enemies will quickly be vanquished:",
                  "code": "r.table('enemies').without('weapons').run(conn)",
                  "can_try": true,
                  "dataset": "marvel"
                }
              ]
            },
            "py": {
              "name": "without",
              "body": "attr1[, attr2...]",
              "examples" : [
                {
                  "description": "Since we don't need it for this computation we'll save bandwidth and leave out the list of IronMan's romantic conquests:",
                  "code": "r.table('marvel').get('IronMan').without('personalVictoriesList').run(conn)"
                },
                {
                  "description": "Without their prized weapons, our enemies will quickly be vanquished:",
                  "code": "r.table('enemies').without('weapons').run(conn)"
                }
              ]
            },
            "rb": {
              "name": "without",
              "body": "attr1[, attr2...]",
              "examples" : [
                {
                  "description": "Since we don't need it for this computation we'll save bandwidth and leave out the list of IronMan's romantic conquests:",
                  "code": "r.table('marvel').get('IronMan').without(:personal_victories_list).run(conn)"
                },
                {
                  "description": "Without their prized weapons, our enemies will quickly be vanquished:",
                  "code": "r.table('enemies').without(:weapons).run(conn)"
                }
              ]
            }
          }
        },
        {
          "tag": "merge",
          "description": "Merge two objects together to construct a new object with properties from both. Gives preference to attributes from other when there is a conflict.",
          "parent": "json",
          "returns": "json",
          "langs": {
            "js": {
              "name": "merge",
              "body": "other",
              "examples" : [
                {
                  "description": "Equip IronMan for battle:",
                  "code": "r.table('marvel').get('IronMan').merge(r.table('loadouts').get('alienInvasionKit'))\n .run(conn)",
                  "can_try": true,
                  "dataset": "marvel"
                }
              ]
            },
            "py": {
              "name": "merge",
              "body": "other",
              "examples" : [
                {
                  "description": "Equip IronMan for battle:",
                  "code": "r.table('marvel').get('IronMan').merge(r.table('loadouts').get('alienInvasionKit'))\n .run(conn)"
                }
              ]
            },
            "rb": {
              "name": "merge",
              "body": "other",
              "examples" : [
                {
                  "description": "Equip IronMan for battle:",
                  "code": "r.table('marvel').get('IronMan').merge(r.table('loadouts').get('alien_invasion_kit'))\n .run(conn)"
                }
              ]
            }
          }
        },
        {
          "tag": "append",
          "description": "Append a value to an array.",
          "parent": "json",
          "returns": "json",
          "langs": {
            "js": {
              "name": "append",
              "body": "value",
              "examples" : [
                {
                  "description": "Retrieve Iron Man's equipment list with the addition of some new boots:",
                  "code": "r.table('marvel').get('IronMan')('equipment').append('newBoots').run(conn)",
                  "can_try": true,
                  "dataset": "marvel"
                }
              ]
            },
            "py": {
              "name": "append",
              "body": "value",
              "examples" : [
                {
                  "description": "Retrieve Iron Man's equipment list with the addition of some new boots:",
                  "code": "r.table('marvel').get('IronMan')['equipment'].append('newBoots').run(conn)"
                }
              ]
            },
            "rb": {
              "name": "append",
              "body": "value",
              "examples" : [
                {
                  "description": "Retrieve Iron Man's equipment list with the addition of some new boots:",
                  "code": "r.table('marvel').get('IronMan')[:equipment].append('new_boots').run(conn)"
                }
              ]
            }
          }
        },
        {
          "tag": "getattr",
          "description": "Get a single attribute from an object.",
          "parent": "json",
          "returns": "json",
          "langs": {
            "js": {
              "name": "()",
              "is_selector": true,
              "name1": "(",
              "name2": ")",
              "body": "attr",
              "examples" : [
                {
                  "description": "What was Iron Man's first appearance in a comic?",
                  "code": "r.table('marvel').get('IronMan')('firstAppearance').run(conn)",
                  "can_try": true,
                  "dataset": "marvel"
                }
              ]
            },
            "py": {
              "name": "[]",
              "is_selector": true,
              "name1": "[",
              "name2": "]",
              "body": "attr",
              "examples" : [
                {
                  "description": "What was Iron Man's first appearance in a comic?",
                  "code": "r.table('marvel').get('IronMan')['firstAppearance'].run(conn)"
                }
              ]
            },
            "rb": {
              "name": "[]",
              "is_selector": true,
              "name1": "[",
              "name2": "]",
              "body": "attr",
              "examples" : [
                {
                  "description": "What was Iron Man's first appearance in a comic?",
                  "code": "r.table('marvel').get('IronMan')[:first_appearance].run(conn)"
                }
              ]
            }
          }
        },
        {
          "tag": "contains",
          "description": "Test if an object has the given attribute.",
          "parent": "json",
          "returns": "bool",
          "langs": {
            "js": {
              "name": "contains",
              "body": "attr",
              "examples" : [
                {
                  "description": "Which heroes are married?",
                  "code": "r.table('marvel').filter(function(hero) {return hero.contains('spouse')}).run(conn)",
                  "can_try": true,
                  "dataset": "marvel"
                }
              ]
            },
            "py": {
              "name": "contains",
              "body": "attr",
              "examples" : [
                {
                  "description": "Which heroes are married?",
                  "code": "r.table('marvel').filter(lambda hero: hero.contains('spouse')).run(conn)"
                }
              ]
            },
            "rb": {
              "name": "contains",
              "body": "attr",
              "examples" : [
                {
                  "description": "Which heroes are married?",
                  "code": "r.table('marvel').filter{|hero| hero.contains(:spouse)}.run(conn)"
                }
              ]
            }
          }
        }
      ]
    },
    {
      "tag": "operators",
      "name": "Math and logic",
      "description": "These commands provide basic mathematical and logical operators",
      "commands": [
        {
          "tag": "add",
          "description": "Sum two numbers or concatenate two strings.",
          "parent": "number | string",
          "returns": "number | string",
          "langs": {
            "js": {
              "name": "add",
              "body": "number | string",
              "examples" : [
                {
                  "description": "It's as easy as 2 + 2 = 4:",
                  "code": "r.expr(2).add(2).run(conn)",
                  "can_try": true,
                  "dataset": "marvel"
                },
                {
                  "description": "Strings can be concatenated too:",
                  "code": "r.expr(\"foo\").add(\"bar\").run(conn)",
                  "can_try": true,
                  "dataset": "marvel"
                }

              ]
            },
            "py": {
              "name": "+",
              "is_operator": true,
              "body": "other",
              "examples" : [
                {
                  "description": "It's as easy as 2 + 2 = 4:",
                  "code": "(r.expr(2) + 2).run(conn)"
                },
                {
                  "description": "Strings can be concatenated too:",
                  "code": "(r.expr(\"foo\") + \"bar\").run(conn)"
                }
              ]
            },
            "rb": {
              "name": "+",
              "is_operator": true,
              "body": "other",
              "examples" : [
                {
                  "description": "It's as easy as 2 + 2 = 4:",
                  "code": "(r(2) + 2).run(conn)"
                },
                {
                  "description": "Strings can be concatenated too:",
                  "code": "(r(\"foo\") + \"bar\").run(conn)"
                }
              ]
            }
          }
        },
        {
          "tag": "sub",
          "description": "Subtract two numbers.",
          "parent": "number",
          "returns": "number",
          "langs": {
            "js": {
              "name": "sub",
              "body": "number",
              "examples" : [
                {
                  "description": "It's as easy as 2 - 2 = 0:",
                  "code": "r.expr(2).sub(2).run(conn)",
                  "can_try": true,
                  "dataset": "marvel"
                }
              ]
            },
            "py": {
              "name": "-",
              "is_operator": true,
              "body": "number",
              "examples" : [
                {
                  "description": "It's as easy as 2 - 2 = 0:",
                  "code": "(r.expr(2) - 2).run(conn)"
                }
              ]
            },
            "rb": {
              "name": "-",
              "is_operator": true,
              "body": "number",
              "examples" : [
                {
                  "description": "It's as easy as 2 - 2 = 0:",
                  "code": "(r(2) - 2).run(conn)"
                }
              ]
            }
          }
        },
        {
          "tag": "mul",
          "description": "Multiply two numbers.",
          "parent": "number",
          "returns": "number",
          "langs": {
            "js": {
              "name": "mul",
              "body": "number",
              "examples" : [
                {
                  "description": "It's as easy as 2 * 2 = 4:",
                  "code": "r.expr(2).mul(2).run(conn)",
                  "can_try": true,
                  "dataset": "marvel"
                }
              ]
            },
            "py": {
              "name": "*",
              "is_operator": true,
              "body": "number",
              "examples" : [
                {
                  "description": "It's as easy as 2 * 2 = 4:",
                  "code": "(r.expr(2) * 2).run(conn)"
                }
              ]
            },
            "rb": {
              "name": "*",
              "is_operator": true,
              "body": "number",
              "examples" : [
                {
                  "description": "It's as easy as 2 * 2 = 4:",
                  "code": "(r(2) * 2).run(conn)"
                }
              ]
            }
          }
        },
        {
          "tag": "div",
          "description": "Divide two numbers.",
          "parent": "number",
          "returns": "number",
          "langs": {
            "js": {
              "name": "div",
              "body": "number",
              "examples" : [
                {
                  "description": "It's as easy as 2 / 2 = 1:",
                  "code": "r.expr(2).div(2).run(conn)",
                  "can_try": true,
                  "dataset": "marvel"
                }
              ]
            },
            "py": {
              "name": "/",
              "is_operator": true,
              "body": "number",
              "examples" : [
                {
                  "description": "It's as easy as 2 / 2 = 1:",
                  "code": "(r.expr(2) / 2).run(conn)"
                }
              ]
            },
            "rb": {
              "name": "/",
              "is_operator": true,
              "body": "number",
              "examples" : [
                {
                  "description": "It's as easy as 2 / 2 = 1:",
                  "code": "(r(2) / 2).run(conn)"
                }
              ]
            }
          }
        },
        {
          "tag": "mod",
          "description": "Find the remainder when dividing two numbers.",
          "parent": "number",
          "returns": "number",
          "langs": {
            "js": {
              "name": "mod",
              "body": "number",
              "examples" : [
                {
                  "description": "It's as easy as 2 % 2 = 0:",
                  "code": "r.expr(2).mod(2).run(conn)",
                  "can_try": true,
                  "dataset": "marvel"
                }
              ]
            },
            "py": {
              "name": "%",
              "is_operator": true,
              "body": "number",
              "examples" : [
                {
                  "description": "It's as easy as 2 % 2 = 0:",
                  "code": "(r.expr(2) % 2).run(conn)"
                }
              ]
            },
            "rb": {
              "name": "%",
              "is_operator": true,
              "body": "number",
              "examples" : [
                {
                  "description": "It's as easy as 2 % 2 = 0:",
                  "code": "(r(2) % 2).run(conn)"
                }
              ]
            }
          }
        },
        {
          "tag": "and",
          "description": "Compute the logical and of two values.",
          "parent": "json",
          "returns": "bool",
          "langs": {
            "js": {
              "name": "and",
              "body": "other",
              "examples" : [
                {
                  "description": "True and false anded is false?",
                  "code": "r.expr(true).and(false).run(conn)",
                  "can_try": true,
                  "dataset": "marvel"
                }
              ]
            },
            "py": {
              "name": "&",
              "is_operator": true,
              "body": "other",
              "examples" : [
                {
                  "description": "True and false anded is false?",
                  "code": "(r.expr(true) & false).run(conn)"
                }
              ]
            },
            "rb": {
              "name": "&",
              "is_operator": true,
              "body": "other",
              "examples" : [
                {
                  "description": "True and false anded is false?",
                  "code": "(r(true) & false).run(conn)"
                }
              ]
            }
          }
        },
        {
          "tag": "or",
          "description": "Compute the logical or of two values.",
          "parent": "json",
          "returns": "bool",
          "langs": {
            "js": {
              "name": "or",
              "body": "other",
              "examples" : [
                {
                  "description": "True or false ored is true?",
                  "code": "r.expr(true).or(false).run(conn)",
                  "can_try": true,
                  "dataset": "marvel"
                }
              ]
            },
            "py": {
              "name": "|",
              "is_operator": true,
              "body": "other",
              "examples" : [
                {
                  "description": "True or false ored is false?",
                  "code": "(r.expr(true) | false).run(conn)"
                }
              ]
            },
            "rb": {
              "name": "|",
              "is_operator": true,
              "body": "other",
              "examples" : [
                {
                  "description": "True and false ored is false?",
                  "code": "(r(true) | false).run(conn)"
                }
              ]
            }
          }
        },
        {
          "tag": "eq",
          "description": "Test if two values are equal.",
          "parent": "json",
          "returns": "bool",
          "langs": {
            "js": {
              "name": "eq",
              "body": "other",
              "examples" : [
                {
                  "description": "Does 2 equal 2?",
                  "code": "r.expr(2).eq(2).run(conn)",
                  "can_try": true,
                  "dataset": "marvel"
                }
              ]
            },
            "py": {
              "name": "==",
              "is_operator": true,
              "body": "other",
              "examples" : [
                {
                  "description": "Does 2 equal 2?",
                  "code": "(r.expr(2) == 2).run(conn)"
                }
              ]
            },
            "rb": {
              "name": "eq",
              "is_operator": true,
              "body": "other",
              "examples" : [
                {
                  "description": "Does 2 equal 2?",
                  "code": "(r(2).eq 2).run(conn)"
                }
              ]
            }
          }
        },
        {
          "tag": "ne",
          "description": "Test if two values are not equal.",
          "parent": "json",
          "returns": "bool",
          "langs": {
            "js": {
              "name": "ne",
              "body": "other",
              "examples" : [
                {
                  "description": "Does 2 not equal 2?",
                  "code": "r.expr(2).ne(2).run(conn)",
                  "can_try": true,
                  "dataset": "marvel"
                }
              ]
            },
            "py": {
              "name": "!=",
              "is_operator": true,
              "body": "other",
              "examples" : [
                {
                  "description": "Does 2 not equal 2?",
                  "code": "(r.expr(2) != 2).run(conn)"
                }
              ]
            },
            "rb": {
              "name": "ne",
              "is_operator": true,
              "body": "other",
              "examples" : [
                {
                  "description": "Does 2 not equal 2?",
                  "code": "(r(2).ne 2).run(conn)"
                }
              ]
            }
          }
        },
        {
          "tag": "gt",
          "description": "Test if the first value is greater than other.",
          "parent": "json",
          "returns": "bool",
          "langs": {
            "js": {
              "name": "gt",
              "body": "other",
              "examples" : [
                {
                  "description": "Is 2 greater than 2?",
                  "code": "r.expr(2).gt(2).run(conn)",
                  "can_try": true,
                  "dataset": "marvel"
                }
              ]
            },
            "py": {
              "name": ">",
              "is_operator": true,
              "body": "other",
              "examples" : [
                {
                  "description": "Is 2 greater than 2?",
                  "code": "(r.expr(2) > 2).run(conn)"
                }
              ]
            },
            "rb": {
              "name": ">",
              "is_operator": true,
              "body": "other",
              "examples" : [
                {
                  "description": "Is 2 greater than 2?",
                  "code": "(r(2) > 2).run(conn)"
                }
              ]
            }
          }
        },
        {
          "tag": "ge",
          "description": "Test if the first value is greater than or equal to other.",
          "parent": "json",
          "returns": "bool",
          "langs": {
            "js": {
              "name": "ge",
              "body": "other",
              "examples" : [
                {
                  "description": "Is 2 greater than or equal to 2?",
                  "code": "r.expr(2).ge(2).run(conn)",
                  "can_try": true,
                  "dataset": "marvel"
                }
              ]
            },
            "py": {
              "name": ">=",
              "is_operator": true,
              "body": "other",
              "examples" : [
                {
                  "description": "Is 2 greater than or equal to 2?",
                  "code": "(r.expr(2) >= 2).run(conn)"
                }
              ]
            },
            "rb": {
              "name": ">=",
              "is_operator": true,
              "body": "other",
              "examples" : [
                {
                  "description": "Is 2 greater than or equal to 2?",
                  "code": "(r(2) >= 2).run(conn)"
                }
              ]
            }
          }
        },
        {
          "tag": "lt",
          "description": "Test if the first value is less than other.",
          "parent": "json",
          "returns": "bool",
          "langs": {
            "js": {
              "name": "lt",
              "body": "other",
              "examples" : [
                {
                  "description": "Is 2 less than 2?",
                  "code": "r.expr(2).lt(2).run(conn)",
                  "can_try": true,
                  "dataset": "marvel"
                }
              ]
            },
            "py": {
              "name": "<",
              "is_operator": true,
              "body": "other",
              "examples" : [
                {
                  "description": "Is 2 less than 2?",
                  "code": "(r.expr(2) < 2).run(conn)"
                }
              ]
            },
            "rb": {
              "name": "<",
              "is_operator": true,
              "body": "other",
              "examples" : [
                {
                  "description": "Is 2 less than 2?",
                  "code": "(r(2) < 2).run(conn)"
                }
              ]
            }
          }
        },
        {
          "tag": "le",
          "description": "Test if the first value is less than or equal to other.",
          "parent": "json",
          "returns": "bool",
          "langs": {
            "js": {
              "name": "le",
              "body": "other",
              "examples" : [
                {
                  "description": "Is 2 less than or equal to 2?",
                  "code": "r.expr(2).le(2).run(conn)",
                  "can_try": true,
                  "dataset": "marvel"
                }
              ]
            },
            "py": {
              "name": "<=",
              "is_operator": true,
              "body": "other",
              "examples" : [
                {
                  "description": "Is 2 less than or equal to 2?",
                  "code": "(r.expr(2) <= 2).run(conn)"
                }
              ]
            },
            "rb": {
              "name": "<=",
              "is_operator": true,
              "body": "other",
              "examples" : [
                {
                  "description": "Is 2 less than or equal to 2?",
                  "code": "(r(2) <= 2).run(conn)"
                }
              ]
            }
          }
        },
        {
          "tag": "not",
          "description": "Compute the logical inverse (not).",
          "parent": "json",
          "returns": "bool",
          "langs": {
            "js": {
              "name": "not",
              "body": "",
              "examples" : [
                {
                  "description": "Not true is false:",
                  "code": "r.expr(true).not().run(conn)",
                  "can_try": true,
                  "dataset": "marvel"
                }
              ]
            },
            "py": {
              "name": "~",
              "is_operator": true,
              "operator_first": true,
              "body": "",
              "examples" : [
                {
                  "description": "Not true is false:",
                  "code": "(~r.expr(true)).run(conn)"
                }
              ]
            },
            "rb": {
              "name": "not",
              "dont_need_parenthesis": true,
              "body": "",
              "examples" : [
                {
                  "description": "Not true is false:",
                  "code": "r(true).not.run(conn)"
                }
              ]
            }
          }
        }
      ]
    },
    {
      "tag": "control",
      "name": "Control Structures",
      "description": "These commands provide basic control structures for the composition of complex queries",
      "commands": [
        {
          "tag": "do",
          "description": "Evaluate the <code>inExpr</code> in the context of one or more value bindings.",
          "parent": "r",
          "returns": "json",
          "langs": {
            "js": {
              "name": "do",
              "body": "arg, [args*, ]inExpr",
              "examples" : [
                {
                  "description": "The object(s) passed to do() can be bound to name(s). The last argument is the expression to evaluate in the context of the bindings:",
                  "code": "r.do(r.table('marvel').get('IronMan'),\n     function (ironman) { return ironman('name'); }\n).run(conn)",
                  "can_try": true,
                  "dataset": "marvel"
                }
              ]
            },
            "py": {
              "name": "do",
              "body": "arg, [args*, ]inExpr",
              "examples" : [
                {
                  "description": "The object(s) passed to do() can be bound to name(s). The last argument is the expression to evaluate in the context of the bindings:",
                  "code": "r.do(r.table('marvel').get('IronMan'),\n     lambda ironman: ironman['name']).run(conn)"
                }
              ]
            },
            "rb": {
              "name": "do",
              "body": "arg, [args*, ]inExpr",
              "examples" : [
                {
                  "description": "The object(s) passed to do() can be bound to name(s). The last argument is the expression to evaluate in the context of the bindings:",
                  "code": "r.do(r.table('marvel').get('IronMan')) { |ironman| ironman[:name] }.run(conn)"
                }
              ]
            }
          }
        },
        {
          "tag": "branch",
          "description": "Evaluate one of two control paths based on the value of an expression.",
          "parent": "r",
          "returns": "query",
          "langs": {
            "js": {
              "name": "branch",
              "body": "test, trueBranch, falseBranch",
              "examples" : [
                {
                  "description": "Hero or Superhero?",
                  "code": "r.table('marvel').map(r.branch(r.row('victories').gt(100),\n    r.row('name').add(' is a superhero'),\n    r.row('name').add(' is a hero'))\n).run(conn)",
                  "can_try": true,
                  "dataset": "marvel"
                }
              ]
            },
            "py": {
              "name": "branch",
              "body": "test, true_branch, false_branch",
              "examples" : [
                {
                  "description": "Hero or Superhero?",
                  "code": "r.table('marvel').map(r.branch(r.row['victories'] > 100,\n    r.row['name'] + ' is a superhero',\n    r.row['name'] + ' is a hero')\n).run(conn)"
                }
              ]
            },
            "rb": {
              "name": "branch",
              "body": "test, true_branch, false_branch",
              "examples" : [
                {
                  "description": "Hero or Superhero?",
                  "code": "r.table('marvel').map { |row|  r.branch(row[:victories] > 100,\n    row[:name] + ' is a superhero',\n    row[:name] + ' is a hero')\n}.run(conn)"
                }
              ]
            }
          }
        },
        {
          "tag": "foreach",
          "description": "Loop over a sequence, evaluating the given write query for each element.",
          "parent": "r",
          "returns": "query",
          "langs": {
            "js": {
              "name": "forEach",
              "body": "queryFunction",
              "examples" : [
                {
                  "description": "Now that our heroes have defeated their villains, we can safely remove them from the villain table:",
                  "code": "r.table('marvel').forEach(function(hero) {\n return r.table('villains').get(hero('villainDefeated')).delete()\n}).run(conn)",
                  "can_try": true,
                  "dataset": "marvel"
                }
              ]
            },
            "py": {
              "name": "for_each",
              "body": "query_function",
              "examples" : [
                {
                  "description": "Now that our heroes have defedated their villains, we can safely remove them from the villain table:",
                  "code": "r.table('marvel').for_each(\n    lambda hero: r.table('villains').get(hero['villainDefeated']).delete()\n).run(conn)"
                }
              ]
            },
            "rb": {
              "name": "for_each",
              "body": "query_function",
              "examples" : [
                {
                  "description": "Now that our heroes have defedated their villains, we can safely remove them from the villain table:",
                  "code": "r.table('marvel').for_each {|hero|\n  r.table('villains').get(hero[:villain_defeated]).delete\n}.run(conn)"
                }
              ]
            }
          }
        },
        {
          "tag": "error",
          "description": "Throw a runtime error.",
          "parent": "r",
          "returns": "query",
          "langs": {
            "js": {
              "name": "error",
              "body": "message",
              "examples" : [
                {
                  "description": "Iron Man can't possibly have lost a battle:",
                  "code": "r.table('marvel').get('IronMan').do(function(ironman) {\n return r.branch(ironman('victories').lt(ironman('battles')),\n  r.error('impossible code path'),\n  ironman\n)).run(conn)",
                  "can_try": true,
                  "dataset": "marvel"
                }
              ]
            },
            "py": {
              "name": "error",
              "body": "message",
              "examples" : [
                {
                  "description": "Iron Man can't possibly have lost a battle:",
                  "code": "r.table('marvel').get('IronMan').do(\n  lambda ironman: r.branch(ironman['victories'] < ironman['battles'],\n                            r.error('impossible code path'),\n                            ironman)\n).run(conn)"
                }
              ]
            },
            "rb": {
              "name": "error",
              "body": "message",
              "examples" : [
                {
                  "description": "Iron Man can't possibly have lost a battle:",
                  "code": "r.table('marvel').get('IronMan').do {\n  r.branch(ironman[:victories] < ironman[:battles],\n    r.error('impossible code path'),\n    ironman)\n}.run(conn)"
                }
              ]
            }
          }
        },
        {
          "tag": "expr",
          "description": "Construct a RQL JSON object from a native object.",
          "parent": "r",
          "returns": "json",
          "langs": {
            "js": {
              "name": "expr",
              "body": "obj",
              "examples" : [
                {
                  "description": "Objects wrapped with expr can then be manipulated by RQL API functions:",
                  "code": "r.expr({a:'b'}).merge({b:[1,2,3]}).run(conn)",
                  "can_try": true,
                  "dataset": "marvel"
                }
              ]
            },
            "py": {
              "name": "expr",
              "body": "obj",
              "examples" : [
                {
                  "description": "Objects wrapped with expr can then be manipulated by RQL API functions:",
                  "code": "r.expr({'a':'b'}).merge({'b':[1,2,3]}).run(conn)"
                }
              ]
            },
            "rb": {
              "name": "expr",
              "body": "obj",
              "examples" : [
                {
                  "description": "Objects wrapped with expr can then be manipulated by RQL API functions:",
                  "code": "r.expr({:a => 'b'}).merge({:b => [1,2,3]}).run(conn)"
                }, {
                  "description": "In Ruby, you can also do this with just r:",
                  "code": "r({:a => 'b'}).merge({:b => [1,2,3]}).run(conn)"
                }
              ]
            }
          }
        },
        {
          "tag": "js",
          "description": "Create a javascript expression.",
          "parent": "r",
          "returns": "js",
          "langs": {
            "js": {
              "name": "js",
              "body": "jsString",
              "examples" : [
                {
                  "description": "Concatenate two strings using Javascript:",
                  "code": "r.js(\"'str1' + 'str2'\").run(conn)",
                  "can_try": true,
                  "dataset": "marvel"
                },
                {
                  "description": "Select all documents where the 'magazines' field is greater than 5 by running Javascript on the server:",
                  "code": "r.table('marvel').filter(r.js('(function (row) { return row.magazines > 5; })'))\n .run(conn)",
                  "can_try": true,
                  "dataset": "marvel"
                }
              ]
            },
            "py": {
              "name": "js",
              "body": "js_string",
              "examples" : [
                {
                  "description": "Concatenate two strings using Javascript:",
                  "code": "r.js(\"'str1' + 'str2'\").run(conn)"
                },
                {
                  "description": "Select all documents where the 'magazines' field is greater than 5 by running Javascript on the server:",
                  "code": "r.table('users').filter(r.js('(function (row) { return row.magazines > 5; })'))\n .run(conn)"
                }
              ]
            },
            "rb": {
              "name": "js",
              "body": "jsString",
              "examples" : [
                {
                  "description": "Concatenate two strings using Javascript:",
                  "code": "r.js(\"'str1' + 'str2'\").run(conn)"
                },
                {
                  "description": "Select all documents where the 'magazines' field is greater than 5 by running Javascript on the server:",
                  "code": "r.table('users').filter(r.js('(function (row) { return row.magazines > 5; })'))\n .run(conn)"
                }
              ]
            }
          }
        },
        {
          "tag": "coerce_to",
          "description": "Converts a value of one type into another. <br /><br />You can convert: a selection, sequence, or object into an ARRAY, an array of pairs into an OBJECT, and any DATUM into a STRING.",
          "parent": "json",
          "returns": "type",
          "langs": {
            "js": {
              "name": "coerceTo",
              "body": "typename",
              "examples" : [
                {
                  "description": "Convert a table to an array:",
                  "code": "r.table('marvel').coerceTo('array').run(conn)",
                  "can_try": true,
                  "dataset": "marvel"
                },
                {
                  "description": "Convert an array of pairs into an object:",
<<<<<<< HEAD
                  "code": "r.expr([['name', 'Ironman'], ['victories': 2000]]).coerce_to('object').run(c)"
                },
                {
                  "description": "Convert a number to a string:",
                  "code": "r.expr(1).coerce_to('string').run(c)"
=======
                  "code": "r.expr([['name', 'Ironman'], ['victories': 2000]]).coerceTo('object').run(conn)"
                },
                {
                  "description": "Convert a number to a string:",
                  "code": "r.expr(1).coerceTo('string').run(conn)"
>>>>>>> ea3eaccf
                }
              ]
            },
            "py": {
              "name": "coerce_to",
              "body": "typename",
              "examples" : [
                {
                  "description": "Convert a table to an array:",
<<<<<<< HEAD
                  "code": "r.table('marvel').coerce_to('array').run(c)"
                },
                {
                  "description": "Convert an array of pairs into an object:",
                  "code": "r.expr([['name', 'Ironman'], ['victories': 2000]]).coerce_to('object').run(c)"
                },
                {
                  "description": "Convert a number to a string",
                  "code": "r.expr(1).coerce_to('string').run(c)"
=======
                  "code": "r.table('marvel').coerce_to('array').run(conn)"
                },
                {
                  "description": "Convert an array of pairs into an object:",
                  "code": "r.expr([['name', 'Ironman'], ['victories': 2000]]).coerce_to('object').run(conn)"
                },
                {
                  "description": "Convert a number to a string:",
                  "code": "r.expr(1).coerce_to('string').run(conn)"
>>>>>>> ea3eaccf
                }                
              ]
            },
            "rb": {
              "name": "coerce_to",
              "body": "typename",
              "examples" : [
                {
                  "description": "Convert a table to an array:",
<<<<<<< HEAD
                  "code": "r.table('marvel').coerce_to('array').run(c)"
                },
                {
                  "description": "Convert an array of pairs into an object:",
                  "code": "r.expr([['name', 'Ironman'], ['victories': 2000]]).coerce_to('object').run(c)"
                },
                {
                  "description": "Convert a number to a string:",
                  "code": "r.expr(1).coerce_to('string').run(c)"
=======
                  "code": "r.table('marvel').coerce_to('array').run(conn)"
                },
                {
                  "description": "Convert an array of pairs into an object:",
                  "code": "r.expr([['name', 'Ironman'], ['victories': 2000]]).coerce_to('object').run(conn)"
                },
                {
                  "description": "Convert a number to a string:",
                  "code": "r.expr(1).coerce_to('string').run(conn)"
>>>>>>> ea3eaccf
                }
              ]
            }
          }
        },
        {
          "tag": "type_of",
          "description": "Gets the type of a value.",
          "parent": "json",
          "returns": "string",
          "langs": {
            "js": {
              "name": "typeOf",
              "body": "value",
              "examples" : [
                {
                  "description": "Get the type of a string:",
                  "code": "r.expr(\"foo\").typeOf().run(conn)",
                  "can_try": true,
                  "dataset": "marvel"
                }
              ]
            },
            "py": {
              "name": "type_of",
              "body": "value",
              "examples" : [
                {
                  "description": "Get the type of a string:",
                  "code": "r.expr(\"foo\").type_of().run(conn)"
                }
              ]
            },
            "rb": {
              "name": "type_of",
              "body": "value",
              "examples" : [
                {
                  "description": "Get the type of a string:",
                  "code": "r(\"foo\").type_of.run(conn)"
                }
              ]
            }
          }
        }
      ]
    }
  ]
}<|MERGE_RESOLUTION|>--- conflicted
+++ resolved
@@ -3291,19 +3291,11 @@
                 },
                 {
                   "description": "Convert an array of pairs into an object:",
-<<<<<<< HEAD
-                  "code": "r.expr([['name', 'Ironman'], ['victories': 2000]]).coerce_to('object').run(c)"
-                },
-                {
-                  "description": "Convert a number to a string:",
-                  "code": "r.expr(1).coerce_to('string').run(c)"
-=======
                   "code": "r.expr([['name', 'Ironman'], ['victories': 2000]]).coerceTo('object').run(conn)"
                 },
                 {
                   "description": "Convert a number to a string:",
                   "code": "r.expr(1).coerceTo('string').run(conn)"
->>>>>>> ea3eaccf
                 }
               ]
             },
@@ -3313,17 +3305,6 @@
               "examples" : [
                 {
                   "description": "Convert a table to an array:",
-<<<<<<< HEAD
-                  "code": "r.table('marvel').coerce_to('array').run(c)"
-                },
-                {
-                  "description": "Convert an array of pairs into an object:",
-                  "code": "r.expr([['name', 'Ironman'], ['victories': 2000]]).coerce_to('object').run(c)"
-                },
-                {
-                  "description": "Convert a number to a string",
-                  "code": "r.expr(1).coerce_to('string').run(c)"
-=======
                   "code": "r.table('marvel').coerce_to('array').run(conn)"
                 },
                 {
@@ -3333,7 +3314,6 @@
                 {
                   "description": "Convert a number to a string:",
                   "code": "r.expr(1).coerce_to('string').run(conn)"
->>>>>>> ea3eaccf
                 }                
               ]
             },
@@ -3343,17 +3323,6 @@
               "examples" : [
                 {
                   "description": "Convert a table to an array:",
-<<<<<<< HEAD
-                  "code": "r.table('marvel').coerce_to('array').run(c)"
-                },
-                {
-                  "description": "Convert an array of pairs into an object:",
-                  "code": "r.expr([['name', 'Ironman'], ['victories': 2000]]).coerce_to('object').run(c)"
-                },
-                {
-                  "description": "Convert a number to a string:",
-                  "code": "r.expr(1).coerce_to('string').run(c)"
-=======
                   "code": "r.table('marvel').coerce_to('array').run(conn)"
                 },
                 {
@@ -3363,7 +3332,6 @@
                 {
                   "description": "Convert a number to a string:",
                   "code": "r.expr(1).coerce_to('string').run(conn)"
->>>>>>> ea3eaccf
                 }
               ]
             }
