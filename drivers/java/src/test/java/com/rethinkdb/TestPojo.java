--- conflicted
+++ resolved
@@ -7,13 +7,9 @@
 import java.time.LocalTime;
 import java.time.OffsetDateTime;
 import java.time.ZonedDateTime;
-<<<<<<< HEAD
-import java.util.Date;
-=======
 import java.util.Arrays;
 import java.util.Date;
 import java.util.List;
->>>>>>> 975c1a72
 
 /**
  * Has both public parameterless constructor and public parametrized constructor
@@ -40,33 +36,6 @@
 
     private String stringProperty;
     private TestPojoInner pojoProperty;
-<<<<<<< HEAD
-    private PojoEnum enumProperty = PojoEnum.AAA;
-    private PojoEnum enumInnerLowerCaseProperty = PojoEnum.xxx;
-    private PojoEnum enumInnerUpperCaseProperty = PojoEnum.XXX;
-    private OffsetDateTime offsetDateTimeProperty = OffsetDateTime.now();
-    private LocalDateTime localDateTimeProperty = LocalDateTime.now();;
-    private ZonedDateTime zonedDateTimeProperty = ZonedDateTime.now();
-    private LocalDate localDateProperty = LocalDate.now();
-    private LocalTime localTimeProperty = LocalTime.now();
-    private Date dateProperty = new Date();
-    private Double doubleProperty = Double.MAX_VALUE;
-    private double primitiveDoubleProperty = Double.MAX_VALUE;
-    private Float floatProperty = Float.MAX_VALUE;
-    private float primitiveFloatProperty = Float.MAX_VALUE;
-    private Integer integerProperty = Integer.MAX_VALUE;
-    private int primitiveIntegerProperty = Integer.MAX_VALUE;
-    private Long longProperty = Long.MAX_VALUE;
-    private long primitiveLongProperty = Long.MAX_VALUE;
-    private Short shortProperty = Short.MAX_VALUE;
-    private short primitiveShortProperty = Short.MAX_VALUE;
-    private Byte byteProperty = Byte.MAX_VALUE;
-    private byte primitiveByteProperty = Byte.MAX_VALUE;
-    private Boolean booleanProperty = true;
-    private boolean primitiveBooleanProperty = true;
-    private BigDecimal bigDecimalProperty = new BigDecimal("123456789012345678901234567");
-    private BigInteger bigIntegerProperty = new BigInteger("123456789012345");
-=======
     private PojoEnum enumProperty;
     private PojoEnum enumInnerLowerCaseProperty;
     private PojoEnum enumInnerUpperCaseProperty;
@@ -105,7 +74,6 @@
     private static final LocalDate sample_localDateProperty = LocalDate.now();
     private static final LocalTime sample_localTimeProperty = LocalTime.now();
     private static final Date sample_dateProperty = new Date();
->>>>>>> 975c1a72
 
     public TestPojo() {}
 
@@ -349,8 +317,6 @@
     public void setBigIntegerProperty(BigInteger bigIntegerProperty) {
         this.bigIntegerProperty = bigIntegerProperty;
     }
-<<<<<<< HEAD
-=======
 
 
     public List<TestPojoInner> getPojoListProperty() {
@@ -376,5 +342,4 @@
     public void setPrimitiveIntegerArrayProperty(int[] primitiveIntegerArrayProperty) {
         this.primitiveIntegerArrayProperty = primitiveIntegerArrayProperty;
     }
->>>>>>> 975c1a72
 }