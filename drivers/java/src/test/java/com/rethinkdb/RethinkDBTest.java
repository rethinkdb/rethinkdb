package com.rethinkdb;

import com.rethinkdb.annotations.IgnoreNullFields;
import com.rethinkdb.gen.exc.ReqlError;
import com.rethinkdb.gen.exc.ReqlQueryLogicError;
import com.rethinkdb.model.MapObject;
import com.rethinkdb.model.OptArgs;
import com.rethinkdb.net.Connection;
import com.rethinkdb.net.Cursor;
import net.jodah.concurrentunit.Waiter;
import org.junit.*;
import org.junit.rules.ExpectedException;

import java.time.OffsetDateTime;
import java.util.*;
import java.util.concurrent.TimeoutException;
import java.util.concurrent.atomic.AtomicInteger;

import static org.junit.Assert.assertEquals;
import static org.junit.Assert.assertTrue;

public class RethinkDBTest{

    public static final RethinkDB r = RethinkDB.r;
    Connection conn;
    public static final String dbName = "javatests";
    public static final String tableName = "atest";

    @Rule
    public ExpectedException expectedEx = ExpectedException.none();

    @BeforeClass
    public static void oneTimeSetUp() throws Exception {
        Connection conn = TestingFramework.createConnection();
        try{
            r.dbCreate(dbName).run(conn);
        } catch(ReqlError e){}
        try {
            r.db(dbName).wait_().run(conn);
            r.db(dbName).tableCreate(tableName).run(conn);
            r.db(dbName).table(tableName).wait_().run(conn);
        } catch(ReqlError e){}
        conn.close();
    }

    @AfterClass
    public static void oneTimeTearDown() throws Exception {
        Connection conn = TestingFramework.createConnection();
        try {
            r.db(dbName).tableDrop(tableName).run(conn);
            r.dbDrop(dbName).run(conn);
        } catch(ReqlError e){}
        conn.close();
    }

    @Before
    public void setUp() throws Exception {
        conn = TestingFramework.createConnection();
        r.db(dbName).table(tableName).delete().run(conn);
    }

    @After
    public void tearDown() throws Exception {
        conn.close();
    }

    @Test
    public void testBooleans() throws Exception {
        Boolean t = r.expr(true).run(conn);
        Assert.assertEquals(t.booleanValue(), true);

        Boolean f = r.expr(false).run(conn);
        Assert.assertEquals(f.booleanValue(), false);

        String trueType = r.expr(true).typeOf().run(conn);
        Assert.assertEquals(trueType, "BOOL");

        String falseString = r.expr(false).coerceTo("string").run(conn);
        Assert.assertEquals(falseString, "false");

        Boolean boolCoerce = r.expr(true).coerceTo("bool").run(conn);
        Assert.assertEquals(boolCoerce.booleanValue(), true);
    }

    @Test
    public void testNull() {
        Object o = r.expr(null).run(conn);
        Assert.assertEquals(o, null);

        String nullType = r.expr(null).typeOf().run(conn);
        Assert.assertEquals(nullType, "NULL");

        String nullCoerce = r.expr(null).coerceTo("string").run(conn);
        Assert.assertEquals(nullCoerce, "null");

        Object n = r.expr(null).coerceTo("null").run(conn);
        Assert.assertEquals(n, null);
    }

    @Test
    public void testString() {
        String str = r.expr("str").run(conn);
        Assert.assertEquals(str, "str");

        String unicode = r.expr("こんにちは").run(conn);
        Assert.assertEquals(unicode, "こんにちは");

        String strType = r.expr("foo").typeOf().run(conn);
        Assert.assertEquals(strType, "STRING");

        String strCoerce = r.expr("foo").coerceTo("string").run(conn);
        Assert.assertEquals(strCoerce, "foo");

        Number nmb12 = r.expr("-1.2").coerceTo("NUMBER").run(conn);
        Assert.assertEquals(nmb12, -1.2);

        Long nmb10 = r.expr("0xa").coerceTo("NUMBER").run(conn);
        Assert.assertEquals(nmb10.longValue(), 10L);
    }

    @Test
    public void testDate() {
        OffsetDateTime date = OffsetDateTime.now();
        OffsetDateTime result = r.expr(date).run(conn);
        Assert.assertEquals(date, result);
    }

    @Test
    public void testCoerceFailureDoubleNegative() {
        expectedEx.expect(ReqlQueryLogicError.class);
        expectedEx.expectMessage("Could not coerce `--1.2` to NUMBER.");
        r.expr("--1.2").coerceTo("NUMBER").run(conn);
    }

    @Test
    public void testCoerceFailureTrailingNegative() {
        expectedEx.expect(ReqlQueryLogicError.class);
        expectedEx.expectMessage("Could not coerce `-1.2-` to NUMBER.");
        r.expr("-1.2-").coerceTo("NUMBER").run(conn);
    }

    @Test
    public void testCoerceFailureInfinity() {
        expectedEx.expect(ReqlQueryLogicError.class);
        expectedEx.expectMessage("Non-finite number: inf");
        r.expr("inf").coerceTo("NUMBER").run(conn);
    }

    @Test
    public void testSplitEdgeCases() {
        List<String> emptySplitNothing = r.expr("").split().run(conn);
        Assert.assertEquals(emptySplitNothing, Arrays.asList());

        List<String> nullSplit = r.expr("").split(null).run(conn);
        Assert.assertEquals(nullSplit, Arrays.asList());

        List<String> emptySplitSpace = r.expr("").split(" ").run(conn);
        Assert.assertEquals(Arrays.asList(""), emptySplitSpace);

        List<String> emptySplitEmpty = r.expr("").split("").run(conn);
        assertEquals(Arrays.asList(), emptySplitEmpty);

        List<String> emptySplitNull5 = r.expr("").split(null, 5).run(conn);
        assertEquals(Arrays.asList(), emptySplitNull5);

        List<String> emptySplitSpace5 = r.expr("").split(" ", 5).run(conn);
        assertEquals(Arrays.asList(""), emptySplitSpace5);

        List<String> emptySplitEmpty5 = r.expr("").split("", 5).run(conn);
        assertEquals(Arrays.asList(), emptySplitEmpty5);
    }

    @Test
    public void testSplitWithNullOrWhitespace() {
        List<String> extraWhitespace = r.expr("aaaa bbbb  cccc ").split().run(conn);
        assertEquals(Arrays.asList("aaaa", "bbbb", "cccc"), extraWhitespace);

        List<String> extraWhitespaceNull = r.expr("aaaa bbbb  cccc ").split(null).run(conn);
        assertEquals(Arrays.asList("aaaa", "bbbb", "cccc"), extraWhitespaceNull);

        List<String> extraWhitespaceSpace = r.expr("aaaa bbbb  cccc ").split(" ").run(conn);
        assertEquals(Arrays.asList("aaaa", "bbbb", "", "cccc", ""), extraWhitespaceSpace);

        List<String> extraWhitespaceEmpty = r.expr("aaaa bbbb  cccc ").split("").run(conn);
        assertEquals(Arrays.asList("a", "a", "a", "a", " ",
                "b", "b", "b", "b", " ", " ", "c", "c", "c", "c", " "), extraWhitespaceEmpty);
    }

    @Test
    public void testSplitWithString() {
        List<String> b = r.expr("aaaa bbbb  cccc ").split("b").run(conn);
        assertEquals(Arrays.asList("aaaa ", "", "", "", "  cccc "), b);
    }

    @Test
    public void testTableInsert(){
        MapObject foo = new MapObject()
                .with("hi", "There")
                .with("yes", 7)
                .with("no", null );
        Map<String, Object> result = r.db(dbName).table(tableName).insert(foo).run(conn);
        assertEquals(result.get("inserted"), 1L);
    }

    @Test
    public void testDbGlobalArgInserted() {
        final String tblName = "test_global_optargs";

        try {
            r.dbCreate("test").run(conn);
        } catch (Exception e) {}

        r.expr(r.array("optargs", "conn_default")).forEach(r::dbCreate).run(conn);
        r.expr(r.array("test", "optargs", "conn_default")).forEach(dbName ->
                        r.db(dbName).tableCreate(tblName).do_((unused) ->
                                        r.db(dbName).table(tblName).insert(r.hashMap("dbName", dbName).with("id", 1))
                        )
        ).run(conn);

        try {
            // no optarg set, no default db
            conn.use(null);
            Map x1 = r.table(tblName).get(1).run(conn);
            assertEquals("test", x1.get("dbName"));

            // no optarg set, default db set
            conn.use("conn_default");
            Map x2 = r.table(tblName).get(1).run(conn);
            assertEquals("conn_default", x2.get("dbName"));

            // optarg set, no default db
            conn.use(null);
            Map x3 = r.table(tblName).get(1).run(conn, OptArgs.of("db", "optargs"));
            assertEquals("optargs", x3.get("dbName"));

            // optarg set, default db
            conn.use("conn_default");
            Map x4 = r.table(tblName).get(1).run(conn, OptArgs.of("db", "optargs"));
            assertEquals("optargs", x4.get("dbName"));

        } finally {
            conn.use(null);
            r.expr(r.array("optargs", "conn_default")).forEach(r::dbDrop).run(conn);
            r.db("test").tableDrop(tblName).run(conn);
        }
    }

    @Test
    public void testFilter() {
        r.db(dbName).table(tableName).insert(new MapObject().with("field", "123")).run(conn);
        r.db(dbName).table(tableName).insert(new MapObject().with("field", "456")).run(conn);

        Cursor<Map<String, String>> allEntries = r.db(dbName).table(tableName).run(conn);
        assertEquals(2, allEntries.toList().size());

        // The following won't work, because r.row is not implemented in the Java driver. Use lambda syntax instead
        // Cursor<Map<String, String>> oneEntryRow = r.db(dbName).table(tableName).filter(r.row("field").eq("456")).run(conn);
        // assertEquals(1, oneEntryRow.toList().size());

        Cursor<Map<String, String>> oneEntryLambda = r.db(dbName).table(tableName).filter(table -> table.getField("field").eq("456")).run(conn);
        assertEquals(1, oneEntryLambda.toList().size());
    }

    @Test
    public void testTableSelectOfPojo() {
        TestPojo pojo = new TestPojo("foo", new TestPojoInner(42L, true));
        Map<String, Object> pojoResult = r.db(dbName).table(tableName).insert(pojo).run(conn);
        assertEquals(1L, pojoResult.get("inserted"));

        String key = (String) ((List) pojoResult.get("generated_keys")).get(0);
        TestPojo result = r.db(dbName).table(tableName).get(key).run(conn, TestPojo.class);

        assertEquals("foo", result.getStringProperty());
        assertTrue(42L == result.getPojoProperty().getLongProperty());
        assertEquals(true, result.getPojoProperty().getBooleanProperty());
    }

    @Test(expected = ClassCastException.class)
    public void testTableSelectOfPojo_withNoPojoClass_throwsException() {
        TestPojo pojo = new TestPojo("foo", new TestPojoInner(42L, true));
        Map<String, Object> pojoResult = r.db(dbName).table(tableName).insert(pojo).run(conn);
        assertEquals(1L, pojoResult.get("inserted"));

        String key = (String) ((List) pojoResult.get("generated_keys")).get(0);
        TestPojo result = r.db(dbName).table(tableName).get(key).run(conn /* TestPojo.class is not specified */);
    }

    @Test
    public void testTableSelectOfPojoCursor() {
        TestPojo pojoOne = new TestPojo("foo", new TestPojoInner(42L, true));
        TestPojo pojoTwo = new TestPojo("bar", new TestPojoInner(53L, false));
        Map<String, Object> pojoOneResult = r.db(dbName).table(tableName).insert(pojoOne).run(conn);
        Map<String, Object> pojoTwoResult = r.db(dbName).table(tableName).insert(pojoTwo).run(conn);
        assertEquals(1L, pojoOneResult.get("inserted"));
        assertEquals(1L, pojoTwoResult.get("inserted"));

        Cursor<TestPojo> cursor = r.db(dbName).table(tableName).run(conn, TestPojo.class);
        List<TestPojo> result = cursor.toList();
        assertEquals(2, result.size());

        TestPojo pojoOneSelected = "foo".equals(result.get(0).getStringProperty()) ? result.get(0) : result.get(1);
        TestPojo pojoTwoSelected = "bar".equals(result.get(0).getStringProperty()) ? result.get(0) : result.get(1);

        assertEquals("foo", pojoOneSelected.getStringProperty());
        assertTrue(42L == pojoOneSelected.getPojoProperty().getLongProperty());
        assertEquals(true, pojoOneSelected.getPojoProperty().getBooleanProperty());

        assertEquals("bar", pojoTwoSelected.getStringProperty());
        assertTrue(53L == pojoTwoSelected.getPojoProperty().getLongProperty());
        assertEquals(false, pojoTwoSelected.getPojoProperty().getBooleanProperty());

        compare_pojo(pojoOneSelected, pojoOne);
    }

    @Test
    public void testTableSelectOfPojoCursor_ConvertStringToOtherTypes() {
        TestPojo pojoOne = new TestPojo("foo", new TestPojoInner(42L, true));
        //pojoOne.getEnumProperty().toString() lowercase output.
        //pojoOne.getEnumProperty().Name() will output uppercase,
        //uppercase is more easy to be converted back because auto-generated Enum use such convention.
        //By default, when storing enum to db, we store the .Name()
        MapObject map = r.hashMap("stringProperty",pojoOne.getStringProperty().toString())
                .with("enumProperty", pojoOne.getEnumProperty().toString())
                .with("enumInnerLowerCaseProperty", pojoOne.getEnumInnerLowerCaseProperty().toString()) //store "xxx"
                .with("enumInnerUpperCaseProperty", pojoOne.getEnumInnerUpperCaseProperty().toString()) //store "XXX"
                .with("offsetDateTimeProperty", pojoOne.getOffsetDateTimeProperty().toString())
                .with("localDateTimeProperty", pojoOne.getLocalDateTimeProperty().toString())
                .with("zonedDateTimeProperty", pojoOne.getZonedDateTimeProperty().toString())
                .with("localDateProperty", pojoOne.getLocalDateProperty().toString())
                .with("localTimeProperty", pojoOne.getLocalTimeProperty().toString())
                .with("dateProperty", pojoOne.getDateProperty().toString())
                .with("doubleProperty", pojoOne.getDoubleProperty().toString())
                .with("primitiveDoubleProperty", String.valueOf(pojoOne.getPrimitiveDoubleProperty()))
                .with("floatProperty", pojoOne.getFloatProperty().toString())
                .with("primitiveFloatProperty", String.valueOf(pojoOne.getPrimitiveFloatProperty()))
                .with("integerProperty", pojoOne.getIntegerProperty().toString())
                .with("primitiveIntegerProperty", String.valueOf(pojoOne.getPrimitiveIntegerProperty()))
                .with("longProperty", pojoOne.getLongProperty().toString())
                .with("primitiveLongProperty", String.valueOf(pojoOne.getPrimitiveLongProperty()))
                .with("shortProperty", pojoOne.getShortProperty().toString())
                .with("primitiveShortProperty", String.valueOf(pojoOne.getPrimitiveShortProperty()))
                .with("byteProperty", pojoOne.getByteProperty().toString())
                .with("primitiveByteProperty", String.valueOf(pojoOne.getPrimitiveByteProperty()))
                .with("booleanProperty", pojoOne.getBooleanProperty().toString())
                .with("primitiveBooleanProperty", String.valueOf(pojoOne.getPrimitiveBooleanProperty()))
                .with("bigDecimalProperty", pojoOne.getBigDecimalProperty().toString())
                .with("bigIntegerProperty", pojoOne.getBigIntegerProperty().toString())
                ;
        Map<String, Object> pojoOneResult = r.db(dbName).table(tableName).insert(map).run(conn);
        assertEquals(1L, pojoOneResult.get("inserted"));

        Cursor<TestPojo> cursor = r.db(dbName).table(tableName).run(conn, TestPojo.class);
        List<TestPojo> result = cursor.toList();
        assertEquals(1, result.size());

        TestPojo pojoOneSelected = "foo".equals(result.get(0).getStringProperty()) ? result.get(0) : result.get(1);

        compare_pojo(pojoOneSelected, pojoOne);
    }

    @Test
    public void testSaveBeanAsMapThenSelectAsBean() {
        TestPojo pojoOne = new TestPojo("foo", new TestPojoInner(42L, true));
        com.fasterxml.jackson.databind.ObjectMapper m = new com.fasterxml.jackson.databind.ObjectMapper();

        Map<String, Object> map = m.convertValue(pojoOne, Map.class);

        Map<String, Object> pojoOneResult = r.db(dbName).table(tableName).insert(map).run(conn);
        assertEquals(1L, pojoOneResult.get("inserted"));

        Cursor<TestPojo> cursor = r.db(dbName).table(tableName).run(conn, TestPojo.class);
        List<TestPojo> result = cursor.toList();
        assertEquals(1, result.size());

        TestPojo pojoOneSelected = "foo".equals(result.get(0).getStringProperty()) ? result.get(0) : result.get(1);

        compare_pojo(pojoOneSelected, pojoOne);
    }

    private void compare_pojo(TestPojo pojoOneSelected, TestPojo pojoOne) {
        assertEquals(pojoOneSelected.getEnumProperty(), pojoOne.getEnumProperty());
        assertEquals(pojoOneSelected.getEnumInnerLowerCaseProperty(), pojoOne.getEnumInnerLowerCaseProperty());
        assertEquals(pojoOneSelected.getEnumInnerUpperCaseProperty(), pojoOne.getEnumInnerUpperCaseProperty());

        assertEquals(pojoOneSelected.getOffsetDateTimeProperty(), pojoOne.getOffsetDateTimeProperty());
        assertEquals(pojoOneSelected.getLocalDateTimeProperty(), pojoOne.getLocalDateTimeProperty());
        assertEquals(pojoOneSelected.getLocalDateProperty(), pojoOne.getLocalDateProperty());
        assertEquals(pojoOneSelected.getLocalTimeProperty(), pojoOne.getLocalTimeProperty());
        assertEquals(pojoOneSelected.getZonedDateTimeProperty().toInstant(), pojoOne.getZonedDateTimeProperty().toInstant());
        assertEquals(pojoOneSelected.getDateProperty().toString(), pojoOne.getDateProperty().toString());

        assertEquals(pojoOneSelected.getDoubleProperty(), pojoOne.getDoubleProperty());
        assertTrue(pojoOneSelected.getPrimitiveDoubleProperty() == pojoOne.getPrimitiveDoubleProperty());
        assertEquals(pojoOneSelected.getFloatProperty(), pojoOne.getFloatProperty());
        assertTrue(pojoOneSelected.getPrimitiveFloatProperty() == pojoOne.getPrimitiveFloatProperty());
        assertEquals(pojoOneSelected.getIntegerProperty(), pojoOne.getIntegerProperty());
        assertTrue(pojoOneSelected.getPrimitiveIntegerProperty() == pojoOne.getPrimitiveIntegerProperty());
        assertEquals(pojoOneSelected.getLongProperty(), pojoOne.getLongProperty());
        assertTrue(pojoOneSelected.getPrimitiveLongProperty() == pojoOne.getPrimitiveLongProperty());
        assertEquals(pojoOneSelected.getShortProperty(), pojoOne.getShortProperty());
        assertTrue(pojoOneSelected.getPrimitiveShortProperty() == pojoOne.getPrimitiveShortProperty());
        assertEquals(pojoOneSelected.getByteProperty(), pojoOne.getByteProperty());
        assertTrue(pojoOneSelected.getPrimitiveByteProperty() == pojoOne.getPrimitiveByteProperty());
        assertEquals(pojoOneSelected.getBooleanProperty(), pojoOne.getBooleanProperty());
        assertTrue(pojoOneSelected.getPrimitiveBooleanProperty() == pojoOne.getPrimitiveBooleanProperty());

        int scale = pojoOneSelected.getBigDecimalProperty().scale();
        java.math.BigDecimal sampleBigDecimal = pojoOne.getBigDecimalProperty().setScale(scale, java.math.BigDecimal.ROUND_HALF_UP);
        assertEquals(pojoOneSelected.getBigDecimalProperty(), sampleBigDecimal);

        assertEquals(pojoOneSelected.getBigIntegerProperty(), pojoOne.getBigIntegerProperty());
<<<<<<< HEAD
=======
    }

    @IgnoreNullFields
    public static class TestPojoIgnoreNull {
        private Object notNullProperty = "foo";
        private Object nullProperty = null;

        public TestPojoIgnoreNull() {
        }


        public Object getNotNullProperty() {
            return notNullProperty;
        }

        public void setNotNullProperty(Object notNullProperty) {
            this.notNullProperty = notNullProperty;
        }

        public Object getNullProperty() {
            return nullProperty;
        }

        public void setNullProperty(Object nullProperty) {
            this.nullProperty = nullProperty;
        }
    }

    @Test
    public void testSaveObjectIgnoreNullProperties() {
        TestPojoIgnoreNull pojoOne = new TestPojoIgnoreNull();

        Map<String, Object> pojoOneResult = r.db(dbName).table(tableName).insert(pojoOne).run(conn);
        assertEquals(1L, pojoOneResult.get("inserted"));

        Cursor cursor = r.db(dbName).table(tableName).run(conn);
        List result = cursor.toList();
        assertEquals(1, result.size());

        Object _pojoOneSelected = result.get(0);
        assertTrue(_pojoOneSelected instanceof Map);

        Map<String, Object> pojoOneSelected = (Map<String, Object>)_pojoOneSelected;

        assertTrue(!pojoOneSelected.containsKey("nullProperty"));
        assertEquals(pojoOneSelected.get("notNullProperty"), pojoOne.getNotNullProperty());
    }

    @Test
    public void testSaveObjectIgnoreNullPropertiesNested() {
        TestPojoIgnoreNull pojoOne = new TestPojoIgnoreNull();
        TestPojoIgnoreNull pojoOneInner = new TestPojoIgnoreNull();
        pojoOne.setNotNullProperty(pojoOneInner);

        Map<String, Object> pojoOneResult = r.db(dbName).table(tableName).insert(pojoOne).run(conn);
        assertEquals(1L, pojoOneResult.get("inserted"));

        Cursor cursor = r.db(dbName).table(tableName).run(conn);
        List result = cursor.toList();
        assertEquals(1, result.size());

        Object _pojoOneSelected = result.get(0);
        assertTrue(_pojoOneSelected instanceof Map);

        Map<String, Object> pojoOneSelected = (Map<String, Object>)_pojoOneSelected;

        assertTrue(!pojoOneSelected.containsKey("nullProperty"));

        Object _pojoOneInnerSelected = pojoOneSelected.get("notNullProperty");
        assertTrue(_pojoOneInnerSelected instanceof Map);

        Map<String, Object> pojoOneInnerSelected = (Map<String, Object>)_pojoOneInnerSelected;

        assertTrue(!pojoOneInnerSelected.containsKey("nullProperty"));
        assertEquals(pojoOneInnerSelected.get("notNullProperty"), pojoOneInner.getNotNullProperty());
    }

    @Test
    public void testTableSelect_convertStringToDate() {
        Locale.setDefault(Locale.JAPAN);
        _convertStringToDate("2016-03-16", new String[]{
                "Wed Mar 16 00:00:00 JST 2016"
                ,"2016-03-16T00:00+09:00"
                ,"2016-03-16T00:00"
                ,"2016-03-16"
                ,"2016-03-16T00:00+09:00[Asia/Tokyo]"
        });
        _convertStringToDate("2016-03-16T22:43:05", new String[]{
                "Wed Mar 16 22:43:05 JST 2016"
                ,"2016-03-16T22:43:05+09:00"
                ,"2016-03-16T22:43:05"
                ,"2016-03-16"
                ,"2016-03-16T22:43:05+09:00[Asia/Tokyo]"
        });
        _convertStringToDate("2016-03-16T22:43:05.002", new String[]{
                "Wed Mar 16 22:43:05 JST 2016"
                ,"2016-03-16T22:43:05.002+09:00"
                ,"2016-03-16T22:43:05.002"
                ,"2016-03-16"
                ,"2016-03-16T22:43:05.002+09:00[Asia/Tokyo]"
        });
        _convertStringToDate("2016-03-16T22:43:05+09:00", new String[]{
                "Wed Mar 16 22:43:05 JST 2016"
                ,"2016-03-16T22:43:05+09:00"
                ,"2016-03-16T22:43:05"
                ,"2016-03-16"
                ,"2016-03-16T22:43:05+09:00[Asia/Tokyo]"
        });
        _convertStringToDate("2016-03-16T22:43:05.002+09:00", new String[]{
                "Wed Mar 16 22:43:05 JST 2016"
                ,"2016-03-16T22:43:05.002+09:00"
                ,"2016-03-16T22:43:05.002"
                ,"2016-03-16"
                ,"2016-03-16T22:43:05.002+09:00[Asia/Tokyo]"
        });
        _convertStringToDate("2016-03-16T22:43:05.002+09:00[Asia/Tokyo]", new String[]{
                "Wed Mar 16 22:43:05 JST 2016"
                ,"2016-03-16T22:43:05.002+09:00"
                ,"2016-03-16T22:43:05.002"
                ,"2016-03-16"
                ,"2016-03-16T22:43:05.002+09:00[Asia/Tokyo]"
        });
        _convertStringToDate(1458135785002L, new String[]{
                "Wed Mar 16 22:43:05 JST 2016"
                ,"2016-03-16T22:43:05.002+09:00"
                ,"2016-03-16T22:43:05.002"
                ,"2016-03-16"
                ,"2016-03-16T22:43:05.002+09:00[Asia/Tokyo]"
        });
        _convertStringToDate("Wed Mar 16 22:43:05 JST 2016", new String[]{
                "Wed Mar 16 22:43:05 JST 2016"
                ,"2016-03-16T22:43:05+09:00"
                ,"2016-03-16T22:43:05"
                ,"2016-03-16"
                ,"2016-03-16T22:43:05+09:00[Asia/Tokyo]"
        });
    }

    void _convertStringToDate(Object value, String[] expects) {
        r.db(dbName).table(tableName).delete().run(conn);
        r.db(dbName).table(tableName).insert(r.hashMap()
                .with("dateProperty", value)
                .with("offsetDateTimeProperty", value)
                .with("localDateTimeProperty", value)
                .with("localDateProperty", value)
                .with("zonedDateTimeProperty", value)
        ).run(conn);
        TestPojo pojoSelected = ((Cursor<TestPojo>)r.db(dbName).table(tableName).run(conn, TestPojo.class)).next();

        assertEquals(expects[0], pojoSelected.getDateProperty().toString());
        assertEquals(expects[1], pojoSelected.getOffsetDateTimeProperty().toString());
        assertEquals(expects[2], pojoSelected.getLocalDateTimeProperty().toString());
        assertEquals(expects[3], pojoSelected.getLocalDateProperty().toString());
        assertEquals(expects[4], pojoSelected.getZonedDateTimeProperty().toString());
>>>>>>> f38cdb28
    }

    @Test(expected = ClassCastException.class)
    public void testTableSelectOfPojoCursor_withNoPojoClass_throwsException() {
        TestPojo pojoOne = new TestPojo("foo", new TestPojoInner(42L, true));
        TestPojo pojoTwo = new TestPojo("bar", new TestPojoInner(53L, false));
        Map<String, Object> pojoOneResult = r.db(dbName).table(tableName).insert(pojoOne).run(conn);
        Map<String, Object> pojoTwoResult = r.db(dbName).table(tableName).insert(pojoTwo).run(conn);
        assertEquals(1L, pojoOneResult.get("inserted"));
        assertEquals(1L, pojoTwoResult.get("inserted"));

        Cursor<TestPojo> cursor = r.db(dbName).table(tableName).run(conn /* TestPojo.class is not specified */);
        List<TestPojo> result = cursor.toList();

        TestPojo pojoSelected = result.get(0);
    }

    @Test(timeout=20000)
    public void testConcurrentWrites() throws TimeoutException, InterruptedException {
        final int total = 500;
        final AtomicInteger writeCounter = new AtomicInteger(0);
        final Waiter waiter = new Waiter();
        for (int i = 0; i < total; i++)
            new Thread(() -> {
                final TestPojo pojo = new TestPojo("writezz", new TestPojoInner(10L, true));
                final Map<String, Object> result = r.db(dbName).table(tableName).insert(pojo).run(conn);
                waiter.assertEquals(1L, result.get("inserted"));
                writeCounter.getAndIncrement();
                waiter.resume();
            }).start();

        waiter.await(2500, total);

        assertEquals(total, writeCounter.get());
    }

    @Test(timeout=20000)
    public void testConcurrentReads() throws TimeoutException {
        final int total = 500;
        final AtomicInteger readCounter = new AtomicInteger(0);

        // write to the database and retrieve the id
        final TestPojo pojo = new TestPojo("readzz", new TestPojoInner(10L, true));
        final Map<String, Object> result = r.db(dbName).table(tableName).insert(pojo).optArg("return_changes", true).run(conn);
        final String id = ((List) result.get("generated_keys")).get(0).toString();

        final Waiter waiter = new Waiter();
        for (int i = 0; i < total; i++)
            new Thread(() -> {
                // make sure there's only one
                final Cursor<TestPojo> cursor = r.db(dbName).table(tableName).run(conn, TestPojo.class);
                assertEquals(1, cursor.toList().size());
                // read that one
                final TestPojo readPojo = r.db(dbName).table(tableName).get(id).run(conn, TestPojo.class);
                waiter.assertNotNull(readPojo);
                // assert inserted values
                waiter.assertEquals("readzz", readPojo.getStringProperty());
                waiter.assertEquals(10L, readPojo.getPojoProperty().getLongProperty());
                waiter.assertEquals(true, readPojo.getPojoProperty().getBooleanProperty());
                readCounter.getAndIncrement();
                waiter.resume();
            }).start();

        waiter.await(10000, total);

        assertEquals(total, readCounter.get());
    }

    @Test(timeout=20000)
    public void testConcurrentCursor() throws TimeoutException, InterruptedException {
        final int total = 500;
        final Waiter waiter = new Waiter();
        for (int i = 0; i < total; i++)
            new Thread(() -> {
                final TestPojo pojo = new TestPojo("writezz", new TestPojoInner(10L, true));
                final Map<String, Object> result = r.db(dbName).table(tableName).insert(pojo).run(conn);
                waiter.assertEquals(1L, result.get("inserted"));
                waiter.resume();
            }).start();

        waiter.await(2500, total);

        final Cursor<TestPojo> all = r.db(dbName).table(tableName).run(conn);
        assertEquals(total, all.toList().size());
    }
}
<|MERGE_RESOLUTION|>--- conflicted
+++ resolved
@@ -409,8 +409,6 @@
         assertEquals(pojoOneSelected.getBigDecimalProperty(), sampleBigDecimal);
 
         assertEquals(pojoOneSelected.getBigIntegerProperty(), pojoOne.getBigIntegerProperty());
-<<<<<<< HEAD
-=======
     }
 
     @IgnoreNullFields
@@ -565,7 +563,6 @@
         assertEquals(expects[2], pojoSelected.getLocalDateTimeProperty().toString());
         assertEquals(expects[3], pojoSelected.getLocalDateProperty().toString());
         assertEquals(expects[4], pojoSelected.getZonedDateTimeProperty().toString());
->>>>>>> f38cdb28
     }
 
     @Test(expected = ClassCastException.class)
