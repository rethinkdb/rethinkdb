package com.rethinkdb.net;

import com.rethinkdb.gen.exc.ReqlDriverError;

import java.beans.BeanInfo;
import java.beans.IntrospectionException;
import java.beans.Introspector;
import java.beans.PropertyDescriptor;
import java.lang.reflect.*;
import java.nio.ByteBuffer;
import java.nio.ByteOrder;
import java.nio.charset.StandardCharsets;
import java.time.*;
import java.time.format.DateTimeParseException;
import java.util.*;
import java.util.stream.Stream;

public class Util {

    public static long deadline(long timeout){
        return System.currentTimeMillis() + timeout;
    }

    public static ByteBuffer leByteBuffer(int capacity) {
        // Creating the ByteBuffer over an underlying array makes
        // it easier to turn into a string later.
        byte[] underlying = new byte[capacity];
        return ByteBuffer.wrap(underlying)
                .order(ByteOrder.LITTLE_ENDIAN);
    }

    public static String bufferToString(ByteBuffer buf) {
        // This should only be used on ByteBuffers we've created by
        // wrapping an array
        return new String(buf.array(), StandardCharsets.UTF_8);
    }

    public static <T, P> T convertToPojo(Object value, Optional<Class<P>> pojoClass) {
        return !pojoClass.isPresent() || !(value instanceof Map)
                ? (T) value
                : (T) toPojo(pojoClass.get(), (Map<String, Object>) value);
    }

    /**
     * Converts a String-to-Object map to a POJO using bean introspection.<br>
     * The POJO's class must be public and satisfy one of the following conditions:<br>
     * 1. Should have a public parameterless constructor and public setters for all properties
     * in the map. Properties with no corresponding entries in the map would have default values<br>
     * 2. Should have a public constructor with parameters matching the contents of the map
     * either by names and value types. Names of parameters are only available since Java 8
     * and only in case <code>javac</code> is run with <code>-parameters</code> argument.<br>
     * If the POJO's class doesn't satisfy the conditions, a ReqlDriverError is thrown.
     * @param <T> POJO's type
     * @param pojoClass POJO's class to be instantiated
     * @param map Map to be converted
     * @return Instantiated POJO
     */
    @SuppressWarnings("unchecked")
    private static <T> T toPojo(Class<T> pojoClass, Map<String, Object> map) {
        try {
            if (map == null) {
                return null;
            }

            if (!Modifier.isPublic(pojoClass.getModifiers())) {
                throw new IllegalAccessException(String.format("%s should be public", pojoClass));
            }

            Constructor[] allConstructors = pojoClass.getDeclaredConstructors();

            if (getPublicParameterlessConstructors(allConstructors).count() == 1) {
                return (T) constructViaPublicParameterlessConstructor(pojoClass, map);
            }

            Constructor[] constructors = getSuitablePublicParametrizedConstructors(allConstructors, map);

            if (constructors.length == 1) {
                return (T) constructViaPublicParametrizedConstructor(constructors[0], map);
            }

<<<<<<< HEAD
            if (java.time.LocalDate.class.equals(pojoClass)) {
                return (T) java.time.LocalDate.of(
=======
            if (LocalDate.class.equals(pojoClass)) {
                return (T) LocalDate.of(
>>>>>>> f38cdb28
                        ((Long) map.get("year")).intValue(),
                        ((Long) map.get("monthValue")).intValue(),
                        ((Long) map.get("dayOfMonth")).intValue());
            }
<<<<<<< HEAD
            else if (java.time.LocalTime.class.equals(pojoClass)) {
                return (T) java.time.LocalTime.of(
=======
            else if (LocalTime.class.equals(pojoClass)) {
                return (T) LocalTime.of(
>>>>>>> f38cdb28
                        ((Long) map.get("hour")).intValue(),
                        ((Long) map.get("minute")).intValue(),
                        ((Long) map.get("second")).intValue(),
                        ((Long) map.get("nano")).intValue());
            }
<<<<<<< HEAD
            else if (java.time.LocalDateTime.class.equals(pojoClass)) {
                return (T) java.time.LocalDateTime.of(
=======
            else if (LocalDateTime.class.equals(pojoClass)) {
                return (T) LocalDateTime.of(
>>>>>>> f38cdb28
                        ((Long) map.get("year")).intValue(),
                        ((Long) map.get("monthValue")).intValue(),
                        ((Long) map.get("dayOfMonth")).intValue(),
                        ((Long) map.get("hour")).intValue(),
                        ((Long) map.get("minute")).intValue(),
                        ((Long) map.get("second")).intValue(),
                        ((Long) map.get("nano")).intValue());
            }
<<<<<<< HEAD
            else if (java.time.OffsetDateTime.class.equals(pojoClass)) {
                String zoneOffsetId = (String)((Map<String, Object>) map.get("offset")).get("id");
                return (T) java.time.OffsetDateTime.of(
=======
            else if (OffsetDateTime.class.equals(pojoClass)) {
                String zoneOffsetId = (String)((Map<String, Object>) map.get("offset")).get("id");
                return (T) OffsetDateTime.of(
>>>>>>> f38cdb28
                        ((Long) map.get("year")).intValue(),
                        ((Long) map.get("monthValue")).intValue(),
                        ((Long) map.get("dayOfMonth")).intValue(),
                        ((Long) map.get("hour")).intValue(),
                        ((Long) map.get("minute")).intValue(),
                        ((Long) map.get("second")).intValue(),
                        ((Long) map.get("nano")).intValue(),
<<<<<<< HEAD
                        java.time.ZoneOffset.of(zoneOffsetId)
                );
            }
            else if (java.time.ZonedDateTime.class.equals(pojoClass)) {
                String zoneId = (String)((Map<String, Object>) map.get("zone")).get("id");
                return (T) java.time.ZonedDateTime.of(
=======
                        ZoneOffset.of(zoneOffsetId)
                );
            }
            else if (ZonedDateTime.class.equals(pojoClass)) {
                String zoneId = (String)((Map<String, Object>) map.get("zone")).get("id");
                return (T) ZonedDateTime.of(
>>>>>>> f38cdb28
                        ((Long) map.get("year")).intValue(),
                        ((Long) map.get("monthValue")).intValue(),
                        ((Long) map.get("dayOfMonth")).intValue(),
                        ((Long) map.get("hour")).intValue(),
                        ((Long) map.get("minute")).intValue(),
                        ((Long) map.get("second")).intValue(),
                        ((Long) map.get("nano")).intValue(),
<<<<<<< HEAD
                        java.time.ZoneId.of(zoneId)
=======
                        ZoneId.of(zoneId)
>>>>>>> f38cdb28
                );
            }

            throw new IllegalAccessException(String.format(
                    "%s should have a public parameterless constructor " +
                            "or a public constructor with %d parameters", pojoClass, map.keySet().size()));
        } catch (InstantiationException | IllegalAccessException | IntrospectionException | InvocationTargetException e) {
            throw new ReqlDriverError("Can't convert %s to a POJO: %s", map, e.getMessage());
        }
    }

    private static Stream<Constructor> getPublicParameterlessConstructors(Constructor[] constructors) {
        return Arrays.stream(constructors).filter(constructor ->
                Modifier.isPublic(constructor.getModifiers()) &&
                        constructor.getParameterCount() == 0
        );
    }

    @SuppressWarnings("unchecked")
    private static Object constructViaPublicParameterlessConstructor(Class pojoClass, Map<String, Object> map)
            throws IllegalAccessException, InstantiationException, IntrospectionException, InvocationTargetException {
        Object pojo = pojoClass.newInstance();
        BeanInfo info = Introspector.getBeanInfo(pojoClass);

        for (PropertyDescriptor descriptor : info.getPropertyDescriptors()) {
            String propertyName = descriptor.getName();

            if (!map.containsKey(propertyName)) {
                continue;
            }

            Method writer = descriptor.getWriteMethod();

            if (writer != null && writer.getDeclaringClass() == pojoClass) {
                Object value = map.get(propertyName);
                Class valueClass = writer.getParameterTypes()[0];

                writer.invoke(pojo, value instanceof Map
                        ? toPojo(valueClass, (Map<String, Object>) value)
                        : smartCast(valueClass, value));
            }
        }

        return pojo;
    }

    static java.text.SimpleDateFormat dtf = new java.text.SimpleDateFormat("EEE MMM dd kk:mm:ss z yyyy", Locale.ENGLISH);

    private static Object smartCast(Class valueClass, Object value) {
        try {
            return valueClass.cast(value);
        }
        catch (ClassCastException ex) {
            if (valueClass.isEnum()) {
                try {
                    return Enum.valueOf(valueClass, value.toString());
                } catch(IllegalArgumentException e) {
                    return Enum.valueOf(valueClass, value.toString().toUpperCase());
                }
            }
<<<<<<< HEAD
            else if (java.time.OffsetDateTime.class.equals(valueClass)) {
                return java.time.OffsetDateTime.parse(value.toString());
            }
            else if (java.time.LocalDateTime.class.equals(valueClass)) {
                try {
                    return java.time.OffsetDateTime.parse(value.toString()).toLocalDateTime();
                } catch(java.time.format.DateTimeParseException e) {
                    return java.time.LocalDateTime.parse(value.toString());
                }
            }
            else if (java.time.LocalDate.class.equals(valueClass)) {
                return java.time.LocalDate.parse(value.toString());
            }
            else if (java.time.LocalTime.class.equals(valueClass)) {
                return java.time.LocalTime.parse(value.toString());
            }
            else if (java.time.ZonedDateTime.class.equals(valueClass)) {
                return java.time.ZonedDateTime.parse(value.toString());
=======
            else if (OffsetDateTime.class.equals(valueClass)) {
                return OffsetDateTime.ofInstant(parseDate(value), ZoneId.systemDefault());
            }
            else if (LocalDateTime.class.equals(valueClass)) {
                return LocalDateTime.ofInstant(parseDate(value), ZoneId.systemDefault());
            }
            else if (LocalDate.class.equals(valueClass)) {
                return LocalDateTime.ofInstant(parseDate(value), ZoneId.systemDefault()).toLocalDate();
            }
            else if (LocalTime.class.equals(valueClass)) {
                try {
                    return LocalTime.parse(value.toString());
                } catch (DateTimeParseException e) {
                    throw new ClassCastException("Can not convert \"" + value + "\" to LocalTime. Valid data samples: 23:59:59.007");
                }
            }
            else if (ZonedDateTime.class.equals(valueClass)) {
                return ZonedDateTime.ofInstant(parseDate(value), ZoneId.systemDefault());
>>>>>>> f38cdb28
            }
            else if (Boolean.class.equals(valueClass) || boolean.class.equals(valueClass)) {
                return Boolean.valueOf(value.toString());
            }
            else if (Integer.class.equals(valueClass) || int.class.equals(valueClass)) {
                return Integer.valueOf(value.toString());
            }
            else if (Long.class.equals(valueClass) || long.class.equals(valueClass)) {
                return Double.valueOf(value.toString()).longValue();
            }
            else if (Double.class.equals(valueClass) || double.class.equals(valueClass)) {
                return Double.valueOf(value.toString());
            }
            else if (Float.class.equals(valueClass) || float.class.equals(valueClass)) {
                return Float.valueOf(value.toString());
            }
            else if (Short.class.equals(valueClass) || short.class.equals(valueClass)) {
                return Short.valueOf(value.toString());
            }
            else if (Byte.class.equals(valueClass) || byte.class.equals(valueClass)) {
                return Byte.valueOf(value.toString());
            }
            else if (java.math.BigDecimal.class.isAssignableFrom(valueClass)) {
                return new java.math.BigDecimal(value.toString());
            }
            else if (java.math.BigInteger.class.isAssignableFrom(valueClass)) {
                return new java.math.BigInteger(value.toString());
            }
            else if (java.util.Date.class.isAssignableFrom(valueClass)) {
<<<<<<< HEAD
                try {
                    //convert long to Date if value is already long, Long
                    return new Date((long) value);
                } catch (java.lang.ClassCastException e) {
                    try {
                        return dtf.parse(value.toString());
                    } catch (java.text.ParseException e2) {
                        throw new IllegalArgumentException(e);
                    }
                }
            }
            else
                throw ex;
=======
                return new Date(parseDate(value).toEpochMilli());
            }
            else
                throw ex;
        }
    }

    private static Instant parseDate(Object value) {
        try {
            return Instant.ofEpochMilli((long) value);
        } catch (ClassCastException e) {
            String sValue = value.toString();
            try {
                //try "2016-03-16"
                return LocalDate.parse(sValue).atStartOfDay().atZone(ZoneId.systemDefault()).toInstant();
            } catch (DateTimeParseException e1) {
                try {
                    //try 2016-03-16T09:58:59.007
                    return LocalDateTime.parse(sValue).atZone(ZoneId.systemDefault()).toInstant();
                } catch (DateTimeParseException e2) {
                    try {
                        //try 2016-03-16T09:58:59.007+09:00
                        return OffsetDateTime.parse(sValue).toInstant();
                    } catch (DateTimeParseException e3) {
                        try {
                            //try 2016-03-16T09:58:59.007+09:00[Asia/Tokyo]
                            return ZonedDateTime.parse(value.toString()).toInstant();
                        } catch (DateTimeParseException e4) {
                            try {
                                //try "Sat Dec 30 09:58:59 JST 2016"  (the result of new Date().toString())
                                return dtf.parse(sValue).toInstant();
                            } catch (java.text.ParseException e5) {
                                throw new ClassCastException("Can not convert \"" + sValue + "\" to date related type. Valid data samples: 2016-03-16, 2016-03-16T09:58:59, 2016-03-16T09:58:59.007, 2016-03-16T09:58:59.007+09:00, Sat Dec 30 09:58:59 JST 2016");
                            }
                        }
                    }
                }
            }
>>>>>>> f38cdb28
        }
    }

    private static Constructor[] getSuitablePublicParametrizedConstructors(Constructor[] allConstructors, Map<String, Object> map) {
        return Arrays.stream(allConstructors).filter(constructor ->
                Modifier.isPublic(constructor.getModifiers()) &&
                        areParametersMatching(constructor.getParameters(), map)
        ).toArray(Constructor[]::new);
    }

    private static boolean areParametersMatching(Parameter[] parameters, Map<String, Object> values) {
        return Arrays.stream(parameters).allMatch(parameter ->
                values.containsKey(parameter.getName()) &&
                        values.get(parameter.getName()).getClass() == parameter.getType()
        );
    }

    private static Object constructViaPublicParametrizedConstructor(Constructor constructor, Map<String, Object> map)
            throws IllegalAccessException, InstantiationException, IntrospectionException, InvocationTargetException {
        Object[] values = Arrays.stream(constructor.getParameters()).map(parameter -> {
            Object value = map.get(parameter.getName());

            return value instanceof Map
                    ? toPojo(value.getClass(), (Map<String, Object>) value)
                    : value;
        }).toArray();

        return constructor.newInstance(values);
    }
}<|MERGE_RESOLUTION|>--- conflicted
+++ resolved
@@ -78,36 +78,21 @@
                 return (T) constructViaPublicParametrizedConstructor(constructors[0], map);
             }
 
-<<<<<<< HEAD
-            if (java.time.LocalDate.class.equals(pojoClass)) {
-                return (T) java.time.LocalDate.of(
-=======
             if (LocalDate.class.equals(pojoClass)) {
                 return (T) LocalDate.of(
->>>>>>> f38cdb28
                         ((Long) map.get("year")).intValue(),
                         ((Long) map.get("monthValue")).intValue(),
                         ((Long) map.get("dayOfMonth")).intValue());
             }
-<<<<<<< HEAD
-            else if (java.time.LocalTime.class.equals(pojoClass)) {
-                return (T) java.time.LocalTime.of(
-=======
             else if (LocalTime.class.equals(pojoClass)) {
                 return (T) LocalTime.of(
->>>>>>> f38cdb28
                         ((Long) map.get("hour")).intValue(),
                         ((Long) map.get("minute")).intValue(),
                         ((Long) map.get("second")).intValue(),
                         ((Long) map.get("nano")).intValue());
             }
-<<<<<<< HEAD
-            else if (java.time.LocalDateTime.class.equals(pojoClass)) {
-                return (T) java.time.LocalDateTime.of(
-=======
             else if (LocalDateTime.class.equals(pojoClass)) {
                 return (T) LocalDateTime.of(
->>>>>>> f38cdb28
                         ((Long) map.get("year")).intValue(),
                         ((Long) map.get("monthValue")).intValue(),
                         ((Long) map.get("dayOfMonth")).intValue(),
@@ -116,15 +101,9 @@
                         ((Long) map.get("second")).intValue(),
                         ((Long) map.get("nano")).intValue());
             }
-<<<<<<< HEAD
-            else if (java.time.OffsetDateTime.class.equals(pojoClass)) {
-                String zoneOffsetId = (String)((Map<String, Object>) map.get("offset")).get("id");
-                return (T) java.time.OffsetDateTime.of(
-=======
             else if (OffsetDateTime.class.equals(pojoClass)) {
                 String zoneOffsetId = (String)((Map<String, Object>) map.get("offset")).get("id");
                 return (T) OffsetDateTime.of(
->>>>>>> f38cdb28
                         ((Long) map.get("year")).intValue(),
                         ((Long) map.get("monthValue")).intValue(),
                         ((Long) map.get("dayOfMonth")).intValue(),
@@ -132,21 +111,12 @@
                         ((Long) map.get("minute")).intValue(),
                         ((Long) map.get("second")).intValue(),
                         ((Long) map.get("nano")).intValue(),
-<<<<<<< HEAD
-                        java.time.ZoneOffset.of(zoneOffsetId)
-                );
-            }
-            else if (java.time.ZonedDateTime.class.equals(pojoClass)) {
-                String zoneId = (String)((Map<String, Object>) map.get("zone")).get("id");
-                return (T) java.time.ZonedDateTime.of(
-=======
                         ZoneOffset.of(zoneOffsetId)
                 );
             }
             else if (ZonedDateTime.class.equals(pojoClass)) {
                 String zoneId = (String)((Map<String, Object>) map.get("zone")).get("id");
                 return (T) ZonedDateTime.of(
->>>>>>> f38cdb28
                         ((Long) map.get("year")).intValue(),
                         ((Long) map.get("monthValue")).intValue(),
                         ((Long) map.get("dayOfMonth")).intValue(),
@@ -154,11 +124,7 @@
                         ((Long) map.get("minute")).intValue(),
                         ((Long) map.get("second")).intValue(),
                         ((Long) map.get("nano")).intValue(),
-<<<<<<< HEAD
-                        java.time.ZoneId.of(zoneId)
-=======
                         ZoneId.of(zoneId)
->>>>>>> f38cdb28
                 );
             }
 
@@ -219,26 +185,6 @@
                     return Enum.valueOf(valueClass, value.toString().toUpperCase());
                 }
             }
-<<<<<<< HEAD
-            else if (java.time.OffsetDateTime.class.equals(valueClass)) {
-                return java.time.OffsetDateTime.parse(value.toString());
-            }
-            else if (java.time.LocalDateTime.class.equals(valueClass)) {
-                try {
-                    return java.time.OffsetDateTime.parse(value.toString()).toLocalDateTime();
-                } catch(java.time.format.DateTimeParseException e) {
-                    return java.time.LocalDateTime.parse(value.toString());
-                }
-            }
-            else if (java.time.LocalDate.class.equals(valueClass)) {
-                return java.time.LocalDate.parse(value.toString());
-            }
-            else if (java.time.LocalTime.class.equals(valueClass)) {
-                return java.time.LocalTime.parse(value.toString());
-            }
-            else if (java.time.ZonedDateTime.class.equals(valueClass)) {
-                return java.time.ZonedDateTime.parse(value.toString());
-=======
             else if (OffsetDateTime.class.equals(valueClass)) {
                 return OffsetDateTime.ofInstant(parseDate(value), ZoneId.systemDefault());
             }
@@ -257,7 +203,6 @@
             }
             else if (ZonedDateTime.class.equals(valueClass)) {
                 return ZonedDateTime.ofInstant(parseDate(value), ZoneId.systemDefault());
->>>>>>> f38cdb28
             }
             else if (Boolean.class.equals(valueClass) || boolean.class.equals(valueClass)) {
                 return Boolean.valueOf(value.toString());
@@ -287,21 +232,6 @@
                 return new java.math.BigInteger(value.toString());
             }
             else if (java.util.Date.class.isAssignableFrom(valueClass)) {
-<<<<<<< HEAD
-                try {
-                    //convert long to Date if value is already long, Long
-                    return new Date((long) value);
-                } catch (java.lang.ClassCastException e) {
-                    try {
-                        return dtf.parse(value.toString());
-                    } catch (java.text.ParseException e2) {
-                        throw new IllegalArgumentException(e);
-                    }
-                }
-            }
-            else
-                throw ex;
-=======
                 return new Date(parseDate(value).toEpochMilli());
             }
             else
@@ -340,7 +270,6 @@
                     }
                 }
             }
->>>>>>> f38cdb28
         }
     }
 
