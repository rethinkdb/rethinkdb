--- conflicted
+++ resolved
@@ -190,11 +190,7 @@
                 }
                 writer.invoke(pojo, value instanceof Map
                         ? toPojo(valueClass, (Map<String, Object>) value)
-<<<<<<< HEAD
-                        : smartCast(valueClass, value));
-=======
                         : smartCast(valueClass, value, listItemClassName));
->>>>>>> 975c1a72
             }
         }
 
@@ -203,11 +199,6 @@
 
     static java.text.SimpleDateFormat dtf = new java.text.SimpleDateFormat("EEE MMM dd kk:mm:ss z yyyy", Locale.ENGLISH);
 
-<<<<<<< HEAD
-    private static Object smartCast(Class valueClass, Object value) {
-        try {
-            return valueClass.cast(value);
-=======
     private static Object smartCast(Class valueClass, Object value, String listItemClassName) {
         try {
             value = valueClass.cast(value);
@@ -238,7 +229,6 @@
                 }
             }
             return value;
->>>>>>> 975c1a72
         }
         catch (ClassCastException ex) {
             if (valueClass.isEnum()) {
@@ -297,8 +287,6 @@
             else if (java.util.Date.class.isAssignableFrom(valueClass)) {
                 return new Date(parseDate(value).toEpochMilli());
             }
-<<<<<<< HEAD
-=======
             else if (valueClass.isArray() && value instanceof List) {
                 List list = (List)value;
                 int len = list.size();
@@ -309,7 +297,6 @@
                 }
                 return ary;
             }
->>>>>>> 975c1a72
             else
                 throw ex;
         }
