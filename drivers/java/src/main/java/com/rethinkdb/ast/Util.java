--- conflicted
+++ resolved
@@ -149,13 +149,9 @@
                 if (reader != null && reader.getDeclaringClass() == pojoClass) {
                     Object value = reader.invoke(pojo);
 
-<<<<<<< HEAD
-                    map.put(descriptor.getName(), value);
-=======
                     if (!notSaveNull || value != null) {
                         map.put(descriptor.getName(), value);
                     }
->>>>>>> f38cdb28
                 }
             }
 
