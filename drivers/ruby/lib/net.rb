--- conflicted
+++ resolved
@@ -592,23 +592,14 @@
       @mon.synchronize {
         written = 0
         while written < packet.length
-<<<<<<< HEAD
-
           # need to make sure the socket is ready for reading/writing
-          vals = IO.select([@socket], [@socket], [@socket], @timeout)
+          vals = IO.select(nil, [@socket], nil, @timeout)
           raise Timeout::Error, "Sending failed" if vals.nil?
          
           # Supposedly slice will not copy the array if it goes all the way to the end
           # We use IO::syswrite here rather than IO::write because of incompatibilities in
           # JRuby regarding filling up the TCP send buffer.
           # Reference: https://github.com/rethinkdb/rethinkdb/issues/3795
-=======
-          # Supposedly slice will not copy the array if it goes all
-          # the way to the end We use IO::syswrite here rather than
-          # IO::write because of incompatibilities in JRuby regarding
-          # filling up the TCP send buffer.  Reference:
-          # https://github.com/rethinkdb/rethinkdb/issues/3795
->>>>>>> c87c814b
           written += @socket.syswrite(packet.slice(written, packet.length))
         end
       }
