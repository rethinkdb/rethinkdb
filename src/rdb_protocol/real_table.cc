--- conflicted
+++ resolved
@@ -1,12 +1,8 @@
 // Copyright 2010-2014 RethinkDB, all rights reserved
 #include "rdb_protocol/real_table.hpp"
 
-<<<<<<< HEAD
 #include "rdb_protocol/geo/ellipsoid.hpp"
 #include "rdb_protocol/geo/distances.hpp"
-=======
-#include "debug.hpp"
->>>>>>> 4924c701
 #include "rdb_protocol/context.hpp"
 #include "rdb_protocol/env.hpp"
 #include "rdb_protocol/func.hpp"
@@ -317,10 +313,6 @@
     read_with_profile(env, read, &res, false);
     auto s_res = boost::get<sindex_status_response_t>(&res.response);
     r_sanity_check(s_res);
-<<<<<<< HEAD
-
-=======
->>>>>>> 4924c701
     std::map<std::string, counted_t<const ql::datum_t> > statuses;
     for (const std::pair<std::string, rdb_protocol::single_sindex_status_t> &pair :
             s_res->statuses) {
