--- conflicted
+++ resolved
@@ -9,11 +9,7 @@
 
 rdb_blob_wrapper_t::rdb_blob_wrapper_t(
         block_size_t block_size, char *ref, int maxreflen,
-<<<<<<< HEAD
-        alt_buf_parent_t parent, const std::string &data)
-=======
         buf_parent_t parent, const std::string &data)
->>>>>>> 1db2f996
     : internal(block_size, ref, maxreflen)
 {
 #ifndef NDEBUG
@@ -36,11 +32,7 @@
 }
 
 void rdb_blob_wrapper_t::expose_all(
-<<<<<<< HEAD
-        alt_buf_parent_t parent, alt_access_t mode,
-=======
         buf_parent_t parent, alt_access_t mode,
->>>>>>> 1db2f996
         buffer_group_t *buffer_group_out,
         blob_acq_t *acq_group_out) {
     guarantee(mode == alt_access_t::read,
@@ -48,10 +40,6 @@
     internal.expose_all(parent, mode, buffer_group_out, acq_group_out);
 }
 
-<<<<<<< HEAD
-void rdb_blob_wrapper_t::clear(alt_buf_parent_t parent) {
-=======
 void rdb_blob_wrapper_t::clear(buf_parent_t parent) {
->>>>>>> 1db2f996
     internal.clear(parent);
 }