#include "rdb_protocol/changefeed.hpp"

#include <queue>

#include "boost_utils.hpp"
#include "concurrency/cross_thread_signal.hpp"
#include "concurrency/interruptor.hpp"
#include "containers/archive/boost_types.hpp"
#include "rdb_protocol/btree.hpp"
#include "rdb_protocol/env.hpp"
#include "rdb_protocol/protocol.hpp"
#include "rdb_protocol/val.hpp"
#include "rpc/mailbox/typed.hpp"

#include "debug.hpp"

namespace ql {

namespace changefeed {

namespace debug {
std::string print(const uuid_u &u) {
    printf_buffer_t buf;
    debug_print(&buf, u);
    return strprintf("uuid(%s)", buf.c_str());
}
std::string print(const datum_t &d) {
    return "datum(" + d.print() + ")";
}
std::string print(const std::string &s) {
    return "str(" + s + ")";
}
template<class A, class B>
std::string print(const std::pair<A, B> &p) {
    return strprintf("pair(%s, %s)", print(p.first).c_str(), print(p.second).c_str());
}
template<class T>
std::string print(const boost::optional<T> &t) {
    return strprintf("opt(%s)\n", t ? print(*t).c_str() : "");
}
std::string print(const msg_t::limit_change_t &change) {
    return strprintf("limit_change_t(%s, %s, %s)",
                     print(change.sub).c_str(),
                     print(change.old_key).c_str(),
                     print(change.new_val).c_str());
}
} // namespace debug

enum class pop_type_t { RANGE, POINT };
class maybe_squashing_queue_t {
public:
    virtual ~maybe_squashing_queue_t() { }
    virtual void add(store_key_t key, datum_t old_val, datum_t new_val) = 0;
    virtual size_t size() const = 0;
    virtual void clear() = 0;
    virtual datum_t pop() {
        std::pair<datum_t, datum_t> pair = pop_impl();
        std::map<datum_string_t, datum_t> ret;
        if (pair.first.has()) ret[datum_string_t("old_val")] = pair.first;
        if (pair.second.has()) ret[datum_string_t("new_val")] = pair.second;
        return datum_t(std::move(ret));
    }
private:
    virtual std::pair<datum_t, datum_t> pop_impl() = 0;
};

class squashing_queue_t : public maybe_squashing_queue_t {
    virtual void add(store_key_t key, datum_t old_val, datum_t new_val) {
        guarantee(old_val.has() || new_val.has());
        if (old_val.has() && new_val.has()) {
            guarantee(old_val != new_val);
        }
        auto it = queue.find(key);
        if (it == queue.end()) {
            auto pair = std::make_pair(std::move(key),
                                       std::make_pair(std::move(old_val),
                                                      std::move(new_val)));
            it = queue.insert(std::move(pair)).first;
        } else {
            if (!it->second.first.has()) {
                it->second.first = std::move(old_val);
            }
            it->second.second = std::move(new_val);
            if (it->second.first == it->second.second) {
                queue.erase(it);
            }
        }
    }
    virtual size_t size() const {
        return queue.size();
    }
    virtual void clear() {
        queue.clear();
    }
    virtual std::pair<datum_t, datum_t> pop_impl() {
        guarantee(size() != 0);
        auto it = queue.begin();
        auto ret = std::move(it->second);
        queue.erase(it);
        return ret;
    }
    std::map<store_key_t, std::pair<datum_t, datum_t> > queue;
};

class nonsquashing_queue_t : public maybe_squashing_queue_t {
    virtual void add(store_key_t, datum_t old_val, datum_t new_val) {
        guarantee(old_val.has() || new_val.has());
        if (old_val.has() && new_val.has()) {
            guarantee(old_val != new_val);
        }
        queue.emplace_back(std::move(old_val), std::move(new_val));
    }
    virtual size_t size() const {
        return queue.size();
    }
    virtual void clear() {
        queue.clear();
    }
    virtual std::pair<datum_t, datum_t> pop_impl() {
        guarantee(size() != 0);
        auto ret = std::move(queue.front());
        queue.pop_front();
        return ret;
    }
    std::deque<std::pair<datum_t, datum_t> > queue;
};

scoped_ptr_t<maybe_squashing_queue_t> make_maybe_squashing_queue(bool squash) {
    return squash
        ? scoped_ptr_t<maybe_squashing_queue_t>(new squashing_queue_t())
        : scoped_ptr_t<maybe_squashing_queue_t>(new nonsquashing_queue_t());
}

boost::optional<datum_t> apply_ops(
    const datum_t &val,
    const std::vector<scoped_ptr_t<op_t> > &ops,
    env_t *env,
    const datum_t &key) THROWS_NOTHING {
    try {
        groups_t groups{optional_datum_less_t(reql_version_t::LATEST)};
        groups[datum_t()] = std::vector<datum_t>{val};
        for (const auto &op : ops) {
            (*op)(env, &groups, key);
        }
        // TODO: when we support `.group.changes` this will need to change.
        guarantee(groups.size() <= 1);
        std::vector<datum_t> *vec = &groups[datum_t()];
        guarantee(groups.size() == 1);
        // TODO: when we support `.concatmap.changes` this will need to change.
        guarantee(vec->size() <= 1);
        if (vec->size() == 1) {
            return (*vec)[0];
        } else {
            return boost::none;
        }
    } catch (const base_exc_t &) {
        // Do nothing.  This is similar to index behavior where we drop a row if
        // we fail to execute the code required to produce the index.  (In this
        // case, if you change the value of a row so that one of the
        // transformations errors on it, we report the row as being deleted from
        // the selection you asked for changes on.)
        return boost::none;
    }
}

server_t::client_info_t::client_info_t()
    : limit_clients(&opt_lt<std::string>),
      limit_clients_lock(new rwlock_t()) { }

server_t::server_t(mailbox_manager_t *_manager)
    : uuid(generate_uuid()),
      manager(_manager),
      stop_mailbox(manager,
                   std::bind(&server_t::stop_mailbox_cb, this, ph::_1, ph::_2)),
      limit_stop_mailbox(manager, std::bind(&server_t::limit_stop_mailbox_cb,
                                            this, ph::_1, ph::_2, ph::_3, ph::_4)) { }

server_t::~server_t() { }

void server_t::stop_mailbox_cb(signal_t *, client_t::addr_t addr) {
    rwlock_in_line_t spot(&clients_lock, access_t::read);
    spot.read_signal()->wait_lazily_unordered();
    auto it = clients.find(addr);
    // The client might have already been removed from e.g. a peer disconnect or
    // drainer destruction.  (Also, if we have multiple shards per btree this
    // will be called twice, and the second time it should be a no-op.)
    if (it != clients.end()) {
        it->second.cond->pulse_if_not_already_pulsed();
    }
}

void server_t::limit_stop_mailbox_cb(signal_t *,
                                     client_t::addr_t addr,
                                     boost::optional<std::string> sindex,
                                     uuid_u limit_uuid) {
    std::vector<scoped_ptr_t<limit_manager_t> > destroyable_lms;
    auto_drainer_t::lock_t lock(&drainer);
    rwlock_in_line_t spot(&clients_lock, access_t::read);
    spot.read_signal()->wait_lazily_unordered();
    auto it = clients.find(addr);
    // The client might have already been removed from e.g. a peer disconnect or
    // drainer destruction.  (Also, if we have multiple shards per btree this
    // will be called twice, and the second time it should be a no-op.)
    if (it != clients.end()) {
        // It's OK not to have a drainer here because we're still holding a read
        // lock on `clients_lock`.
        rwlock_in_line_t lspot(it->second.limit_clients_lock.get(), access_t::write);
        lspot.read_signal()->wait_lazily_unordered();
        auto vec_it = it->second.limit_clients.find(sindex);
        if (vec_it != it->second.limit_clients.end()) {
            for (size_t i = 0; i < vec_it->second.size(); ++i) {
                auto *lm = &vec_it->second[i];
                guarantee((*lm).has());
                if ((*lm)->is_aborted()) {
                    continue;
                } else if ((*lm)->uuid == limit_uuid) {
                    lspot.write_signal()->wait_lazily_unordered();
                    auto *vec = &vec_it->second;
                    while (i < vec->size()) {
                        if (vec->back()->is_aborted()) {
                            vec->pop_back();
                        } else {
                            std::swap((*lm), vec->back());
                            // No need to hold onto the locks while we're
                            // freeing the limit managers.
                            destroyable_lms.push_back(std::move(vec->back()));
                            vec->pop_back();
                            break;
                        }
                    }
                    if (vec_it->second.size() == 0) {
                        it->second.limit_clients.erase(vec_it);
                    }
                    return;
                }
            }
        }
    }
}

void server_t::add_client(const client_t::addr_t &addr, region_t region) {
    auto_drainer_t::lock_t lock(&drainer);
    rwlock_in_line_t spot(&clients_lock, access_t::write);
    spot.write_signal()->wait_lazily_unordered();
    client_info_t *info = &clients[addr];

    // We do this regardless of whether there's already an entry for this
    // address, because we might be subscribed to multiple regions if we're
    // oversharded.  This will have to become smarter once you can unsubscribe
    // at finer granularity (i.e. when we support changefeeds on selections).
    info->regions.push_back(std::move(region));

    // The entry might already exist if we have multiple shards per btree, but
    // that's fine.
    if (!info->cond.has()) {
        info->stamp = 0;
        cond_t *stopped = new cond_t();
        info->cond.init(stopped);
        // We spawn now so the auto drainer lock is acquired immediately.
        // Passing the raw pointer `stopped` is safe because `add_client_cb` is
        // the only function which can remove an entry from the map.
        coro_t::spawn_now_dangerously(
            std::bind(&server_t::add_client_cb, this, stopped, addr));
    }
}

void server_t::add_limit_client(
    const client_t::addr_t &addr,
    const region_t &region,
    const std::string &table,
    rdb_context_t *ctx,
    std::map<std::string, wire_func_t> optargs,
    const uuid_u &client_uuid,
    const keyspec_t::limit_t &spec,
    limit_order_t lt,
    std::vector<item_t> &&item_vec) {
    auto_drainer_t::lock_t lock(&drainer);
    rwlock_in_line_t spot(&clients_lock, access_t::read);
    spot.read_signal()->wait_lazily_unordered();
    auto it = clients.find(addr);

    // It's entirely possible the peer disconnected by the time we got here.
    if (it != clients.end()) {
        rwlock_in_line_t lspot(it->second.limit_clients_lock.get(), access_t::write);
        lspot.read_signal()->wait_lazily_unordered();
        auto *vec = &it->second.limit_clients[spec.range.sindex];
        auto lm = make_scoped<limit_manager_t>(
            &spot,
            region,
            table,
            ctx,
            std::move(optargs),
            client_uuid,
            this,
            it->first,
            spec,
            std::move(lt),
            std::move(item_vec));
        lspot.write_signal()->wait_lazily_unordered();
        vec->push_back(std::move(lm));
    }
}

void server_t::add_client_cb(signal_t *stopped, client_t::addr_t addr) {
    auto_drainer_t::lock_t coro_lock(&drainer);
    {
        disconnect_watcher_t disconnect(manager, addr.get_peer());
        wait_any_t wait_any(
            &disconnect, stopped, coro_lock.get_drain_signal());
        wait_any.wait_lazily_unordered();
    }
    rwlock_in_line_t coro_spot(&clients_lock, access_t::write);
    coro_spot.read_signal()->wait_lazily_unordered();
    auto it = clients.find(addr);
    // We can be removed more than once safely (e.g. in the case of oversharding).
    if (it != clients.end()) {
        send_one_with_lock(coro_lock, &*it, msg_t(msg_t::stop_t()));
    }
    coro_spot.write_signal()->wait_lazily_unordered();
    size_t erased = clients.erase(addr);
    // This is true even if we have multiple shards per btree because
    // `add_client` only spawns one of us.
    guarantee(erased == 1);
}

struct stamped_msg_t {
    stamped_msg_t() { }
    stamped_msg_t(uuid_u _server_uuid, uint64_t _stamp, msg_t _submsg)
        : server_uuid(std::move(_server_uuid)),
          stamp(_stamp),
          submsg(std::move(_submsg)) { }
    uuid_u server_uuid;
    uint64_t stamp;
    msg_t submsg;
};

RDB_MAKE_SERIALIZABLE_3(stamped_msg_t, server_uuid, stamp, submsg);

// This function takes a `lock_t` to make sure you have one.  (We can't just
// always ackquire a drainer lock before sending because we sometimes send a
// `stop_t` during destruction, and you can't acquire a drain lock on a draining
// `auto_drainer_t`.)
void server_t::send_one_with_lock(
    const auto_drainer_t::lock_t &,
    std::pair<const client_t::addr_t, client_info_t> *client,
    msg_t msg) {
    uint64_t stamp;
    {
        // We don't need a write lock as long as we make sure the coroutine
        // doesn't block between reading and updating the stamp.
        ASSERT_NO_CORO_WAITING;
        stamp = client->second.stamp++;
    }
    send(manager, client->first, stamped_msg_t(uuid, stamp, std::move(msg)));
}

void server_t::send_all(const msg_t &msg, const store_key_t &key) {
    auto_drainer_t::lock_t lock(&drainer);
    rwlock_in_line_t spot(&clients_lock, access_t::read);
    spot.read_signal()->wait_lazily_unordered();
    for (auto it = clients.begin(); it != clients.end(); ++it) {
        if (std::any_of(it->second.regions.begin(),
                        it->second.regions.end(),
                        std::bind(&region_contains_key, ph::_1, std::cref(key)))) {
            send_one_with_lock(lock, &*it, msg);
        }
    }
}

void server_t::stop_all() {
    auto_drainer_t::lock_t lock(&drainer);
    rwlock_in_line_t spot(&clients_lock, access_t::read);
    spot.read_signal()->wait_lazily_unordered();
    for (auto it = clients.begin(); it != clients.end(); ++it) {
        it->second.cond->pulse_if_not_already_pulsed();
    }
}

server_t::addr_t server_t::get_stop_addr() {
    return stop_mailbox.get_address();
}

server_t::limit_addr_t server_t::get_limit_stop_addr() {
    return limit_stop_mailbox.get_address();
}

uint64_t server_t::get_stamp(const client_t::addr_t &addr) {
    auto_drainer_t::lock_t lock(&drainer);
    rwlock_in_line_t spot(&clients_lock, access_t::read);
    spot.read_signal()->wait_lazily_unordered();
    auto it = clients.find(addr);
    if (it == clients.end()) {
        // The client was removed, so no future messages are coming.
        return std::numeric_limits<uint64_t>::max();
    } else {
        return it->second.stamp;
    }
}

uuid_u server_t::get_uuid() {
    return uuid;
}

bool server_t::has_limit(const boost::optional<std::string> &sindex) {
    auto_drainer_t::lock_t lock(&drainer);
    auto spot = make_scoped<rwlock_in_line_t>(&clients_lock, access_t::read);
    spot->read_signal()->wait_lazily_unordered();
    for (auto &&client : clients) {
        // We don't need a drainer lock here because we're still holding a read
        // lock on `clients_lock`.
        rwlock_in_line_t lspot(client.second.limit_clients_lock.get(), access_t::read);
        lspot.read_signal()->wait_lazily_unordered();
        client_info_t *info = &client.second;
        auto it = info->limit_clients.find(sindex);
        if (it != info->limit_clients.end()) {
            return true;
        }
    }
    return false;
}

void server_t::foreach_limit(const boost::optional<std::string> &sindex,
                             const store_key_t *pkey,
                             std::function<void(rwlock_in_line_t *,
                                                rwlock_in_line_t *,
                                                rwlock_in_line_t *,
                                                limit_manager_t *)> f) THROWS_NOTHING {
    auto_drainer_t::lock_t lock(&drainer);
    auto spot = make_scoped<rwlock_in_line_t>(&clients_lock, access_t::read);
    spot->read_signal()->wait_lazily_unordered();
    for (auto &&client : clients) {
        // We don't need a drainer lock here because we're still holding a read
        // lock on `clients_lock`.
        rwlock_in_line_t lspot(client.second.limit_clients_lock.get(), access_t::read);
        lspot.read_signal()->wait_lazily_unordered();
        client_info_t *info = &client.second;
        auto it = info->limit_clients.find(sindex);
        if (it == info->limit_clients.end()) {
            continue;
        }
        for (size_t i = 0; i < it->second.size(); ++i) {
            auto *lc = &it->second[i];
            guarantee((*lc).has());
            if ((*lc)->is_aborted()
                || (pkey && !(*lc)->region.inner.contains_key(*pkey))) {
                continue;
            }
            auto_drainer_t::lock_t lc_lock(&(*lc)->drainer);
            rwlock_in_line_t lc_spot(&(*lc)->lock, access_t::write);
            lc_spot.write_signal()->wait_lazily_unordered();
            try {
                f(spot.get(), &lspot, &lc_spot, (*lc).get());
            } catch (const exc_t &e) {
                (*lc)->abort(e);
                auto_drainer_t::lock_t sub_lock(lock);
                auto sub_spot = make_scoped<rwlock_in_line_t>(
                    &clients_lock, access_t::read);
                guarantee(sub_spot->read_signal()->is_pulsed());
                // We spawn immediately so it can steal our locks.
                coro_t::spawn_now_dangerously(
                    std::bind(&server_t::prune_dead_limit,
                              this, &sub_lock, &sub_spot, info, sindex, i));
                guarantee(!sub_lock.has_lock());
                guarantee(!sub_spot.has());
            }
        }
    }
}

// We do this stealable stuff rather than an rvalue reference because I can't
// find a way to pass one through `bind`, and you can't pass one through a
// lambda until C++14.
void server_t::prune_dead_limit(
    auto_drainer_t::lock_t *stealable_lock,
    scoped_ptr_t<rwlock_in_line_t> *stealable_clients_read_lock,
    client_info_t *info,
    boost::optional<std::string> sindex,
    size_t offset) {
    std::vector<scoped_ptr_t<limit_manager_t> > destroyable_lms;

    auto_drainer_t::lock_t lock;
    stealable_lock->assert_is_holding(&drainer);
    std::swap(lock, *stealable_lock);
    scoped_ptr_t<rwlock_in_line_t> spot;
    guarantee(stealable_clients_read_lock->has());
    std::swap(spot, *stealable_clients_read_lock);
    guarantee(spot->read_signal()->is_pulsed());
    rwlock_in_line_t lspot(info->limit_clients_lock.get(), access_t::write);
    lspot.write_signal()->wait_lazily_unordered();

    auto it = info->limit_clients.find(sindex);
    if (it == info->limit_clients.end()) {
        return;
    }
    auto *vec = &it->second;
    while (offset < vec->size()) {
        if (vec->back()->is_aborted()) {
            vec->pop_back();
        } else if ((*vec)[offset]->is_aborted()) {
            std::swap((*vec)[offset], vec->back());
            // No need to hold onto the locks while we're freeing the limit
            // managers.
            destroyable_lms.push_back(std::move(vec->back()));
            vec->pop_back();
            break;
        }
    }
    if (vec->size() == 0) {
        info->limit_clients.erase(sindex);
    }
}

limit_order_t::limit_order_t(sorting_t _sorting)
    : sorting(std::move(_sorting)) {
    rcheck_toplevel(
        sorting != sorting_t::UNORDERED, base_exc_t::GENERIC,
        "Cannot get changes on the first elements of an unordered stream.");
}

// Produes a primary key + tag pair, mangled so that it sorts correctly and can
// be safely stored in a datum.
std::string key_to_mangled_primary(store_key_t store_key, is_primary_t is_primary) {
    std::string s, raw_str = key_to_unescaped_str(store_key);
    components_t components;
    if (is_primary == is_primary_t::YES) {
        components.primary = raw_str; // No tag.
    } else {
        components = datum_t::extract_all(raw_str);
    }
    for (auto c : components.primary) {
        // We escape 0 because there are places where we don't support NULL
        // bytes, 1 because we use it to delineate the start of the tag, and 2
        // because it's the escape character.
        if (c == 0 || c == 1 || c == 2) {
            s.push_back(2);
            s.push_back(c+2);
        } else {
            s.push_back(c);
        }
    }
    s.push_back(1); // Append regardless of whether there's a tag.
    if (components.tag_num) {
        uint64_t u = *components.tag_num;
        // Shamelessly stolen from datum.cc.
        s += strprintf("%.*" PRIx64, static_cast<int>(sizeof(uint64_t) * 2), u);
    }
    return s;
}

store_key_t mangled_primary_to_pkey(const std::string &s) {
    guarantee(s.size() > 0);
    guarantee(s[s.size() - 1] == 1);
    std::string pkey;
    for (size_t i = 0; i < s.size(); ++i) {
        if (s[i] == 2) {
            guarantee(i != s.size() - 1);
            pkey.push_back(s[++i]-2);
        } else if (s[i] == 1) {
            // Because we're unmangling a pkey, we know there's no tag.
            guarantee(i == s.size() - 1);
        } else {
            guarantee(i != s.size() - 1);
            pkey.push_back(s[i]);
        }
    }
    return store_key_t(pkey);
}

sorting_t flip(sorting_t sorting) {
    switch (sorting) {
    case sorting_t::ASCENDING: return sorting_t::DESCENDING;
    case sorting_t::DESCENDING: return sorting_t::ASCENDING;
    case sorting_t::UNORDERED: // fallthru
    default: unreachable();
    }
    unreachable();
}

std::vector<item_t> mangle_sort_truncate_stream(
    stream_t &&stream, is_primary_t is_primary, sorting_t sorting, size_t n) {
    std::vector<item_t> vec;
    vec.reserve(stream.size());
    for (auto &&item : stream) {
        guarantee(is_primary ==
                  (item.sindex_key.has() ? is_primary_t::NO : is_primary_t::YES));
        vec.push_back(
            std::make_pair(
                key_to_mangled_primary(item.key, is_primary),
                std::make_pair(
                    is_primary == is_primary_t::YES ? datum_t::null() : item.sindex_key,
                    item.data)));
    }
    // We only need to sort to resolve truncated sindexes.
    if (is_primary == is_primary_t::NO) {
        // Note that we flip the sorting.  This is intentional, because we want to
        // drop the "highest" elements even though we usually use the sorting to put
        // the lowest elements at the back.
        std::sort(vec.begin(), vec.end(), limit_order_t(flip(sorting)));
    }
    if (vec.size() > n) {
        vec.resize(n);
    }
    return vec;
}

bool limit_order_t::subop(
    const std::string &a_str, const std::pair<datum_t, datum_t> &a_pair,
    const std::string &b_str, const std::pair<datum_t, datum_t> &b_pair) const {
    int cmp = a_pair.first.cmp(reql_version_t::LATEST, b_pair.first);
    switch (sorting) {
    case sorting_t::ASCENDING:
        return cmp > 0 ? true : ((cmp < 0) ? false : (*this)(a_str, b_str));
    case sorting_t::DESCENDING:
        return cmp < 0 ? true : ((cmp > 0) ? false : (*this)(a_str, b_str));
    case sorting_t::UNORDERED: // fallthru
    default: unreachable();
    }
    unreachable();
}

bool limit_order_t::operator()(const item_t &a, const item_t &b) const {
    return subop(a.first, a.second, b.first, b.second);
}

bool limit_order_t::operator()(const const_item_t &a, const const_item_t &b) const {
    return subop(a.first, a.second, b.first, b.second);
}

bool limit_order_t::operator()(const datum_t &a, const datum_t &b) const {
    int cmp = a.cmp(reql_version_t::LATEST, b);
    switch (sorting) {
    case sorting_t::ASCENDING: return cmp > 0;
    case sorting_t::DESCENDING: return cmp < 0;
    case sorting_t::UNORDERED: // fallthru
    default: unreachable();
    }
    unreachable();
}

bool limit_order_t::operator()(const std::string &a, const std::string &b) const {
    switch (sorting) {
    case sorting_t::ASCENDING: return a > b;
    case sorting_t::DESCENDING: return a < b;
    case sorting_t::UNORDERED: // fallthru
    default: unreachable();
    }
    unreachable();
}

void limit_manager_t::send(msg_t &&msg) {
    if (!parent->drainer.is_draining()) {
        auto_drainer_t::lock_t drain_lock(&parent->drainer);
        auto it = parent->clients.find(parent_client);
        guarantee(it != parent->clients.end());
        parent->send_one_with_lock(drain_lock, &*it, std::move(msg));
    }
}

limit_manager_t::limit_manager_t(
    rwlock_in_line_t *clients_lock,
    region_t _region,
    std::string _table,
    rdb_context_t *ctx,
    std::map<std::string, wire_func_t> optargs,
    uuid_u _uuid,
    server_t *_parent,
    client_t::addr_t _parent_client,
    keyspec_t::limit_t _spec,
    limit_order_t _gt,
    std::vector<item_t> &&item_vec)
    : region(std::move(_region)),
      table(std::move(_table)),
      uuid(std::move(_uuid)),
      parent(_parent),
      parent_client(std::move(_parent_client)),
      spec(std::move(_spec)),
      gt(std::move(_gt)),
      item_queue(gt),
      aborted(false) {
    guarantee(clients_lock->read_signal()->is_pulsed());

    // The final `NULL` argument means we don't profile any work done with this `env`.
    env = make_scoped<env_t>(
        ctx, drainer.get_drain_signal(), std::move(optargs), nullptr);

    guarantee(ops.size() == 0);
    for (const auto &transform : spec.range.transforms) {
        ops.push_back(make_op(transform));
    }

    guarantee(item_queue.size() == 0);
    for (const auto &pair : item_vec) {
        bool inserted = item_queue.insert(pair).second;
        guarantee(inserted);
    }
    send(msg_t(msg_t::limit_start_t(uuid, std::move(item_vec))));
}

void limit_manager_t::add(
    rwlock_in_line_t *spot,
    store_key_t sk,
    is_primary_t is_primary,
    datum_t key,
    datum_t val) THROWS_NOTHING {
    guarantee(spot->write_signal()->is_pulsed());
    guarantee((is_primary == is_primary_t::NO) == static_cast<bool>(spec.range.sindex));
    if ((is_primary == is_primary_t::YES
         && region.inner.contains_key(sk))
        || (is_primary == is_primary_t::NO
            && spec.range.range.contains(reql_version_t::LATEST, key))) {
        if (boost::optional<datum_t> d = apply_ops(val, ops, env.get(), key)) {
            added.push_back(
                std::make_pair(
                    key_to_mangled_primary(sk, is_primary),
                    std::make_pair(std::move(key), *d)));
        }
    }
}

void limit_manager_t::del(
    rwlock_in_line_t *spot,
    store_key_t sk,
    is_primary_t is_primary) THROWS_NOTHING {
    guarantee(spot->write_signal()->is_pulsed());
    deleted.push_back(key_to_mangled_primary(sk, is_primary));
}

class ref_visitor_t : public boost::static_visitor<std::vector<item_t>> {
public:
    ref_visitor_t(env_t *_env,
                  std::vector<scoped_ptr_t<op_t> > *_ops,
                  const key_range_t *_pk_range,
                  const keyspec_t::limit_t *_spec,
                  sorting_t _sorting,
                  boost::optional<item_queue_t::iterator> _start,
                  size_t _n)
        : env(_env),
          ops(_ops),
          pk_range(_pk_range),
          spec(_spec),
          sorting(_sorting),
          start(std::move(_start)),
          n(_n) { }

    std::vector<item_t> operator()(const primary_ref_t &ref) {
        rget_read_response_t resp;
        key_range_t range = *pk_range;
        switch (sorting) {
        case sorting_t::ASCENDING: {
            if (start) {
                store_key_t start_key = mangled_primary_to_pkey((**start)->first);
                start_key.increment(); // open bound
                range.left = std::move(start_key);
            }
        } break;
        case sorting_t::DESCENDING: {
            if (start) {
                store_key_t start_key = mangled_primary_to_pkey((**start)->first);
                // right bound is open by default
                range.right = key_range_t::right_bound_t(std::move(start_key));
            }
        } break;
        case sorting_t::UNORDERED: // fallthru
        default: unreachable();
        }
        rdb_rget_slice(
            ref.btree,
            range,
            ref.superblock,
            env,
            batchspec_t::all(),
            std::vector<transform_variant_t>(),
            boost::optional<terminal_variant_t>(limit_read_t{
                    is_primary_t::YES, n, sorting, ops}),
            sorting,
            &resp,
            release_superblock_t::KEEP);
        auto *gs = boost::get<ql::grouped_t<ql::stream_t> >(&resp.result);
        if (gs == NULL) {
            auto *exc = boost::get<ql::exc_t>(&resp.result);
            guarantee(exc != NULL);
            throw *exc;
        }
        stream_t stream = groups_to_batch(
            gs->get_underlying_map(ql::grouped::order_doesnt_matter_t()));
        guarantee(stream.size() <= n);
        std::vector<item_t> item_vec = mangle_sort_truncate_stream(
            std::move(stream), is_primary_t::YES, sorting, n);
        return item_vec;
    }

    std::vector<item_t> operator()(const sindex_ref_t &ref) {
        rget_read_response_t resp;
        guarantee(spec->range.sindex);
        datum_range_t srange = spec->range.range;
        if (start) {
            datum_t dstart = (**start)->second.first;
            switch (sorting) {
            case sorting_t::ASCENDING:
                srange = srange.with_left_bound(dstart, key_range_t::bound_t::open);
                break;
            case sorting_t::DESCENDING:
                srange = srange.with_right_bound(dstart, key_range_t::bound_t::open);
                break;
            case sorting_t::UNORDERED: // fallthru
            default: unreachable();
            }
        }
        rdb_rget_secondary_slice(
            ref.btree,
            srange,
            region_t(srange.to_sindex_keyrange()),
            ref.superblock,
            env,
            batchspec_t::all(), // Terminal takes care of early termination
            std::vector<transform_variant_t>(),
            boost::optional<terminal_variant_t>(limit_read_t{
                    is_primary_t::NO, n, sorting, ops}),
            *pk_range,
            sorting,
            *ref.sindex_info,
            &resp,
            release_superblock_t::KEEP);
        auto *gs = boost::get<ql::grouped_t<ql::stream_t> >(&resp.result);
        if (gs == NULL) {
            auto *exc = boost::get<ql::exc_t>(&resp.result);
            guarantee(exc != NULL);
            throw *exc;
        }
        stream_t stream = groups_to_batch(
            gs->get_underlying_map(ql::grouped::order_doesnt_matter_t()));
        std::vector<item_t> item_vec = mangle_sort_truncate_stream(
            std::move(stream), is_primary_t::NO, sorting, n);
        return item_vec;
    }

private:
    env_t *env;
    std::vector<scoped_ptr_t<op_t> > *ops;
    const key_range_t *pk_range;
    const keyspec_t::limit_t *spec;
    sorting_t sorting;
    boost::optional<item_queue_t::iterator> start;
    size_t n;
};

std::vector<item_t> limit_manager_t::read_more(
    const boost::variant<primary_ref_t, sindex_ref_t> &ref,
    sorting_t sorting,
    const boost::optional<item_queue_t::iterator> &start,
    size_t n) {
    ref_visitor_t visitor(env.get(), &ops, &region.inner, &spec, sorting, start, n);
    return boost::apply_visitor(visitor, ref);
}

void limit_manager_t::commit(
    rwlock_in_line_t *spot,
    const boost::variant<primary_ref_t, sindex_ref_t> &sindex_ref) THROWS_NOTHING {
    guarantee(spot->write_signal()->is_pulsed());
    if (added.size() == 0 && deleted.size() == 0) {
        return;
    }
    item_queue_t real_added(gt);
    std::set<std::string> real_deleted;
    for (auto &&id : deleted) {
        bool data_deleted = item_queue.del_id(id);
        if (data_deleted) {
            bool inserted = real_deleted.insert(std::move(id)).second;
            guarantee(inserted);
        }
    }
    deleted.clear();
    for (auto &&pair : added) {
        auto it = item_queue.find_id(pair.first);
        if (it != item_queue.end()) {
            // We can enter this branch if we're doing a batched update and the
            // same row is changed multiple times.  We use the later row.
            auto sub_it = real_added.find_id(pair.first);
            guarantee(sub_it != real_added.end());
            item_queue.erase(it);
            real_added.erase(sub_it);
        }
        bool inserted = item_queue.insert(pair).second;
        guarantee(inserted);
        inserted = real_added.insert(std::move(pair)).second;
        guarantee(inserted);
    }
    added.clear();

    std::vector<std::string> truncated = item_queue.truncate_top(spec.limit);
    for (auto &&id : truncated) {
        auto it = real_added.find_id(id);
        if (it != real_added.end()) {
            real_added.erase(it);
        } else {
            bool inserted = real_deleted.insert(std::move(id)).second;
            guarantee(inserted);
        }
    }
    // TODO: we should try to avoid this read if we know we only added rows.
    if (item_queue.size() < spec.limit) {
        auto data_it = item_queue.begin();
        boost::optional<item_queue_t::iterator> start;
        if (data_it != item_queue.end()) {
            start = data_it;
        }
        std::vector<item_t> s;
        boost::optional<exc_t> exc;
        try {
            s = read_more(
                sindex_ref,
                spec.range.sorting,
                start,
                spec.limit - item_queue.size());
        } catch (const exc_t &e) {
            exc = e;
        }
        // We need to do it this way because we can't do anything
        // coroutine-related in an exception handler.
        if (exc) {
            abort(*exc);
            return;
        }
        guarantee(s.size() <= spec.limit - item_queue.size());
        for (auto &&pair : s) {
            bool ins = item_queue.insert(pair).second;
            guarantee(ins);
            size_t erased = real_deleted.erase(pair.first);
            if (erased == 0) {
                ins = real_added.insert(pair).second;
                guarantee(ins);
            }
        }
    }
    std::set<std::string> remaining_deleted;
    for (auto &&id : real_deleted) {
        auto it = real_added.find_id(id);
        if (it != real_added.end()) {
            msg_t::limit_change_t msg;
            msg.sub = uuid;
            msg.old_key = id;
            msg.new_val = std::move(**it);
            real_added.erase(it);
            send(msg_t(std::move(msg)));
        } else {
            remaining_deleted.insert(std::move(id));
        }
    }
    real_deleted.clear();

    for (const auto &id : remaining_deleted) {
        msg_t::limit_change_t msg;
        msg.sub = uuid;
        msg.old_key = id;
        auto it = real_added.begin();
        if (it != real_added.end()) {
            msg.new_val = std::move(**it);
            real_added.erase(it);
        }
        send(msg_t(std::move(msg)));
    }

    for (auto &&it : real_added) {
        msg_t::limit_change_t msg;
        msg.sub = uuid;
        msg.new_val = std::move(*it);
        send(msg_t(std::move(msg)));
    }
    real_added.clear();
}

void limit_manager_t::abort(exc_t e) {
    aborted = true;
    send(msg_t(msg_t::limit_stop_t{uuid, std::move(e)}));
}

RDB_IMPL_SERIALIZABLE_1_SINCE_v1_13(msg_t, op);
RDB_IMPL_SERIALIZABLE_2(msg_t::limit_start_t, sub, start_data);
INSTANTIATE_SERIALIZABLE_FOR_CLUSTER(msg_t::limit_start_t);
RDB_IMPL_SERIALIZABLE_3(msg_t::limit_change_t, sub, old_key, new_val);
INSTANTIATE_SERIALIZABLE_FOR_CLUSTER(msg_t::limit_change_t);
RDB_IMPL_SERIALIZABLE_2(msg_t::limit_stop_t, sub, exc);
INSTANTIATE_SERIALIZABLE_FOR_CLUSTER(msg_t::limit_stop_t);
RDB_IMPL_SERIALIZABLE_5(
    msg_t::change_t,
    old_indexes, new_indexes, pkey, old_val, new_val);
INSTANTIATE_SERIALIZABLE_FOR_CLUSTER(msg_t::change_t);
RDB_IMPL_SERIALIZABLE_0_SINCE_v1_13(msg_t::stop_t);

enum class detach_t { NO, YES };

// Uses the home thread of the subscriber, not the client.
class feed_t;
class subscription_t : public home_thread_mixin_t {
public:
    virtual ~subscription_t();
    std::vector<datum_t>
    get_els(batcher_t *batcher, const signal_t *interruptor);
    virtual void start_artificial(env_t *, const uuid_u &) = 0;
    virtual void start_real(env_t *env,
                            std::string table,
                            namespace_interface_t *nif,
                            client_t::addr_t *addr) = 0;
    void stop(std::exception_ptr exc, detach_t should_detach);
protected:
    explicit subscription_t(feed_t *_feed, const datum_t &squash);
    void maybe_signal_cond() THROWS_NOTHING;
    void destructor_cleanup(std::function<void()> del_sub) THROWS_NOTHING;
    // If an error occurs, we're detached and `exc` is set to an exception to rethrow.
    std::exception_ptr exc;
    // If we exceed the array size limit, elements are evicted from `els` and
    // `skipped` is incremented appropriately.  If `skipped` is non-0, we send
    // an error object to the user with the number of skipped elements before
    // continuing.
    size_t skipped;
    feed_t *feed; // The feed we're subscribed to.
    const bool squash; // Whether or not to squash changes.
    // Whether we're in the middle of one logical batch (only matters for squashing).
    bool mid_batch;
private:
    const double min_interval;
    virtual bool has_el() = 0;
    virtual datum_t pop_el() = 0;
    virtual void note_data_wait() = 0;
    virtual bool active() = 0;
    // Used to block on more changes.  NULL unless we're waiting.
    cond_t *cond;
    auto_drainer_t drainer;
    DISABLE_COPYING(subscription_t);
};

class flat_sub_t : public subscription_t {
public:
    template<class... Args>
    explicit flat_sub_t(Args &&... args)
        : subscription_t(std::forward<Args>(args)...),
          queue(make_maybe_squashing_queue(squash)) { }
    virtual void add_el(
        const uuid_u &uuid,
        uint64_t stamp,
        const store_key_t &key,
        datum_t old_val,
        datum_t new_val,
        const configured_limits_t &limits) {
        if (update_stamp(uuid, stamp)) {
            queue->add(key, std::move(old_val), std::move(new_val));
            if (queue->size() > limits.array_size_limit()) {
                skipped += queue->size();
                queue->clear();
            }
            maybe_signal_cond();
        }
    }
protected:
    // The queue of changes we've accumulated since the last time we were read from.
    const scoped_ptr_t<maybe_squashing_queue_t> queue;
private:
    virtual datum_t pop_el() { return queue->pop(); }
    virtual bool has_el() { return queue->size() != 0; }
    virtual void note_data_wait() { }
    virtual bool update_stamp(const uuid_u &uuid, uint64_t new_stamp) = 0;
};

class range_sub_t;
class point_sub_t;
class limit_sub_t;

class feed_t : public home_thread_mixin_t, public slow_atomic_countable_t<feed_t> {
public:
    feed_t();
    virtual ~feed_t();

    void add_point_sub(point_sub_t *sub, const store_key_t &key) THROWS_NOTHING;
    void del_point_sub(point_sub_t *sub, const store_key_t &key) THROWS_NOTHING;

    void add_range_sub(range_sub_t *sub) THROWS_NOTHING;
    void del_range_sub(range_sub_t *sub) THROWS_NOTHING;

    void add_limit_sub(limit_sub_t *sub, const uuid_u &uuid) THROWS_NOTHING;
    void del_limit_sub(limit_sub_t *sub, const uuid_u &uuid) THROWS_NOTHING;

    void each_range_sub(const auto_drainer_t::lock_t &lock,
                        const std::function<void(range_sub_t *)> &f) THROWS_NOTHING;
    void each_active_range_sub(
        const auto_drainer_t::lock_t &lock,
        const std::function<void(range_sub_t *)> &f) THROWS_NOTHING;
    void each_point_sub(const std::function<void(point_sub_t *)> &f) THROWS_NOTHING;
    void each_sub(const auto_drainer_t::lock_t &lock,
                  const std::function<void(flat_sub_t *)> &f) THROWS_NOTHING;
    void on_point_sub(
        store_key_t key,
        const auto_drainer_t::lock_t &lock,
        const std::function<void(point_sub_t *)> &f) THROWS_NOTHING;
    void on_limit_sub(
        const uuid_u &uuid,
        const auto_drainer_t::lock_t &lock,
        const std::function<void(limit_sub_t *)> &f) THROWS_NOTHING;

    bool can_be_removed();

    const std::string pkey;
protected:
    bool detached;
    int64_t num_subs;
private:
    virtual auto_drainer_t::lock_t get_drainer_lock() = 0;
    virtual void maybe_remove_feed() = 0;
    virtual void stop_limit_sub(limit_sub_t *sub) = 0;

    void add_sub_with_lock(
        rwlock_t *rwlock, const std::function<void()> &f) THROWS_NOTHING;
    void del_sub_with_lock(
        rwlock_t *rwlock, const std::function<size_t()> &f) THROWS_NOTHING;

    template<class Sub>
    void each_sub_in_vec(
        const std::vector<std::set<Sub *> > &vec,
        rwlock_in_line_t *spot,
        const auto_drainer_t::lock_t &lock,
        const std::function<void(Sub *)> &f) THROWS_NOTHING;
    template<class Sub>
    void each_sub_in_vec_cb(const std::function<void(Sub *)> &f,
                            const std::vector<std::set<Sub *> > &vec,
                            const std::vector<int> &sub_threads,
                            int i);
    void each_point_sub_cb(const std::function<void(point_sub_t *)> &f, int i);

    std::map<store_key_t, std::vector<std::set<point_sub_t *> > > point_subs;
    rwlock_t point_subs_lock;
    std::vector<std::set<range_sub_t *> > range_subs;
    rwlock_t range_subs_lock;
    std::map<uuid_u, std::vector<std::set<limit_sub_t *> > > limit_subs;
    rwlock_t limit_subs_lock;
};

class real_feed_t : public feed_t {
public:
    real_feed_t(client_t *client,
                mailbox_manager_t *_manager,
                namespace_interface_t *ns_if,
                uuid_u uuid,
                signal_t *interruptor);
    ~real_feed_t();

    client_t::addr_t get_addr() const;
private:
    virtual auto_drainer_t::lock_t get_drainer_lock() { return drainer.lock(); }
    virtual void maybe_remove_feed() { client->maybe_remove_feed(uuid); }
    virtual void stop_limit_sub(limit_sub_t *sub);

    void mailbox_cb(signal_t *interruptor, stamped_msg_t msg);
    void constructor_cb();

    client_t *client;
    uuid_u uuid;
    mailbox_manager_t *manager;
    mailbox_t<void(stamped_msg_t)> mailbox;
    std::vector<server_t::addr_t> stop_addrs;
    std::vector<scoped_ptr_t<disconnect_watcher_t> > disconnect_watchers;

    struct queue_t {
        rwlock_t lock;
        uint64_t next;
        struct lt_t {
            bool operator()(const stamped_msg_t &left, const stamped_msg_t &right) {
                return left.stamp > right.stamp; // We want the min val to be on top.
            }
        };
        std::priority_queue<stamped_msg_t, std::vector<stamped_msg_t>, lt_t> map;
    };
    // Maps from a `server_t`'s uuid_u.  We don't need a lock for this because
    // the set of `uuid_u`s never changes after it's initialized.
    std::map<uuid_u, scoped_ptr_t<queue_t> > queues;
    cond_t queues_ready;

    auto_drainer_t drainer;
};

// This mustn't hold onto the `namespace_interface_t` after it returns.
real_feed_t::real_feed_t(client_t *_client,
                         mailbox_manager_t *_manager,
                         namespace_interface_t *ns_if,
                         uuid_u _uuid,
                         signal_t *interruptor)
    : client(_client),
      uuid(_uuid),
      manager(_manager),
      mailbox(manager, std::bind(&real_feed_t::mailbox_cb, this, ph::_1, ph::_2)) {
    try {
        read_t read(changefeed_subscribe_t(mailbox.get_address()),
                    profile_bool_t::DONT_PROFILE);
        read_response_t read_resp;
        ns_if->read(read, &read_resp, order_token_t::ignore, interruptor);
        auto resp = boost::get<changefeed_subscribe_response_t>(&read_resp.response);

        guarantee(resp != NULL);
        stop_addrs.reserve(resp->addrs.size());
        for (auto it = resp->addrs.begin(); it != resp->addrs.end(); ++it) {
            stop_addrs.push_back(std::move(*it));
        }

        std::set<peer_id_t> peers;
        for (auto it = stop_addrs.begin(); it != stop_addrs.end(); ++it) {
            peers.insert(it->get_peer());
        }
        for (auto it = peers.begin(); it != peers.end(); ++it) {
            disconnect_watchers.push_back(
                make_scoped<disconnect_watcher_t>(manager, *it));
        }

        for (const auto &server_uuid : resp->server_uuids) {
            auto res = queues.insert(
                std::make_pair(server_uuid, make_scoped<queue_t>()));
            guarantee(res.second);
            res.first->second->next = 0;

            // In debug mode we put some junk messages in the queues to make sure
            // the queue logic actually does something (since mailboxes are
            // generally ordered right now).
#ifndef NDEBUG
            for (size_t i = 0; i < queues.size()-1; ++i) {
                res.first->second->map.push(
                    stamped_msg_t(
                        server_uuid,
                        std::numeric_limits<uint64_t>::max() - i,
                        msg_t()));
            }
#endif
        }
        queues_ready.pulse();

        // We spawn now so that the auto drainer lock is acquired immediately.
        coro_t::spawn_now_dangerously(std::bind(&real_feed_t::constructor_cb, this));
    } catch (...) {
        detached = true;
        throw;
    }
}

real_feed_t::~real_feed_t() {
    guarantee(num_subs == 0);
    detached = true;
    for (auto it = stop_addrs.begin(); it != stop_addrs.end(); ++it) {
        send(manager, *it, mailbox.get_address());
    }
}

client_t::addr_t real_feed_t::get_addr() const {
    return mailbox.get_address();
}

void real_feed_t::constructor_cb() {
    auto lock = make_scoped<auto_drainer_t::lock_t>(&drainer);
    {
        wait_any_t any_disconnect;
        for (size_t i = 0; i < disconnect_watchers.size(); ++i) {
            any_disconnect.add(disconnect_watchers[i].get());
        }
        wait_any_t wait_any(&any_disconnect, lock->get_drain_signal());
        wait_any.wait_lazily_unordered();
    }
    // Clear the disconnect watchers so we don't keep the watched connections open
    // longer than necessary.
    disconnect_watchers.clear();
    if (!detached) {
        scoped_ptr_t<feed_t> self = client->detach_feed(uuid);
        detached = true;
        if (self.has()) {
            const char *msg = "Disconnected from peer.";
            guarantee(lock.has());
            each_sub(*lock,
                     std::bind(&subscription_t::stop,
                               ph::_1,
                               std::make_exception_ptr(
                                   datum_exc_t(base_exc_t::GENERIC, msg)),
                               detach_t::YES));
            num_subs = 0;
        } else {
            // We only get here if we were removed before we were detached.
            guarantee(num_subs == 0);
        }
        // We have to release the drainer lock before `self` is destroyed,
        // otherwise we'll block forever.
        lock.reset();
    }
}

class point_sub_t : public flat_sub_t {
public:
    // Throws QL exceptions.
    point_sub_t(feed_t *feed, const datum_t &squash, store_key_t _key)
        : flat_sub_t(feed, squash), key(std::move(_key)), stamp(0), started(false) {
        feed->add_point_sub(this, key);
    }
    virtual ~point_sub_t() {
        destructor_cleanup(
            std::bind(&feed_t::del_point_sub, feed, this, std::cref(key)));
    }
    virtual void start_artificial(env_t *, const uuid_u &) {
        started = true;
    }
    virtual void start_real(env_t *env,
                            std::string,
                            namespace_interface_t *nif,
                            client_t::addr_t *addr) {
        assert_thread();
        read_response_t read_resp;
        nif->read(
            read_t(changefeed_point_stamp_t{*addr, key}, profile_bool_t::DONT_PROFILE),
            &read_resp,
            order_token_t::ignore,
            env->interruptor);
        auto resp = boost::get<changefeed_point_stamp_response_t>(
            &read_resp.response);
        guarantee(resp != NULL);
        uint64_t start_stamp = resp->stamp.second;
        // We use `>` because a normal stamp that's equal to the start stamp
        // wins (the semantics are that the start stamp is the first "legal"
        // stamp).
        if (queue->size() == 0 || start_stamp > stamp) {
            stamp = start_stamp;
            queue->clear(); // Remove the premature values.
            queue->add(key, datum_t(), resp->initial_val);
        }
        started = true;
    }
    virtual bool update_stamp(const uuid_u &, uint64_t new_stamp) {
        if (new_stamp >= stamp) {
            stamp = new_stamp;
            return true;
        }
        return false;
    }
private:
    virtual bool active() { return started; }

    store_key_t key;
    uint64_t stamp;
    bool started;
};

class range_sub_t : public flat_sub_t {
public:
    // Throws QL exceptions.
    range_sub_t(feed_t *feed, const datum_t &squash, keyspec_t::range_t _spec)
        : flat_sub_t(feed, squash), spec(std::move(_spec)) {
        for (const auto &transform : spec.transforms) {
            ops.push_back(make_op(transform));
        }
        feed->add_range_sub(this);
    }
    virtual ~range_sub_t() {
        destructor_cleanup(std::bind(&feed_t::del_range_sub, feed, this));
    }
    virtual void start_artificial(env_t *outer_env, const uuid_u &uuid) {
        assert_thread();
        env = make_env(outer_env);
        start_stamps[uuid] = 0;
    }
    virtual void start_real(env_t *outer_env,
                            std::string,
                            namespace_interface_t *nif,
                            client_t::addr_t *addr) {
        assert_thread();
        env = make_env(outer_env);

        read_response_t read_resp;
        // Note that we use the `outer_env`'s interruptor for the read.
        nif->read(
            read_t(changefeed_stamp_t(*addr), profile_bool_t::DONT_PROFILE),
            &read_resp, order_token_t::ignore, outer_env->interruptor);
        auto resp = boost::get<changefeed_stamp_response_t>(&read_resp.response);
        guarantee(resp != NULL);
        start_stamps = std::move(resp->stamps);
        guarantee(start_stamps.size() != 0);
    }
    boost::optional<std::string> sindex() const { return spec.sindex; }
    bool contains(const datum_t &sindex_key) const {
        guarantee(spec.sindex);
        return spec.range.contains(reql_version_t::LATEST, sindex_key);
    }
    bool contains(const store_key_t &pkey) const {
        guarantee(!spec.sindex);
        return spec.range.to_primary_keyrange().contains_key(pkey);
    }

    virtual bool active() {
        // If we don't have start timestamps, we haven't started, and if we have
        // exc, we've stopped.
        return start_stamps.size() != 0 && !exc;
    }

    bool has_ops() { return ops.size() != 0; }

    boost::optional<datum_t> apply_ops(datum_t val) {
        guarantee(active());
        guarantee(env.has());
        guarantee(has_ops());

        // We acquire a lock here, and the drain signal is our interruptor for
        // `env`.  I think this is technically unnecessary right now because we
        // ban non-deterministic terms in `ops` and no deterministic terms
        // block, but better safe than sorry.
        auto_drainer_t::lock_t lock(&drainer);
        // It's safe to use `datum_t()` here for the same reason it's safe in
        // `eager_datum_stream_t::next_grouped_batch`, but if we add e.g. an
        // `r.current_index` term we'll need to make this smarter.
        return changefeed::apply_ops(val, ops, env.get(), datum_t());
    }

    virtual bool update_stamp(const uuid_u &uuid, uint64_t new_stamp) {
        guarantee(active());
        auto it = start_stamps.find(uuid);
        guarantee(it != start_stamps.end());
        // Note that we currently *DO NOT* update the stamp for range
        // subscriptions.  If we get changes with stamps after the start stamp
        // we eventually receive, they are just discarded.  This will change in
        // the future when we support `return_initial` on range changefeeds.
        return new_stamp >= it->second;
    }
private:
    scoped_ptr_t<env_t> make_env(env_t *outer_env) {
        return make_scoped<env_t>(
            outer_env->get_rdb_ctx(),
            drainer.get_drain_signal(),
            outer_env->get_all_optargs(),
            nullptr/*don't profile*/);
    }

    scoped_ptr_t<env_t> env;
    std::vector<scoped_ptr_t<op_t> > ops;

    // The stamp (see `stamped_msg_t`) associated with our `changefeed_stamp_t`
    // read.  We use these to make sure we don't see changes from writes before
    // our subscription.
    std::map<uuid_u, uint64_t> start_stamps;
    keyspec_t::range_t spec;
    auto_drainer_t drainer;
};

class limit_sub_t : public subscription_t {
public:
    // Throws QL exceptions.
    limit_sub_t(feed_t *feed, const datum_t &squash, keyspec_t::limit_t _spec)
        : subscription_t(feed, squash),
          uuid(generate_uuid()),
          need_init(-1),
          got_init(0),
          spec(std::move(_spec)),
          gt(limit_order_t(spec.range.sorting)),
          item_queue(gt),
          active_data(gt) {
        feed->add_limit_sub(this, uuid);
    }
    virtual ~limit_sub_t() {
        destructor_cleanup(std::bind(&feed_t::del_limit_sub, feed, this, uuid));
    }

    void maybe_start() {
        // When we later support not always returning the initial set, that
        // logic should go here.
        if (need_init == got_init) {
            ASSERT_NO_CORO_WAITING;
            for (auto &&it : active_data) {
                els.push_back(
                    datum_t(std::map<datum_string_t, datum_t> {
                            { datum_string_t("new_val"), (*it)->second.second } }));
            }
            decltype(queued_changes) changes;
            changes.swap(queued_changes);
            for (const auto &pair : changes) {
                note_change(pair.first, pair.second);
            }
            guarantee(queued_changes.size() == 0);
            maybe_signal_cond();
        }
    }

    // For limit changefeeds, the easiest way to effectively squash changes is
    // to delay applying them to the active data set until our timer is up.
    virtual void note_data_wait() {
        ASSERT_NO_CORO_WAITING;
        if (queued_changes.size() != 0 && need_init == got_init) {
            guarantee(squash);
            decltype(queued_changes) changes;
            changes.swap(queued_changes);

            std::vector<std::pair<datum_t, datum_t> > pairs;
            // This has to be a multimap because of multi-indexes.
            std::multimap<datum_t, decltype(pairs.begin()),
                          std::function<bool(const datum_t &, const datum_t &)> >
                new_val_index(
                    [](const datum_t &a, const datum_t &b) {
                        if (!a.has() || !b.has()) {
                            return a.has() < b.has();
                        } else {
                            return a.compare_lt(reql_version_t::LATEST, b);
                        }
                    });

            // We do things this way rather than simply diffing the active sets
            // because it's easier to avoid irrational intermediate states.
            for (const auto &change_pair : changes) {
                std::pair<datum_t, datum_t> pair
                    = note_change_impl(change_pair.first, change_pair.second);
                if (pair.first.has() || pair.second.has()) {
                    auto it = new_val_index.find(pair.first);
                    decltype(pairs.begin()) pairs_it;
                    if (it == new_val_index.end()) {
                        pairs.push_back(pair);
                        pairs_it = pairs.end()-1;
                    } else {
                        pairs_it = it->second;
                        pairs_it->second = pair.second;
                        new_val_index.erase(it);
                    }
                    new_val_index.insert(std::make_pair(pair.second, pairs_it));
                }
            }

            for (auto &&pair : pairs) {
                if (pair.first != pair.second) {
                    push_el(std::move(pair.first), std::move(pair.second));
                }
            }

            guarantee(queued_changes.size() == 0);
            maybe_signal_cond();
        }
    }

    NORETURN virtual void start_artificial(env_t *, const uuid_u &) {
        crash("Cannot start a limit subscription on an artificial table.");
    }
    virtual void start_real(env_t *env,
                            std::string table,
                            namespace_interface_t *nif,
                            client_t::addr_t *addr) {
        assert_thread();
        read_response_t read_resp;
        nif->read(
            read_t(changefeed_limit_subscribe_t(
                       *addr,
                       uuid,
                       spec,
                       std::move(table),
                       env->get_all_optargs(),
                       spec.range.sindex
                       ? region_t::universe()
                       : region_t(spec.range.range.to_primary_keyrange())),
                   profile_bool_t::DONT_PROFILE),
            &read_resp,
            order_token_t::ignore,
            env->interruptor);
        auto resp = boost::get<changefeed_limit_subscribe_response_t>(
            &read_resp.response);
        if (resp == NULL) {
            auto err_resp = boost::get<rget_read_response_t>(&read_resp.response);
            guarantee(err_resp != NULL);
            auto err = boost::get<exc_t>(&err_resp->result);
            guarantee(err != NULL);
            throw *err;
        }
        guarantee(need_init == -1);
        need_init = resp->shards;
        stop_addrs = std::move(resp->limit_addrs);
        guarantee(need_init > 0);
        maybe_start();
    }

    void init(const std::vector<std::pair<std::string, std::pair<datum_t, datum_t> > >
              &start_data) {
#ifndef NDEBUG
        nap(randint(250)); // Nap up to 250ms to test queueing.
#endif
        got_init += 1;
        for (const auto &pair : start_data) {
            auto it = item_queue.insert(pair).first;
            active_data.insert(it);
            if (active_data.size() > spec.limit) {
                auto old_ft = active_data.begin();
                for (auto ft = active_data.begin(); ft != active_data.end(); ++ft) {
                    old_ft = ft;
                }
                size_t erased = active_data.erase(*active_data.begin());
                guarantee(erased == 1);
            }
            guarantee(active_data.size() == spec.limit
                      || (active_data.size() < spec.limit
                          && active_data.size() == item_queue.size()));
        }
        maybe_start();
    }

    void push_el(datum_t old_val, datum_t new_val) {
        // Empty changes should have been caught above us.
        guarantee(old_val.has() || new_val.has());
        els.push_back(
            datum_t(std::map<datum_string_t, datum_t> {
                { datum_string_t("old_val"), old_val.has() ? old_val : datum_t::null() },
                { datum_string_t("new_val"), new_val.has() ? new_val : datum_t::null() }
            }));
        maybe_signal_cond();
    }

    virtual void note_change(
        const boost::optional<std::string> &old_key,
        const boost::optional<item_t> &new_val) {
        ASSERT_NO_CORO_WAITING;

        // If we aren't done initializing yet, just queue up the change.  It
        // will be sent in `maybe_start`.  We also queue up changes in the case
        // where we're squashing.
        if (need_init != got_init || squash) {
            queued_changes.push_back(std::make_pair(old_key, new_val));
        } else {
            std::pair<datum_t, datum_t> pair = note_change_impl(old_key, new_val);
            if (pair.first.has() || pair.second.has()) {
                push_el(std::move(pair.first), std::move(pair.second));
            }
        }
    }

    std::pair<datum_t, datum_t> note_change_impl(
        const boost::optional<std::string> &old_key,
        const boost::optional<item_t> &new_val) {
        ASSERT_NO_CORO_WAITING;

        boost::optional<item_t> old_send, new_send;
        if (old_key) {
            auto it = item_queue.find_id(*old_key);
            guarantee(it != item_queue.end());
            size_t erased = active_data.erase(it);
            if (erased != 0) {
                // The old value was in the set.
                old_send = **it;
            }
            item_queue.erase(it);
        }
        if (new_val) {
            auto pair = item_queue.insert(*new_val);
            auto it = pair.first;
            guarantee(pair.second);
            bool insert;
            if (active_data.size() == 0) {
                insert = false;
            } else {
                guarantee(active_data.size() != 0);
                insert = !gt(it, *active_data.begin());
            }
            if (insert) {
                active_data.insert(it);
                // The new value is in the old set bounds (and thus in the set).
                new_send = **it;
            }
        }
        if (active_data.size() > spec.limit) {
            // The old value wasn't in the set, but the new value is, and a
            // value has to leave the set to make room.
            auto last = *active_data.begin();
            guarantee(new_send && !old_send);
            old_send = **last;
            active_data.erase(last);
        } else if (active_data.size() < spec.limit) {
            // The set is too small.
            if (new_send) {
                // The set is too small because there aren't enough rows in the table.
                guarantee(active_data.size() == item_queue.size());
            } else if (active_data.size() < item_queue.size()) {
                // The set is too small because the new value wasn't in the old
                // set bounds, so we need to add the next best element.
                auto it = active_data.size() == 0
                    ? item_queue.end()
                    : *active_data.begin();

                guarantee(it != item_queue.begin());
                --it;
                active_data.insert(it);
                new_send = **it;
            }
        }
        guarantee(active_data.size() == spec.limit
                  || active_data.size() == item_queue.size());

        datum_t old_d = old_send ? (*old_send).second.second : datum_t();
        datum_t new_d = new_send ? (*new_send).second.second : datum_t();
        if (old_d.has() && new_d.has() && old_d == new_d) {
            old_d = new_d = datum_t();
        }
        return std::make_pair(old_d, new_d);
    }

    virtual bool has_el() { return els.size() != 0; }
    virtual bool active() { return need_init == got_init; }
    virtual datum_t pop_el() {
        guarantee(has_el());
        datum_t ret = std::move(els.front());
        els.pop_front();
        return ret;
    }

    uuid_u uuid;
    int64_t need_init, got_init;
    keyspec_t::limit_t spec;

    limit_order_t gt;
    item_queue_t item_queue;
    typedef item_queue_t::iterator data_it_t;
    typedef std::function<bool(const data_it_t &, const data_it_t &)> data_it_lt_t;
    std::set<data_it_t, data_it_lt_t> active_data;

    std::deque<datum_t> els;
    std::vector<std::pair<boost::optional<std::string>, boost::optional<item_t> > >
        queued_changes;
    std::vector<server_t::limit_addr_t> stop_addrs;
};

void real_feed_t::stop_limit_sub(limit_sub_t *sub) {
    for (const auto &addr : sub->stop_addrs) {
        send(manager, addr,
             mailbox.get_address(), sub->spec.range.sindex, sub->uuid);
    }
}

class msg_visitor_t : public boost::static_visitor<void> {
public:
    msg_visitor_t(feed_t *_feed, const auto_drainer_t::lock_t *_lock,
                  uuid_u _server_uuid, uint64_t _stamp)
        : feed(_feed), lock(_lock), server_uuid(_server_uuid), stamp(_stamp) {
        guarantee(feed != nullptr);
        guarantee(lock != nullptr);
        guarantee(lock->has_lock());
    }
    void operator()(const msg_t::limit_start_t &msg) const {
        feed->on_limit_sub(
            msg.sub, *lock,
            [&msg](limit_sub_t *sub) { sub->init(msg.start_data); });
    }
    void operator()(const msg_t::limit_change_t &msg) const {
        feed->on_limit_sub(
            msg.sub, *lock,
            [&msg](limit_sub_t *sub) { sub->note_change(msg.old_key, msg.new_val); });
    }
    void operator()(const msg_t::limit_stop_t &msg) const {
        feed->on_limit_sub(
            msg.sub, *lock,
            [&msg](limit_sub_t *sub) {
                sub->stop(std::make_exception_ptr(msg.exc), detach_t::NO);
            });
    }
    void operator()(const msg_t::change_t &change) const {
        configured_limits_t default_limits;
        datum_t null = datum_t::null();

        feed->each_active_range_sub(*lock, [&](range_sub_t *sub) {
            datum_t new_val = null, old_val = null;
            if (sub->has_ops()) {
                if (change.new_val.has()) {
                    if (boost::optional<datum_t> d = sub->apply_ops(change.new_val)) {
                        new_val = *d;
                    }
                }
                if (change.old_val.has()) {
                    if (boost::optional<datum_t> d = sub->apply_ops(change.old_val)) {
                        old_val = *d;
                    }
                }
                // Duplicate values are caught before being written to disk and
                // don't generate a `mod_report`, but if we have transforms the
                // values might have changed.
                if (new_val == old_val) {
                    return;
                }
            } else {
                guarantee(change.old_val.has() || change.new_val.has());
                if (change.new_val.has()) {
                    new_val = change.new_val;
                }
                if (change.old_val.has()) {
                    old_val = change.old_val;
                }
            }
            boost::optional<std::string> sindex = sub->sindex();
            if (sindex) {
                size_t old_vals = 0, new_vals = 0;
                auto old_it = change.old_indexes.find(*sindex);
                if (old_it != change.old_indexes.end()) {
                    for (const auto &idx : old_it->second) {
                        if (sub->contains(idx)) {
                            old_vals += 1;
                        }
                    }
                }
                auto new_it = change.new_indexes.find(*sindex);
                if (new_it != change.new_indexes.end()) {
                    for (const auto &idx : new_it->second) {
                        if (sub->contains(idx)) {
                            new_vals += 1;
                        }
                    }
                }
                while (new_vals > 0 && old_vals > 0) {
                    sub->add_el(server_uuid, stamp, change.pkey,
                                old_val, new_val, default_limits);
                    --new_vals;
                    --old_vals;
                }
                while (old_vals > 0) {
                    guarantee(new_vals == 0);
                    sub->add_el(server_uuid, stamp, change.pkey,
                                old_val, null, default_limits);
                    --old_vals;
                }
                while (new_vals > 0) {
                    guarantee(old_vals == 0);
                    sub->add_el(server_uuid, stamp, change.pkey,
                                null, new_val, default_limits);
                    --new_vals;
                }
            } else {
                if (sub->contains(change.pkey)) {
                    sub->add_el(server_uuid, stamp, change.pkey,
                                old_val, new_val, default_limits);
                }
            }
        });
        feed->on_point_sub(
            change.pkey,
            *lock,
            std::bind(&point_sub_t::add_el,
                      ph::_1,
                      std::cref(server_uuid),
                      stamp,
                      change.pkey,
                      change.old_val.has() ? change.old_val : null,
                      change.new_val.has() ? change.new_val : null,
                      default_limits));
    }
    void operator()(const msg_t::stop_t &) const {
        const char *msg = "Changefeed aborted (table unavailable).";
        feed->each_sub(*lock,
                       std::bind(&flat_sub_t::stop,
                                 ph::_1,
                                 std::make_exception_ptr(
                                     datum_exc_t(base_exc_t::GENERIC, msg)),
                                 detach_t::NO));
    }
private:
    feed_t *feed;
    const auto_drainer_t::lock_t *lock;
    uuid_u server_uuid;
    uint64_t stamp;
};

void real_feed_t::mailbox_cb(signal_t *, stamped_msg_t msg) {
    // We stop receiving messages when detached (we're only receiving
    // messages because we haven't managed to get a message to the
    // stop mailboxes for some of the primary replicas yet).  This also stops
    // us from trying to handle a message while waiting on the auto
    // drainer. Because we acquire the auto drainer, we don't pay any
    // attention to the mailbox's signal.
    if (!detached) {
        auto_drainer_t::lock_t lock(&drainer);

        // We wait for the write to complete and the queues to be ready.
        wait_any_t wait_any(&queues_ready, lock.get_drain_signal());
        wait_any.wait_lazily_unordered();
        if (!lock.get_drain_signal()->is_pulsed()) {
            // We don't need a lock for this because the set of `uuid_u`s never
            // changes after it's initialized.
            auto it = queues.find(msg.server_uuid);
            guarantee(it != queues.end());
            queue_t *queue = it->second.get();
            guarantee(queue != NULL);

            rwlock_in_line_t spot(&queue->lock, access_t::write);
            spot.write_signal()->wait_lazily_unordered();

            // Add us to the queue.
            guarantee(msg.stamp >= queue->next);
            queue->map.push(std::move(msg));

            // Read as much as we can from the queue (this enforces ordering.)
            while (queue->map.size() != 0 && queue->map.top().stamp == queue->next) {
                const stamped_msg_t &curmsg = queue->map.top();
                msg_visitor_t visitor(this, &lock, curmsg.server_uuid, curmsg.stamp);
                boost::apply_visitor(visitor, curmsg.submsg.op);
                queue->map.pop();
                queue->next += 1;
            }
        }
    }
}

class stream_t : public eager_datum_stream_t {
public:
    template<class... Args>
    stream_t(scoped_ptr_t<subscription_t> &&_sub, bool _is_point, Args... args)
        : eager_datum_stream_t(std::forward<Args...>(args...)),
          is_point(_is_point),
          sub(std::move(_sub)) { }
    virtual bool is_array() const { return false; }
    virtual bool is_exhausted() const { return false; }
    virtual feed_type_t cfeed_type() const {
        return is_point ? feed_type_t::point : feed_type_t::stream;
    }
    virtual bool is_infinite() const { return true; }
    virtual std::vector<datum_t>
    next_raw_batch(env_t *env, const batchspec_t &bs) {
        rcheck(bs.get_batch_type() == batch_type_t::NORMAL
               || bs.get_batch_type() == batch_type_t::NORMAL_FIRST,
               base_exc_t::GENERIC,
               "Cannot call a terminal (`reduce`, `count`, etc.) on an "
               "infinite stream (such as a changefeed).");
        batcher_t batcher = bs.to_batcher();
        return sub->get_els(&batcher, env->interruptor);
    }
private:
    bool is_point;
    scoped_ptr_t<subscription_t> sub;
};

subscription_t::subscription_t(feed_t *_feed, const datum_t &_squash)
    : skipped(0),
      feed(_feed),
      squash(_squash.as_bool()),
      min_interval(_squash.get_type() == datum_t::R_NUM ? _squash.as_num() : 0.0),
      cond(NULL) {
    guarantee(feed != NULL);
}

subscription_t::~subscription_t() { }

std::vector<datum_t>
subscription_t::get_els(batcher_t *batcher, const signal_t *interruptor) {
    assert_thread();
    guarantee(cond == NULL); // Can't get while blocking.
    auto_drainer_t::lock_t lock(&drainer);

    // We wait for data if we don't have any or if we're squashing and not
    // in the middle of a logical batch.
    if (!exc && skipped == 0 && (!has_el() || (!mid_batch && min_interval > 0.0))) {
        signal_timer_t timer;
        if (batcher->get_batch_type() == batch_type_t::NORMAL
            || batcher->get_batch_type() == batch_type_t::NORMAL_FIRST) {
            timer.start(batcher->microtime_left() / 1000);
        }
        // If we have to wait, wait.
        if (min_interval > 0.0
            && active()
            && batcher->get_batch_type() != batch_type_t::NORMAL_FIRST) {
            signal_timer_t min_timer;
            min_timer.start(min_interval * 1000);
            // It's OK to let the `interrupted_exc_t` propagate up.
            wait_interruptible(&min_timer, interruptor);
        }
        // If we still don't have data, wait for data with a timeout.  (Note
        // that if we're squashing, we started the timeout *before* waiting
        // on `min_timer`.)
        if (!has_el()) {
            note_data_wait();
            cond_t wait_for_data;
            cond = &wait_for_data;
            try {
                wait_any_t any_interruptor(interruptor, &timer);
                // We don't need to wait on the drain signal because the interruptor
                // will be pulsed if we're shutting down.  Not that `cond` might
                // already be reset by the time we get here, so make sure to wait on
                // `&wait_for_data`.
                wait_interruptible(&wait_for_data, &any_interruptor);
            } catch (const interrupted_exc_t &e) {
                cond = NULL;
                if (timer.is_pulsed()) {
                    return std::vector<datum_t>();
                }
                throw e;
            }
            guarantee(cond == NULL);
            if (!has_el()) {
                // If we don't have an element, it must be because we squashed
                // changes down to nothing, got an error, or skipped some rows.
                guarantee(squash || exc || skipped != 0);
            }
        }
    }

    std::vector<datum_t> v;
    if (exc) {
        std::rethrow_exception(exc);
    } else if (skipped != 0) {
        v.push_back(
            datum_t(
                std::map<datum_string_t, datum_t>{
                    {datum_string_t("error"), datum_t(
                            datum_string_t(
                                strprintf("Changefeed cache over array size limit, "
                                          "skipped %zu elements.", skipped)))}}));
        skipped = 0;
    } else if (has_el()) {
        while (has_el() && !batcher->should_send_batch()) {
            datum_t el = pop_el();
            batcher->note_el(el);
            v.push_back(std::move(el));
        }
        // We're in the middle of one logical batch if we stopped early because
        // of the batcher rather than because we ran out of elements.  (This
        // matters for squashing.)
        mid_batch = batcher->should_send_batch();
    } else {
        return std::vector<datum_t>();
    }
    guarantee(v.size() != 0);
    return std::move(v);
}

void subscription_t::stop(std::exception_ptr _exc, detach_t detach) {
    assert_thread();
    if (detach == detach_t::YES) {
        feed = NULL;
    }
    exc = std::move(_exc);
    maybe_signal_cond();
}

void subscription_t::maybe_signal_cond() THROWS_NOTHING {
    assert_thread();
    if (cond != NULL && (has_el() || exc || skipped != 0)) {
        ASSERT_NO_CORO_WAITING;
        cond->pulse();
        cond = NULL;
    }
}

void subscription_t::destructor_cleanup(std::function<void()> del_sub) THROWS_NOTHING {
    // This error is only sent if we're getting destroyed while blocking.
    stop(std::make_exception_ptr(
             datum_exc_t(base_exc_t::GENERIC,
                         "Subscription destroyed (shutting down?).")),
         detach_t::NO);
    if (feed != NULL) {
        del_sub();
    } else {
        // We only get here if we were detached.
        guarantee(exc);
    }
}
ARCHIVE_PRIM_MAKE_RANGED_SERIALIZABLE(
        sorting_t, int8_t,
        sorting_t::UNORDERED, sorting_t::DESCENDING);

keyspec_t::~keyspec_t() { }

RDB_MAKE_SERIALIZABLE_4_FOR_CLUSTER(
    keyspec_t::range_t, transforms, sindex, sorting, range);
RDB_MAKE_SERIALIZABLE_2_FOR_CLUSTER(keyspec_t::limit_t, range, limit);
RDB_MAKE_SERIALIZABLE_1_FOR_CLUSTER(keyspec_t::point_t, key);

void feed_t::add_sub_with_lock(
    rwlock_t *rwlock, const std::function<void()> &f) THROWS_NOTHING {
    on_thread_t th(home_thread());
    guarantee(!detached);
    num_subs += 1;
    auto_drainer_t::lock_t lock = get_drainer_lock();
    rwlock_in_line_t spot(rwlock, access_t::write);
    // TODO: In some cases there's work we could do with just the read signal.
    spot.write_signal()->wait_lazily_unordered();
    f();
}

template<class Map, class Key, class Sub>
void map_add_sub(Map *map, const Key &key, Sub *sub) THROWS_NOTHING {
    auto it = map->find(key);
    if (it == map->end()) {
        auto pair = std::make_pair(key, decltype(it->second)(get_num_threads()));
        it = map->insert(std::move(pair)).first;
    }
    (it->second)[sub->home_thread().threadnum].insert(sub);
}


void feed_t::del_sub_with_lock(
    rwlock_t *rwlock, const std::function<size_t()> &f) THROWS_NOTHING {
    on_thread_t th(home_thread());
    {
        auto_drainer_t::lock_t lock = get_drainer_lock();
        rwlock_in_line_t spot(rwlock, access_t::write);
        spot.write_signal()->wait_lazily_unordered();
        size_t erased = f();
        guarantee(erased == 1);
    }
    num_subs -= 1;
    if (num_subs == 0) {
        // It's possible that by the time we get the lock to remove the feed,
        // another subscriber might have already found the feed and subscribed.
        maybe_remove_feed();
    }
}

template<class Map, class Key, class Sub>
size_t map_del_sub(Map *map, const Key &key, Sub *sub) THROWS_NOTHING {
    auto subvec_it = map->find(key);
    size_t erased = (subvec_it->second)[sub->home_thread().threadnum].erase(sub);
    // If there are no more subscribers, remove the key from the map.
    auto it = subvec_it->second.begin();
    for (; it != subvec_it->second.end(); ++it) {
        if (it->size() != 0) {
            break;
        }
    }
    if (it == subvec_it->second.end()) {
        map->erase(subvec_it);
    }
    return erased;
}

// If this throws we might leak the increment to `num_subs`.
void feed_t::add_point_sub(point_sub_t *sub, const store_key_t &key) THROWS_NOTHING {
    add_sub_with_lock(&point_subs_lock, [this, sub, &key]() {
            map_add_sub(&point_subs, key, sub);
        });
}

// Can't throw because it's called in a destructor.
void feed_t::del_point_sub(point_sub_t *sub, const store_key_t &key) THROWS_NOTHING {
    del_sub_with_lock(&point_subs_lock, [this, sub, &key]() {
            return map_del_sub(&point_subs, key, sub);
        });
}

// If this throws we might leak the increment to `num_subs`.
void feed_t::add_range_sub(range_sub_t *sub) THROWS_NOTHING {
    add_sub_with_lock(&range_subs_lock, [this, sub]() {
            range_subs[sub->home_thread().threadnum].insert(sub);
        });
}

// Can't throw because it's called in a destructor.
void feed_t::del_range_sub(range_sub_t *sub) THROWS_NOTHING {
    del_sub_with_lock(&range_subs_lock, [this, sub]() {
            return range_subs[sub->home_thread().threadnum].erase(sub);
        });
}

// If this throws we might leak the increment to `num_subs`.
void feed_t::add_limit_sub(limit_sub_t *sub, const uuid_u &sub_uuid) THROWS_NOTHING {
    add_sub_with_lock(&limit_subs_lock, [this, sub, &sub_uuid]() {
            map_add_sub(&limit_subs, sub_uuid, sub);
        });
}

// Can't throw because it's called in a destructor.
void feed_t::del_limit_sub(limit_sub_t *sub, const uuid_u &sub_uuid) THROWS_NOTHING {
    del_sub_with_lock(&limit_subs_lock, [this, sub, &sub_uuid]() {
            stop_limit_sub(sub);
            return map_del_sub(&limit_subs, sub_uuid, sub);
        });
}

template<class Sub>
void feed_t::each_sub_in_vec(
    const std::vector<std::set<Sub *> > &vec,
    rwlock_in_line_t *spot,
    const auto_drainer_t::lock_t &lock,
    const std::function<void(Sub *)> &f) THROWS_NOTHING {
    assert_thread();
    guarantee(lock.has_lock());
    spot->read_signal()->wait_lazily_unordered();

    std::vector<int> subscription_threads;
    for (int i = 0; i < get_num_threads(); ++i) {
        if (vec[i].size() != 0) {
            subscription_threads.push_back(i);
        }
    }
    pmap(subscription_threads.size(),
         std::bind(&feed_t::each_sub_in_vec_cb<Sub>,
                   this,
                   std::cref(f),
                   std::cref(vec),
                   std::cref(subscription_threads),
                   ph::_1));
}

template<class Sub>
void feed_t::each_sub_in_vec_cb(const std::function<void(Sub *)> &f,
                                const std::vector<std::set<Sub *> > &vec,
                                const std::vector<int> &subscription_threads,
                                int i) {
    guarantee(vec[subscription_threads[i]].size() != 0);
    on_thread_t th((threadnum_t(subscription_threads[i])));
    for (Sub *sub : vec[subscription_threads[i]]) {
        f(sub);
    }
}

void feed_t::each_range_sub(
    const auto_drainer_t::lock_t &lock,
    const std::function<void(range_sub_t *)> &f) THROWS_NOTHING {
    assert_thread();
    rwlock_in_line_t spot(&range_subs_lock, access_t::read);
    each_sub_in_vec(range_subs, &spot, lock, f);
}

void feed_t::each_active_range_sub(
    const auto_drainer_t::lock_t &lock,
    const std::function<void(range_sub_t *)> &f) THROWS_NOTHING {
    each_range_sub(lock, [&f](range_sub_t *sub) {
        if (sub->active()) {
            f(sub);
        }
    });
}

void feed_t::each_point_sub(
    const std::function<void(point_sub_t *)> &f) THROWS_NOTHING {
    assert_thread();
    rwlock_in_line_t spot(&point_subs_lock, access_t::read);
    pmap(get_num_threads(),
         std::bind(&feed_t::each_point_sub_cb,
                   this,
                   std::cref(f),
                   ph::_1));
}

void feed_t::each_point_sub_cb(const std::function<void(point_sub_t *)> &f, int i) {
    on_thread_t th((threadnum_t(i)));
    for (auto const &pair : point_subs) {
        for (point_sub_t *sub : pair.second[i]) {
            f(sub);
        }
    }
}

void feed_t::each_sub(const auto_drainer_t::lock_t &lock,
                      const std::function<void(flat_sub_t *)> &f) THROWS_NOTHING {
    each_range_sub(lock, f);
    each_point_sub(f);
}

void feed_t::on_point_sub(
    store_key_t key,
    const auto_drainer_t::lock_t &lock,
    const std::function<void(point_sub_t *)> &f) THROWS_NOTHING {
    assert_thread();
    guarantee(lock.has_lock());
    rwlock_in_line_t spot(&point_subs_lock, access_t::read);
    spot.read_signal()->wait_lazily_unordered();

    auto point_sub = point_subs.find(key);
    if (point_sub != point_subs.end()) {
        each_sub_in_vec(point_sub->second, &spot, lock, f);
    }
}

void feed_t::on_limit_sub(
    const uuid_u &sub_uuid,
    const auto_drainer_t::lock_t &lock,
    const std::function<void(limit_sub_t *)> &f) THROWS_NOTHING {
    assert_thread();
    guarantee(lock.has_lock());
    rwlock_in_line_t spot(&limit_subs_lock, access_t::read);
    spot.read_signal()->wait_lazily_unordered();

    auto limit_sub = limit_subs.find(sub_uuid);
    if (limit_sub != limit_subs.end()) {
        each_sub_in_vec(limit_sub->second, &spot, lock, f);
    }
}

bool feed_t::can_be_removed() {
    assert_thread();
    return num_subs == 0;
}

feed_t::feed_t() : detached(false), num_subs(0), range_subs(get_num_threads()) { }

feed_t::~feed_t() {
    guarantee(num_subs == 0);
    guarantee(detached);
}

client_t::client_t(
        mailbox_manager_t *_manager,
        const std::function<
            namespace_interface_access_t(
                const namespace_id_t &,
                signal_t *)
            > &_namespace_source) :
    manager(_manager),
    namespace_source(_namespace_source)
{
    guarantee(manager != NULL);
}
client_t::~client_t() { }

scoped_ptr_t<subscription_t> new_sub(
    feed_t *feed, const datum_t &squash, const keyspec_t::spec_t &spec) {
    struct spec_visitor_t : public boost::static_visitor<subscription_t *> {
        explicit spec_visitor_t(feed_t *_feed, const datum_t *_squash)
            : feed(_feed), squash(_squash) { }
        subscription_t *operator()(const keyspec_t::range_t &range) const {
            return new range_sub_t(feed, *squash, range);
        }
        subscription_t *operator()(const keyspec_t::limit_t &limit) const {
            return new limit_sub_t(feed, *squash, limit);
        }
        subscription_t *operator()(const keyspec_t::point_t &point) const {
            return new point_sub_t(feed, *squash, point.key);
        }
        feed_t *feed;
        const datum_t *squash;
    };
    return scoped_ptr_t<subscription_t>(
        boost::apply_visitor(spec_visitor_t(feed, &squash), spec));
}

counted_t<datum_stream_t> client_t::new_stream(
    env_t *env,
    const datum_t &squash,
    const namespace_id_t &uuid,
    const protob_t<const Backtrace> &bt,
    const std::string &table_name,
    const keyspec_t::spec_t &spec) {
    try {
        scoped_ptr_t<subscription_t> sub;
        boost::variant<scoped_ptr_t<range_sub_t>, scoped_ptr_t<point_sub_t> > presub;
        addr_t addr;
        {
            threadnum_t old_thread = get_thread_id();
            cross_thread_signal_t interruptor(env->interruptor, home_thread());
            on_thread_t th(home_thread());
            auto_drainer_t::lock_t lock(&drainer);
            rwlock_in_line_t spot(&feeds_lock, access_t::write);
            spot.read_signal()->wait_lazily_unordered();
            auto feed_it = feeds.find(uuid);
            if (feed_it == feeds.end()) {
                spot.write_signal()->wait_lazily_unordered();
                namespace_interface_access_t access =
                        namespace_source(uuid, &interruptor);
                // Even though we have the user's feed here, multiple
                // users may share a feed_t, and this code path will
                // only be run for the first one.  Rather than mess
                // about, just use the defaults.
                auto val = make_scoped<real_feed_t>(
                    this, manager, access.get(), uuid, &interruptor);
                feed_it = feeds.insert(std::make_pair(uuid, std::move(val))).first;
            }

            // We need to do this while holding `feeds_lock` to make sure the
            // feed isn't destroyed before we subscribe to it.
            on_thread_t th2(old_thread);
            real_feed_t *feed = feed_it->second.get();
            addr = feed->get_addr();
            sub = new_sub(feed, squash, spec);
        }
        namespace_interface_access_t access = namespace_source(uuid, env->interruptor);
        sub->start_real(env, table_name, access.get(), &addr);
        bool is_point;
        if (spec.type() == typeid(keyspec_t::point_t)) {
            is_point = true;
        } else {
            is_point = false;
        }
        return make_counted<stream_t>(std::move(sub), is_point, bt);
    } catch (const cannot_perform_query_exc_t &e) {
        rfail_datum(base_exc_t::GENERIC,
                    "cannot subscribe to table `%s`: %s",
                    table_name.c_str(), e.what());
    }
}

void client_t::maybe_remove_feed(const uuid_u &uuid) {
    assert_thread();
    scoped_ptr_t<real_feed_t> destroy;
    auto_drainer_t::lock_t lock(&drainer);
    rwlock_in_line_t spot(&feeds_lock, access_t::write);
    spot.write_signal()->wait_lazily_unordered();
    auto feed_it = feeds.find(uuid);
    // The feed might have disappeared because it may have been detached while
    // we held the lock, in which case we don't need to do anything.  The feed
    // might also have gotten a new subscriber, in which case we don't want to
    // remove it yet.
    if (feed_it != feeds.end() && feed_it->second->can_be_removed()) {
        // We want to destroy the feed after the lock is released, because it
        // may be expensive.
        destroy.swap(feed_it->second);
        feeds.erase(feed_it);
    }
}

scoped_ptr_t<real_feed_t> client_t::detach_feed(const uuid_u &uuid) {
    assert_thread();
    scoped_ptr_t<real_feed_t> ret;
    auto_drainer_t::lock_t lock(&drainer);
    rwlock_in_line_t spot(&feeds_lock, access_t::write);
    spot.write_signal()->wait_lazily_unordered();
    // The feed might have been removed in `maybe_remove_feed`, in which case
    // there's nothing to detach.
    auto feed_it = feeds.find(uuid);
    if (feed_it != feeds.end()) {
        ret.swap(feed_it->second);
        feeds.erase(feed_it);
    }
    return ret;
}

class pointness_visitor_t : public boost::static_visitor<bool> {
public:
    bool operator()(const keyspec_t::range_t &) const { return false; }
    bool operator()(const keyspec_t::limit_t &) const { return false; }
    bool operator()(const keyspec_t::point_t &) const { return true; }
};

class artificial_feed_t : public feed_t {
public:
    explicit artificial_feed_t(artificial_t *_parent) : parent(_parent) { }
    ~artificial_feed_t() { detached = true; }
    virtual auto_drainer_t::lock_t get_drainer_lock() { return drainer.lock(); }
    virtual void maybe_remove_feed() { parent->maybe_remove(); }
    NORETURN virtual void stop_limit_sub(limit_sub_t *) {
        crash("Limit subscriptions are not supported on artificial feeds.");
    }
private:
    artificial_t *parent;
    auto_drainer_t drainer;
};

artificial_t::artificial_t()
    : stamp(0), uuid(generate_uuid()), feed(make_scoped<artificial_feed_t>(this)) { }
artificial_t::~artificial_t() { }

counted_t<datum_stream_t> artificial_t::subscribe(
    env_t *env,
    const keyspec_t::spec_t &spec,
    const protob_t<const Backtrace> &bt) {
    // It's OK not to switch threads here because `feed.get()` can be called
    // from any thread and `new_sub` ends up calling `feed_t::add_sub_with_lock`
    // which does the thread switch itself.  If you later change this to switch
    // threads, make sure that the `subscription_t` and `stream_t` are allocated
    // on the thread you want to use them on.
    guarantee(feed.has());
    scoped_ptr_t<subscription_t> sub = new_sub(
        feed.get(), datum_t::boolean(false), spec);
<<<<<<< HEAD
    sub->start_artificial(uuid);
    return make_counted<stream_t>(std::move(sub),
                                  boost::apply_visitor(pointness_visitor_t(), spec),
                                  bt);
=======
    sub->start_artificial(env, uuid);
    return make_counted<stream_t>(std::move(sub), bt);
>>>>>>> 591a43db
}

void artificial_t::send_all(const msg_t &msg) {
    assert_thread();
    auto_drainer_t::lock_t lock = feed->get_drainer_lock();
    msg_visitor_t visitor(feed.get(), &lock, uuid, stamp++);
    boost::apply_visitor(visitor, msg.op);
}

bool artificial_t::can_be_removed() {
    assert_thread();
    return feed->can_be_removed();
}

} // namespace changefeed
} // namespace ql<|MERGE_RESOLUTION|>--- conflicted
+++ resolved
@@ -2441,15 +2441,10 @@
     guarantee(feed.has());
     scoped_ptr_t<subscription_t> sub = new_sub(
         feed.get(), datum_t::boolean(false), spec);
-<<<<<<< HEAD
-    sub->start_artificial(uuid);
+    sub->start_artificial(env, uuid);
     return make_counted<stream_t>(std::move(sub),
                                   boost::apply_visitor(pointness_visitor_t(), spec),
                                   bt);
-=======
-    sub->start_artificial(env, uuid);
-    return make_counted<stream_t>(std::move(sub), bt);
->>>>>>> 591a43db
 }
 
 void artificial_t::send_all(const msg_t &msg) {
