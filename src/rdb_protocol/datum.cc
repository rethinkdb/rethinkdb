--- conflicted
+++ resolved
@@ -2178,92 +2178,6 @@
     return datum_t(std::move(vector), datum_t::no_array_size_limit_check_t());
 }
 
-<<<<<<< HEAD
-datum_range_t::datum_range_t()
-    : left_bound_type(key_range_t::none), right_bound_type(key_range_t::none) { }
-
-datum_range_t::datum_range_t(
-    datum_t _left_bound, key_range_t::bound_t _left_bound_type,
-    datum_t _right_bound, key_range_t::bound_t _right_bound_type)
-    : left_bound(_left_bound), right_bound(_right_bound),
-      left_bound_type(_left_bound_type), right_bound_type(_right_bound_type) {
-    r_sanity_check(left_bound.has() && right_bound.has());
-}
-
-datum_range_t::datum_range_t(datum_t val)
-    : left_bound(val), right_bound(val),
-      left_bound_type(key_range_t::closed), right_bound_type(key_range_t::closed) {
-    r_sanity_check(val.has());
-}
-
-datum_range_t datum_range_t::universe() {
-    return datum_range_t(datum_t::minval(), key_range_t::open,
-                         datum_t::maxval(), key_range_t::open);
-}
-
-bool datum_range_t::contains(datum_t val) const {
-    r_sanity_check(left_bound.has() && right_bound.has());
-
-    int left_cmp = left_bound.cmp(val);
-    int right_cmp = right_bound.cmp(val);
-    return (left_cmp < 0 || (left_cmp == 0 && left_bound_type == key_range_t::closed)) &&
-           (right_cmp > 0 || (right_cmp == 0 && right_bound_type == key_range_t::closed));
-}
-
-bool datum_range_t::is_empty() const {
-    r_sanity_check(left_bound.has() && right_bound.has());
-
-    int cmp = left_bound.cmp(right_bound);
-    return (cmp > 0 ||
-            ((left_bound_type == key_range_t::open ||
-              right_bound_type == key_range_t::open) && cmp == 0));
-}
-
-bool datum_range_t::is_universe() const {
-    r_sanity_check(left_bound.has() && right_bound.has());
-    return left_bound.get_type() == datum_t::type_t::MINVAL &&
-           left_bound_type == key_range_t::open &&
-           right_bound.get_type() == datum_t::type_t::MAXVAL &&
-           right_bound_type == key_range_t::open;
-}
-
-key_range_t datum_range_t::to_primary_keyrange() const {
-    r_sanity_check(left_bound.has() && right_bound.has());
-
-    std::string lb_str = left_bound.print_primary_internal();
-    if (lb_str.size() > MAX_KEY_SIZE) {
-        lb_str.erase(MAX_KEY_SIZE);
-    }
-
-    std::string rb_str = right_bound.print_primary_internal();
-    if (rb_str.size() > MAX_KEY_SIZE) {
-        rb_str.erase(MAX_KEY_SIZE);
-    }
-
-    return key_range_t(left_bound_type, store_key_t(lb_str),
-                       right_bound_type, store_key_t(rb_str));
-}
-
-key_range_t datum_range_t::to_sindex_keyrange(reql_version_t reql_version) const {
-    r_sanity_check(left_bound.has() && right_bound.has());
-    object_buffer_t<store_key_t> lb, rb;
-    return rdb_protocol::sindex_key_range(
-        store_key_t(left_bound.truncated_secondary(reql_version, extrema_ok_t::OK)),
-        store_key_t(right_bound.truncated_secondary(reql_version, extrema_ok_t::OK)));
-}
-
-datum_range_t datum_range_t::with_left_bound(datum_t d, key_range_t::bound_t type) {
-    r_sanity_check(d.has() && right_bound.has());
-    return datum_range_t(d, type, right_bound, right_bound_type);
-}
-
-datum_range_t datum_range_t::with_right_bound(datum_t d, key_range_t::bound_t type) {
-    r_sanity_check(left_bound.has() && d.has());
-    return datum_range_t(left_bound, left_bound_type, d, type);
-}
-
-=======
->>>>>>> 8431804e
 void debug_print(printf_buffer_t *buf, const datum_t &d) {
     switch (d.data.get_internal_type()) {
     case datum_t::internal_type_t::UNINITIALIZED:
