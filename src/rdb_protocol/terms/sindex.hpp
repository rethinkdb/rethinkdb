--- conflicted
+++ resolved
@@ -14,14 +14,9 @@
 // `op_term_t`.
 class sindex_create_term_t : private env_t::special_var_shadower_t, public op_term_t {
 public:
-<<<<<<< HEAD
     sindex_create_term_t(env_t *env, protob_t<const Term> term)
-        : op_term_t(env, term, argspec_t(2, 3)) { }
-=======
-    sindex_create_term_t(env_t *env, const Term *term)
         : env_t::special_var_shadower_t(env, env_t::SINDEX_ERROR_VAR),
           op_term_t(env, term, argspec_t(2, 3)) { }
->>>>>>> c1230798
 
     virtual counted_t<val_t> eval_impl() {
         counted_t<table_t> table = arg(0)->as_table();
@@ -30,11 +25,7 @@
         rcheck(name != table->get_pkey(),
                strprintf("Index name conflict: `%s` is the name of the primary key.",
                          name.c_str()));
-<<<<<<< HEAD
         counted_t<func_t> index_func;
-=======
-        func_t *index_func = NULL;
->>>>>>> c1230798
         if (num_args() == 3) {
             index_func = arg(2)->as_func();
         } else {
