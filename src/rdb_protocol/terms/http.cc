// Copyright 2010-2014 RethinkDB, all rights reserved.
#include <stdint.h>

#include <string>
#include "debug.hpp"

#include "math.hpp"
#include "rdb_protocol/error.hpp"
#include "rdb_protocol/func.hpp"
#include "rdb_protocol/op.hpp"
#include "rdb_protocol/terms/terms.hpp"
#include "extproc/http_runner.hpp"

namespace ql {

class http_term_t : public op_term_t {
public:
    http_term_t(compile_env_t *env, const protob_t<const Term> &term) :
        op_term_t(env, term, argspec_t(1),
                  optargspec_t({"data",
                                "timeout",
                                "method",
                                "params",
                                "header",
                                "attempts",
                                "redirects",
                                "verify",
                                "page",
                                "page_limit",
                                "auth",
                                "result_format" }))
    { }
private:
    virtual const char *name() const { return "http"; }

    // No HTTP term is considered deterministic
    virtual bool is_deterministic() const {
        return false;
    }

    virtual counted_t<val_t> eval_impl(scope_env_t *env, args_t *args, eval_flags_t) const;

    // Functions to get optargs into the http_opts_t
    void get_optargs(scope_env_t *env, args_t *args, http_opts_t *opts_out) const;

    static void get_bool_optarg(const std::string &optarg_name,
                                scope_env_t *env,
                                args_t *args,
                                bool *bool_out);

    static void get_redirects(scope_env_t *env,
                              args_t *args,
                              uint32_t *redirects_out);

    static void get_attempts(scope_env_t *env,
                             args_t *args,
                             uint64_t *attempts_out);

    static void get_result_format(scope_env_t *env,
                                  args_t *args,
                                  http_result_format_t *result_format_out);

    static void get_params(scope_env_t *env,
                           args_t *args,
                           datum_t *params_out);

    void get_data(scope_env_t *env,
                  args_t *args,
                  std::string *data_out,
                  std::map<std::string, std::string> *form_data_out,
                  std::vector<std::string> *header_out,
                  http_method_t method) const;

    static void get_timeout_ms(scope_env_t *env,
                               args_t *args,
                               uint64_t *timeout_ms_out);

    static void get_header(scope_env_t *env,
                           args_t *args,
                           std::vector<std::string> *header_out);

    static void get_method(scope_env_t *env,
                           args_t *args,
                           http_method_t *method_out);

    static void get_auth(scope_env_t *env,
                         args_t *args,
                         http_opts_t::http_auth_t *auth_out);

    static void get_page_and_limit(scope_env_t *env,
                                   args_t *args,
                                   counted_t<const func_t> *depaginate_fn_out,
                                   int64_t *depaginate_limit_out);

    // Helper functions, used in optarg parsing
    static void verify_header_string(const std::string &str,
                                     const pb_rcheckable_t *header);

    static std::string print_http_param(const datum_t &datum,
                                        const char *val_name,
                                        const char *key_name,
                                        const pb_rcheckable_t *val);

    static std::string get_auth_item(const datum_t &datum,
                                     const std::string &name,
                                     const pb_rcheckable_t *auth);

    // Have a maximum timeout of 30 days
    static const uint64_t MAX_TIMEOUT_MS = 2592000000ull;
};

void check_url_params(const datum_t &params,
                      pb_rcheckable_t *val) {
    if (params->get_type() == datum_t::R_OBJECT) {
        for (size_t i = 0; i < params.obj_size(); ++i) {
            auto pair = params.get_pair(i);
            if (pair.second.get_type() != datum_t::R_NUM &&
                pair.second.get_type() != datum_t::R_STR &&
                pair.second.get_type() != datum_t::R_NULL) {
                rfail_target(val, base_exc_t::GENERIC,
                             "Expected `params.%s` to be a NUMBER, STRING or NULL, "
                             "but found %s:\n%s",
                             pair.first.to_std().c_str(),
                             pair.second.get_type_name().c_str(),
                             pair.second.print().c_str());
            }
        }
    } else {
        rfail_target(val, base_exc_t::GENERIC,
                     "Expected `params` to be an OBJECT, but found %s:\n%s",
                     params->get_type_name().c_str(),
                     params->print().c_str());
    }
}

class http_datum_stream_t : public eager_datum_stream_t {
public:
    http_datum_stream_t(http_opts_t &&_opts,
                        counted_t<const func_t> &&_depaginate_fn,
                        int64_t _depaginate_limit,
                        const protob_t<const Backtrace> &bt) :
        eager_datum_stream_t(bt),
        opts(std::move(_opts)),
        depaginate_fn(_depaginate_fn),
        depaginate_limit(_depaginate_limit),
        more(depaginate_limit != 0) { }

    bool is_array() { return false; }
    bool is_exhausted() const { return !more && batch_cache_exhausted(); }
    bool is_cfeed() const { return false; }

private:
<<<<<<< HEAD
    virtual changefeed::keyspec_t get_spec() {
        rfail(base_exc_t::GENERIC, "%s", "Cannot call `changes` on an HTTP stream.");
    }

    std::vector<counted_t<const datum_t> >
    next_raw_batch(env_t *env, UNUSED const batchspec_t &batchspec);
=======
    std::vector<datum_t> next_page(env_t *env);
    std::vector<datum_t> next_raw_batch(env_t *env, const batchspec_t &batchspec);
>>>>>>> ea266e08

    // Helper functions used during `next_raw_batch`
    bool apply_depaginate(env_t *env, const http_result_t &res);

    bool handle_depage_result(datum_t depage);
    bool apply_depage_url(datum_t new_url);
    void apply_depage_params(datum_t new_params);

    http_opts_t opts;
    object_buffer_t<http_runner_t> runner;
    counted_t<const func_t> depaginate_fn;
    int64_t depaginate_limit;
    bool more;
};


void check_error_result(const http_result_t &res,
                        const http_opts_t &opts,
                        const pb_rcheckable_t *parent) {
    if (!res.error.empty()) {
        std::string error_string = strprintf("Error in HTTP %s of `%s`: %s.",
                                             http_method_to_str(opts.method).c_str(),
                                             opts.url.c_str(),
                                             res.error.c_str());
        if (res.header.has()) {
            error_string.append("\nheader:\n" + res.header->print());
        }

        if (res.body.has()) {
            error_string.append("\nbody:\n" + res.body->print());
        }

        // Any error coming back from the extproc may be due to the fragility of
        // interfacing with external servers.  Provide a non-existence error so that
        // users may call `r.default` for more robustness.
        rfail_target(parent, base_exc_t::NON_EXISTENCE,
                     "%s", error_string.c_str());
    }
}

void dispatch_http(env_t *env,
                   const http_opts_t &opts,
                   http_runner_t *runner,
                   http_result_t *res_out,
                   const pb_rcheckable_t *parent) {
    try {
        runner->http(opts, res_out, env->interruptor);
    } catch (const extproc_worker_exc_t &ex) {
        res_out->error.assign("crash in a worker process");
    } catch (const interrupted_exc_t &ex) {
        res_out->error.assign("interrupted");
    } catch (const std::exception &ex) {
        res_out->error = std::string("encounted an exception - ") + ex.what();
    } catch (...) {
        res_out->error.assign("encountered an unknown exception");
    }

    check_error_result(*res_out, opts, parent);
}

counted_t<val_t> http_term_t::eval_impl(scope_env_t *env, args_t *args,
                                        eval_flags_t) const {
    http_opts_t opts;
    opts.limits = env->env->limits();
    opts.url.assign(args->arg(env, 0)->as_str().to_std());
    opts.proxy.assign(env->env->get_reql_http_proxy());
    get_optargs(env, args, &opts);

    counted_t<const func_t> depaginate_fn;
    int64_t depaginate_limit(0);
    get_page_and_limit(env, args, &depaginate_fn, &depaginate_limit);

    // If we're depaginating, return a stream that will be evaluated automatically
    if (depaginate_fn.has()) {
        counted_t<datum_stream_t> http_stream = counted_t<datum_stream_t>(
            new http_datum_stream_t(std::move(opts),
                                    std::move(depaginate_fn),
                                    depaginate_limit,
                                    backtrace()));
        return new_val(env->env, http_stream);
    }

    // Otherwise, just run the http operation and return the datum
    http_result_t res;
    http_runner_t runner(env->env->get_extproc_pool());
    dispatch_http(env->env, opts, &runner, &res, this);

    return new_val(res.body);
}

std::vector<datum_t>
http_datum_stream_t::next_page(env_t *env) {
    profile::sampler_t sampler(strprintf("Performing HTTP %s of `%s`",
                                         http_method_to_str(opts.method).c_str(),
                                         opts.url.c_str()),
                               env->trace);

    http_result_t res;
    dispatch_http(env, opts, runner.get(), &res, this);
    r_sanity_check(res.body.has());

    // Set doneness so next batch we return an empty result to indicate
    // the end of the stream
    more = apply_depaginate(env, res);

    if (res.body->get_type() == datum_t::R_ARRAY) {
        std::vector<datum_t> res_arr;
        res_arr.reserve(res.body.arr_size());
        for (size_t i = 0; i < res.body.arr_size(); ++i) {
            res_arr.push_back(res.body.get(i));
        }
        return res_arr;
    }

    return std::vector<datum_t>({ res.body });
}

std::vector<datum_t>
http_datum_stream_t::next_raw_batch(env_t *env, const batchspec_t &batchspec) {
    if (!more) {
        return std::vector<datum_t>();
    }

    if (!runner.has()) {
        runner.create(env->get_extproc_pool());
    }

    std::vector<datum_t> res;
    if (batchspec.get_batch_type() == batch_type_t::TERMINAL) {
        while (more) {
            std::vector<datum_t> delta = next_page(env);
            std::move(delta.begin(), delta.end(), std::back_inserter(res));
        }
    } else {
        res = next_page(env);
    }

    return res;
}

// Returns true if another request should be made, false otherwise
bool http_datum_stream_t::apply_depaginate(env_t *env, const http_result_t &res) {
    if (depaginate_limit > 0) {
        --depaginate_limit;
    }
    if (depaginate_limit == 0) {
        return false;
    }

    // Provide an empty OBJECT datum instead of any non-existent arguments
    datum_t empty
        = datum_t(std::map<datum_string_t, datum_t>());
    std::map<datum_string_t, datum_t> arg_obj
        = { { datum_string_t("params"), opts.url_params.has() ? opts.url_params : empty },
            { datum_string_t("header"), res.header.has() ? res.header : empty },
            { datum_string_t("body"), res.body.has() ? res.body : empty } };
    std::vector<datum_t> args
        = { datum_t(std::move(arg_obj)) };

    try {
        datum_t depage = depaginate_fn->call(env, args)->as_datum();
        return handle_depage_result(depage);
    } catch (const ql::exc_t &ex) {
        // Tack on some debugging info, as this shit can be tough
        throw ql::exc_t(ex.get_type(),
                        strprintf("Error in HTTP %s of `%s`: %s.\n"
                                  "Error occurred during `page` called with:\n%s\n",
                                  http_method_to_str(opts.method).c_str(),
                                  opts.url.c_str(),
                                  ex.what(),
                                  args[0]->print().c_str()),
                        ex.backtrace());
    }
}

bool http_datum_stream_t::apply_depage_url(datum_t new_url) {
    // NULL url indicates no further depagination
    if (new_url->get_type() == datum_t::R_NULL) {
        return false;
    } else if (new_url->get_type() != datum_t::R_STR) {
        rfail(base_exc_t::GENERIC,
              "Expected `url` in OBJECT returned by `page` to be a "
              "STRING or NULL, but found %s.",
              new_url->get_type_name().c_str());
    }
    opts.url.assign(new_url->as_str().to_std());
    return true;
}

void http_datum_stream_t::apply_depage_params(datum_t new_params) {
    // Verify new params and merge with the old ones, new taking precedence
    check_url_params(new_params, this);
    opts.url_params->merge(new_params);
}

bool http_datum_stream_t::handle_depage_result(datum_t depage) {
    if (depage->get_type() == datum_t::R_NULL ||
        depage->get_type() == datum_t::R_STR) {
        return apply_depage_url(depage);
    } else if (depage->get_type() == datum_t::R_OBJECT) {
        datum_t new_url = depage->get_field("url", NOTHROW);
        datum_t new_params = depage->get_field("params", NOTHROW);
        if (!new_url.has() && !new_params.has()) {
            rfail(base_exc_t::GENERIC,
                  "OBJECT returned by `page` must contain "
                  "`url` and/or `params` fields.");
        }

        if (new_params.has()) {
            apply_depage_params(new_params);
        }

        if (new_url.has()) {
            return apply_depage_url(new_url);
        }
    } else {
        rfail(base_exc_t::GENERIC,
              "Expected `page` to return an OBJECT, but found %s.",
              depage->get_type_name().c_str());
    }

    return true;
}

// Depagination functions must follow the given specification:
// OBJECT fn(OBJECT, OBJECT, DATUM)
// Return value: OBJECT containing the following fields
//   url - the new url to get
//   params - the new parameters to use (will be merged with old parameters)
// Parameter 2: last URL parameters used
// Parameter 3: last headers received
// Parameter 4: last data received
void http_term_t::get_page_and_limit(scope_env_t *env,
                                     args_t *args,
                                     counted_t<const func_t> *depaginate_fn_out,
                                     int64_t *depaginate_limit_out) {
    counted_t<val_t> page = args->optarg(env, "page");
    counted_t<val_t> page_limit = args->optarg(env, "page_limit");

    if (!page.has()) {
        return;
    } else if (!page_limit.has()) {
        rfail_target(page, base_exc_t::GENERIC,
                     "Cannot use `page` without specifying `page_limit` "
                     "(a positive number performs that many requests, -1 is unlimited).");
    }

    *depaginate_fn_out = page->as_func(PAGE_SHORTCUT);
    *depaginate_limit_out = page_limit->as_int<int64_t>();

    if (*depaginate_limit_out < -1) {
        rfail_target(page_limit, base_exc_t::GENERIC,
                     "`page_limit` should be greater than or equal to -1.");
    }
}

void http_term_t::get_optargs(scope_env_t *env,
                              args_t *args,
                              http_opts_t *opts_out) const {
    get_auth(env, args, &opts_out->auth);
    get_method(env, args, &opts_out->method);

    // get_data must be called before get_header, as it may set the Content-Type header
    // in some cases, and the user should be able to override that behavior
    get_data(env, args, &opts_out->data, &opts_out->form_data,
             &opts_out->header, opts_out->method);

    get_result_format(env, args, &opts_out->result_format);
    get_params(env, args, &opts_out->url_params);
    get_header(env, args, &opts_out->header);
    get_timeout_ms(env, args, &opts_out->timeout_ms);
    get_attempts(env, args, &opts_out->attempts);
    get_redirects(env, args, &opts_out->max_redirects);
    get_bool_optarg("verify", env, args, &opts_out->verify);
}

// The `timeout` optarg specifies the number of seconds to wait before erroring
// out of the HTTP request.  This must be a NUMBER, but may be fractional.
void http_term_t::get_timeout_ms(scope_env_t *env,
                                 args_t *args,
                                 uint64_t *timeout_ms_out) {
    counted_t<val_t> timeout = args->optarg(env, "timeout");
    if (timeout.has()) {
        double tmp = timeout->as_num();
        tmp *= 1000;

        if (tmp < 0) {
            rfail_target(timeout.get(), base_exc_t::GENERIC,
                         "`timeout` may not be negative.");
        } else {
            *timeout_ms_out = clamp<double>(tmp, 0, MAX_TIMEOUT_MS);
        }
    }
}

// Don't allow header strings to include newlines
void http_term_t::verify_header_string(const std::string &str,
                                       const pb_rcheckable_t *header) {
    if (str.find_first_of("\r\n") != std::string::npos) {
        rfail_target(header, base_exc_t::GENERIC,
                     "A `header` item contains newline characters.");
    }
}

// The `header` optarg allows the user to specify HTTP header values.
// The optarg must be an OBJECT or an ARRAY of STRINGs.
// As an OBJECT, each value must be a STRING or NULL, and each key/value pair
//  will be converted into a single header line with the format "key: value".
//  If the value is NULL, the header line will be "key:".
// As an ARRAY, each item must be a STRING, and each item will result
//  in exactly one header line, being copied directly over
// Header lines are not allowed to contain newlines.
void http_term_t::get_header(scope_env_t *env,
                             args_t *args,
                             std::vector<std::string> *header_out) {
    counted_t<val_t> header = args->optarg(env, "header");
    if (header.has()) {
        datum_t datum_header = header->as_datum();
        if (datum_header->get_type() == datum_t::R_OBJECT) {
            for (size_t i = 0; i < datum_header.obj_size(); ++i) {
                auto pair = datum_header.get_pair(i);
                std::string str;
                if (pair.second->get_type() == datum_t::R_STR) {
                    str = strprintf("%s: %s", pair.first.to_std().c_str(),
                                    pair.second.as_str().to_std().c_str());
                } else if (pair.second.get_type() != datum_t::R_NULL) {
                    rfail_target(header.get(), base_exc_t::GENERIC,
                        "Expected `header.%s` to be a STRING or NULL, but found %s.",
                        pair.first.to_std().c_str(), pair.second.get_type_name().c_str());
                }
                verify_header_string(str, header.get());
                header_out->push_back(str);
            }
        } else if (datum_header->get_type() == datum_t::R_ARRAY) {
            for (size_t i = 0; i < datum_header->arr_size(); ++i) {
                datum_t line = datum_header->get(i);
                if (line->get_type() != datum_t::R_STR) {
                    rfail_target(header.get(), base_exc_t::GENERIC,
                        "Expected `header[%zu]` to be a STRING, but found %s.",
                        i, line->get_type_name().c_str());
                }
                std::string str = line->as_str().to_std();
                verify_header_string(str, header.get());
                header_out->push_back(str);
            }
        } else {
            rfail_target(header.get(), base_exc_t::GENERIC,
                "Expected `header` to be an ARRAY or OBJECT, but found %s.",
                datum_header->get_type_name().c_str());
        }
    }
}

// The `method` optarg must be a STRING, and specify one of the following
// supported HTTP request methods: GET, HEAD, POST, PUT, PATCH, or DELETE.
void http_term_t::get_method(scope_env_t *env,
                             args_t *args,
                             http_method_t *method_out) {
    counted_t<val_t> method = args->optarg(env, "method");
    if (method.has()) {
        std::string method_str = method->as_str().to_std();
        if (method_str == "GET") {
            *method_out = http_method_t::GET;
        } else if (method_str == "HEAD") {
            *method_out = http_method_t::HEAD;
        } else if (method_str == "POST") {
            *method_out = http_method_t::POST;
        } else if (method_str == "PUT") {
            *method_out = http_method_t::PUT;
        } else if (method_str == "PATCH") {
            *method_out = http_method_t::PATCH;
        } else if (method_str == "DELETE") {
            *method_out = http_method_t::DELETE;
        } else {
            rfail_target(method.get(), base_exc_t::GENERIC,
                         "`method` (%s) is not recognized (GET, HEAD, POST, PUT, "
                         "PATCH and DELETE are allowed).", method_str.c_str());
        }
    }
}

std::string http_term_t::get_auth_item(const datum_t &datum,
                                       const std::string &name,
                                       const pb_rcheckable_t *auth) {
    datum_t item = datum->get_field(datum_string_t(name), NOTHROW);
    if (!item.has()) {
        rfail_target(auth, base_exc_t::GENERIC,
                     "`auth.%s` not found in the auth object.", name.c_str());
    } else if (item->get_type() != datum_t::R_STR) {
        rfail_target(auth, base_exc_t::GENERIC,
                     "Expected `auth.%s` to be a STRING, but found %s.",
                     name.c_str(), item->get_type_name().c_str());
    }
    return item->as_str().to_std();
}

// The `auth` optarg takes an object consisting of the following fields:
//  type - STRING, the type of authentication to perform 'basic' or 'digest'
//      defaults to 'basic'
//  user - STRING, the username to use
//  pass - STRING, the password to use
void http_term_t::get_auth(scope_env_t *env,
                           args_t *args,
                           http_opts_t::http_auth_t *auth_out) {
    counted_t<val_t> auth = args->optarg(env, "auth");
    if (auth.has()) {
        datum_t datum_auth = auth->as_datum();
        if (datum_auth->get_type() != datum_t::R_OBJECT) {
            rfail_target(auth.get(), base_exc_t::GENERIC,
                         "Expected `auth` to be an OBJECT, but found %s.",
                         datum_auth->get_type_name().c_str());
        }

        // Default to 'basic' if no type is specified
        std::string type;
        {
            datum_t type_datum = datum_auth->get_field("type", NOTHROW);

            if (type_datum.has()) {
                if (type_datum->get_type() != datum_t::R_STR) {
                    rfail_target(auth.get(), base_exc_t::GENERIC,
                                 "Expected `auth.type` to be a STRING, but found %s.",
                                 datum_auth->get_type_name().c_str());
                }
                type.assign(type_datum->as_str().to_std());
            } else {
                type.assign("basic");
            }
        }

        std::string user = get_auth_item(datum_auth, "user", auth.get());
        std::string pass = get_auth_item(datum_auth, "pass", auth.get());

        if (type == "basic") {
            auth_out->make_basic_auth(std::move(user), std::move(pass));
        } else if (type == "digest") {
            auth_out->make_digest_auth(std::move(user), std::move(pass));
        } else {
            rfail_target(auth.get(), base_exc_t::GENERIC, "`auth.type` is not "
                         "recognized ('basic', and 'digest' are allowed).");
        }
    }
}

std::string http_term_t::print_http_param(const datum_t &datum,
                                          const char *val_name,
                                          const char *key_name,
                                          const pb_rcheckable_t *val) {
    if (datum->get_type() == datum_t::R_NUM) {
        return strprintf("%" PR_RECONSTRUCTABLE_DOUBLE,
                         datum->as_num());
    } else if (datum->get_type() == datum_t::R_STR) {
        return datum->as_str().to_std();
    } else if (datum->get_type() == datum_t::R_NULL) {
        return std::string();
    }

    rfail_target(val, base_exc_t::GENERIC,
                 "Expected `%s.%s` to be a NUMBER, STRING or NULL, but found %s.",
                 val_name, key_name, datum->get_type_name().c_str());
}

// The `data` optarg is used to pass in the data to be passed in the body of the
// request.  The sematics for this depend on the type of request being performed.
// This optarg is only allowed for PUT, POST, or PATCH requests.
// PUT, PATCH, and DELETE requests take any value and print it to JSON to pass to
//  the remote server (and will set Content-Type to application/json), unless the
//  value is a STRING, in which case it will be written directly to the request body.
// POST requests take either a STRING or OBJECT
//  POST with a STRING will pass the literal string in the request body
//  POST with an OBJECT must have NUMBER, STRING, or NULL values.  These will be
//   converted into a string of form-encoded key-value pairs of the format
//   "key=val&key=val" in the request body.
void http_term_t::get_data(
        scope_env_t *env,
        args_t *args,
        std::string *data_out,
        std::map<std::string, std::string> *form_data_out,
        std::vector<std::string> *header_out,
        http_method_t method) const {
    counted_t<val_t> data = args->optarg(env, "data");
    if (data.has()) {
        datum_t datum_data = data->as_datum();
        if (method == http_method_t::PUT ||
            method == http_method_t::PATCH ||
            method == http_method_t::DELETE) {
            if (datum_data->get_type() == datum_t::R_STR) {
                data_out->assign(datum_data->as_str().to_std());
            } else {
                // Set the Content-Type to application/json - this may be overwritten
                // later by the 'header' optarg
                header_out->push_back("Content-Type: application/json");
                data_out->assign(datum_data->print());
            }
        } else if (method == http_method_t::POST) {
            if (datum_data->get_type() == datum_t::R_STR) {
                // Use the put data for this, as we assume the user does any
                // encoding they need when they pass a string
                data_out->assign(datum_data->as_str().to_std());
            } else if (datum_data->get_type() == datum_t::R_OBJECT) {
                for (size_t i = 0; i < datum_data.obj_size(); ++i) {
                    auto pair = datum_data.get_pair(i);
                    std::string val_str = print_http_param(pair.second,
                                                           "data",
                                                           pair.first.to_std().c_str(),
                                                           data.get());
                    (*form_data_out)[pair.first.to_std()] = val_str;
                }
            } else {
                rfail_target(data.get(), base_exc_t::GENERIC,
                    "Expected `data` to be a STRING or OBJECT, but found %s.",
                    datum_data->get_type_name().c_str());
            }
        } else {
            rfail_target(this, base_exc_t::GENERIC,
                         "`data` should only be specified on a PUT, POST, PATCH, "
                         "or DELETE request.  If you want URL parameters, use "
                         "`params` instead.");
        }
    }
}

// The `params` optarg specifies parameters to append to the requested URL, in the
// format "?key=val&key=val". The optarg must be an OBJECT with NUMBER, STRING, or
// NULL values. A NULL value will result in "key=" with no value.
// Values are sanitized here, but converted in the extproc.
void http_term_t::get_params(scope_env_t *env,
                             args_t *args,
                             datum_t *params_out) {
    counted_t<val_t> params = args->optarg(env, "params");
    if (params.has()) {
        *params_out = params->as_datum();
        check_url_params(*params_out, params.get());
    }
}

// The `result_format` optarg specifies how to interpret the HTTP result body from
// the server. This option must be a STRING, and one of `auto`, `json`, `jsonp`, or
// `text`.
//  json - The result should be JSON and parsed into native datum_t objects
//  jsonp - The result should be padded-JSON according to the format proposed on
//    www.json-p.org
//  text - The result should be returned as a literal string
//  auto - The result will be parsed as JSON if the Content-Type is application/json,
//         or a string otherwise.
void http_term_t::get_result_format(scope_env_t *env,
                                    args_t *args,
                                    http_result_format_t *result_format_out) {
    counted_t<val_t> result_format = args->optarg(env, "result_format");
    if (result_format.has()) {
        std::string result_format_str = result_format->as_str().to_std();
        if (result_format_str == "auto") {
            *result_format_out = http_result_format_t::AUTO;
        } else if (result_format_str == "json") {
            *result_format_out = http_result_format_t::JSON;
        } else if (result_format_str == "jsonp") {
            *result_format_out = http_result_format_t::JSONP;
        } else if (result_format_str == "text") {
            *result_format_out = http_result_format_t::TEXT;
        } else if (result_format_str == "binary") {
            *result_format_out = http_result_format_t::BINARY;
        } else {
            rfail_target(result_format.get(), base_exc_t::GENERIC,
                         "`result_format` (%s) is not recognized, ('auto', 'json', "
                         "'jsonp', 'text', and 'binary' are allowed).",
                         result_format_str.c_str());
        }
    }
}

// The `attempts` optarg specifies the maximum number of times to attempt the
// request.  Reattempts will only be made when an HTTP error is returned that
// could feasibly be temporary.  This must be specified as an INTEGER >= 0.
void http_term_t::get_attempts(scope_env_t *env,
                               args_t *args,
                               uint64_t *attempts_out) {
    counted_t<val_t> attempts = args->optarg(env, "attempts");
    if (attempts.has()) {
        *attempts_out = attempts->as_int<uint64_t>();
    }
}

// The `redirects` optarg specifies the maximum number of redirects to follow before
// erroring the query.  This must be passed as an INTEGER between 0 and 2^32 - 1.
void http_term_t::get_redirects(scope_env_t *env,
                                args_t *args,
                                uint32_t *redirects_out) {
    counted_t<val_t> redirects = args->optarg(env, "redirects");
    if (redirects.has()) {
        *redirects_out = redirects->as_int<uint32_t>();
    }
}

// This is a generic function for parsing out a boolean optarg yet still providing a
// helpful message.  At the moment, it is only used for `page` and `verify`.
void http_term_t::get_bool_optarg(const std::string &optarg_name,
                                  scope_env_t *env,
                                  args_t *args,
                                  bool *bool_out) {
    counted_t<val_t> option = args->optarg(env, optarg_name);
    if (option.has()) {
        *bool_out = option->as_bool();
    }
}

counted_t<term_t> make_http_term(compile_env_t *env, const protob_t<const Term> &term) {
    return make_counted<http_term_t>(env, term);
}

}  // namespace ql<|MERGE_RESOLUTION|>--- conflicted
+++ resolved
@@ -150,17 +150,11 @@
     bool is_cfeed() const { return false; }
 
 private:
-<<<<<<< HEAD
     virtual changefeed::keyspec_t get_spec() {
         rfail(base_exc_t::GENERIC, "%s", "Cannot call `changes` on an HTTP stream.");
     }
-
-    std::vector<counted_t<const datum_t> >
-    next_raw_batch(env_t *env, UNUSED const batchspec_t &batchspec);
-=======
     std::vector<datum_t> next_page(env_t *env);
     std::vector<datum_t> next_raw_batch(env_t *env, const batchspec_t &batchspec);
->>>>>>> ea266e08
 
     // Helper functions used during `next_raw_batch`
     bool apply_depaginate(env_t *env, const http_result_t &res);
