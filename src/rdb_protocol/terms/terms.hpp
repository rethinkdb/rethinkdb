// Copyright 2010-2013 RethinkDB, all rights reserved.
#ifndef RDB_PROTOCOL_TERMS_TERMS_HPP_
#define RDB_PROTOCOL_TERMS_TERMS_HPP_

#include "containers/counted.hpp"
#include "rdb_protocol/counted_term.hpp"
#include "rdb_protocol/pseudo_time.hpp"

namespace ql {
class compile_env_t;
class term_t;

// arith.cc
counted_t<term_t> make_arith_term(
    compile_env_t *env, const protob_t<const Term> &term);
counted_t<term_t> make_mod_term(
    compile_env_t *env, const protob_t<const Term> &term);

// random.cc
counted_t<term_t> make_sample_term(
    compile_env_t *env, const protob_t<const Term> &term);

// arr.cc
counted_t<term_t> make_contains_term(
    compile_env_t *env, const protob_t<const Term> &term);
counted_t<term_t> make_append_term(
    compile_env_t *env, const protob_t<const Term> &term);
counted_t<term_t> make_prepend_term(
    compile_env_t *env, const protob_t<const Term> &term);
counted_t<term_t> make_nth_term(
    compile_env_t *env, const protob_t<const Term> &term);
counted_t<term_t> make_is_empty_term(
    compile_env_t *env, const protob_t<const Term> &term);
counted_t<term_t> make_slice_term(
    compile_env_t *env, const protob_t<const Term> &term);
counted_t<term_t> make_limit_term(
    compile_env_t *env, const protob_t<const Term> &term);
counted_t<term_t> make_set_insert_term(
    compile_env_t *env, const protob_t<const Term> &term);
counted_t<term_t> make_set_union_term(
    compile_env_t *env, const protob_t<const Term> &term);
counted_t<term_t> make_set_intersection_term(
    compile_env_t *env, const protob_t<const Term> &term);
counted_t<term_t> make_set_difference_term(
    compile_env_t *env, const protob_t<const Term> &term);
counted_t<term_t> make_insert_at_term(
    compile_env_t *env, const protob_t<const Term> &term);
counted_t<term_t> make_delete_at_term(
    compile_env_t *env, const protob_t<const Term> &term);
counted_t<term_t> make_change_at_term(
    compile_env_t *env, const protob_t<const Term> &term);
counted_t<term_t> make_splice_at_term(
    compile_env_t *env, const protob_t<const Term> &term);
counted_t<term_t> make_indexes_of_term(
    compile_env_t *env, const protob_t<const Term> &term);

// control.cc
counted_t<term_t> make_all_term(
    compile_env_t *env, const protob_t<const Term> &term);
counted_t<term_t> make_any_term(
    compile_env_t *env, const protob_t<const Term> &term);
counted_t<term_t> make_branch_term(
    compile_env_t *env, const protob_t<const Term> &term);
counted_t<term_t> make_funcall_term(
    compile_env_t *env, const protob_t<const Term> &term);

// datum_terms.cc
counted_t<term_t> make_datum_term(const protob_t<const Term> &term);
counted_t<term_t> make_constant_term(
    compile_env_t *env, const protob_t<const Term> &term,
                                     double constant, const char *name);
counted_t<term_t> make_make_array_term(
    compile_env_t *env, const protob_t<const Term> &term);
counted_t<term_t> make_make_obj_term(
    compile_env_t *env, const protob_t<const Term> &term);

// db_table.cc
counted_t<term_t> make_db_term(
    compile_env_t *env, const protob_t<const Term> &term);
counted_t<term_t> make_table_term(
    compile_env_t *env, const protob_t<const Term> &term);
counted_t<term_t> make_get_term(
    compile_env_t *env, const protob_t<const Term> &term);
counted_t<term_t> make_get_all_term(
    compile_env_t *env, const protob_t<const Term> &term);
counted_t<term_t> make_db_create_term(
    compile_env_t *env, const protob_t<const Term> &term);
counted_t<term_t> make_db_drop_term(
    compile_env_t *env, const protob_t<const Term> &term);
counted_t<term_t> make_db_list_term(
    compile_env_t *env, const protob_t<const Term> &term);
counted_t<term_t> make_table_create_term(
    compile_env_t *env, const protob_t<const Term> &term);
counted_t<term_t> make_table_drop_term(
    compile_env_t *env, const protob_t<const Term> &term);
counted_t<term_t> make_table_list_term(
    compile_env_t *env, const protob_t<const Term> &term);
counted_t<term_t> make_sync_term(
    compile_env_t *env, const protob_t<const Term> &term);

// error.cc
counted_t<term_t> make_error_term(
    compile_env_t *env, const protob_t<const Term> &term);
counted_t<term_t> make_default_term(
    compile_env_t *env, const protob_t<const Term> &term);

// js.cc
counted_t<term_t> make_javascript_term(
    compile_env_t *env, const protob_t<const Term> &term);

// json.cc
counted_t<term_t> make_json_term(
    compile_env_t *env, const protob_t<const Term> &term);

// match.cc
counted_t<term_t> make_match_term(
    compile_env_t *env, const protob_t<const Term> &term);
<<<<<<< HEAD
counted_t<term_t> make_split_term(
    compile_env_t *env, const protob_t<const Term> &term);
=======
>>>>>>> 0b26a2ac

// case.cc
counted_t<term_t> make_upcase_term(
    compile_env_t *env, const protob_t<const Term> &term);
counted_t<term_t> make_downcase_term(
    compile_env_t *env, const protob_t<const Term> &term);

// obj.cc
counted_t<term_t> make_keys_term(
    compile_env_t *env, const protob_t<const Term> &term);
counted_t<term_t> make_object_term(
    compile_env_t *env, const protob_t<const Term> &term);

// obj_or_seq.cc
counted_t<term_t> make_pluck_term(
    compile_env_t *env, const protob_t<const Term> &term);
counted_t<term_t> make_without_term(
    compile_env_t *env, const protob_t<const Term> &term);
counted_t<term_t> make_literal_term(
    compile_env_t *env, const protob_t<const Term> &term);
counted_t<term_t> make_merge_term(
    compile_env_t *env, const protob_t<const Term> &term);
counted_t<term_t> make_has_fields_term(
    compile_env_t *env, const protob_t<const Term> &term);
counted_t<term_t> make_get_field_term(
    compile_env_t *env, const protob_t<const Term> &term);

// pred.cc
counted_t<term_t> make_predicate_term(
    compile_env_t *env, const protob_t<const Term> &term);
counted_t<term_t> make_not_term(
    compile_env_t *env, const protob_t<const Term> &term);

// rewrites.cc
counted_t<term_t> make_skip_term(
    compile_env_t *env, const protob_t<const Term> &term);
counted_t<term_t> make_inner_join_term(
    compile_env_t *env, const protob_t<const Term> &term);
counted_t<term_t> make_outer_join_term(
    compile_env_t *env, const protob_t<const Term> &term);
counted_t<term_t> make_eq_join_term(
    compile_env_t *env, const protob_t<const Term> &term);
counted_t<term_t> make_update_term(
    compile_env_t *env, const protob_t<const Term> &term);
counted_t<term_t> make_delete_term(
    compile_env_t *env, const protob_t<const Term> &term);
counted_t<term_t> make_difference_term(
    compile_env_t *env, const protob_t<const Term> &term);
counted_t<term_t> make_with_fields_term(
    compile_env_t *env, const protob_t<const Term> &term);

// seq.cc
counted_t<term_t> make_between_term(
    compile_env_t *env, const protob_t<const Term> &term);
counted_t<term_t> make_reduce_term(
    compile_env_t *env, const protob_t<const Term> &term);
counted_t<term_t> make_map_term(
    compile_env_t *env, const protob_t<const Term> &term);
counted_t<term_t> make_filter_term(
    compile_env_t *env, const protob_t<const Term> &term);
counted_t<term_t> make_concatmap_term(
    compile_env_t *env, const protob_t<const Term> &term);
counted_t<term_t> make_group_term(
    compile_env_t *env, const protob_t<const Term> &term);
counted_t<term_t> make_count_term(
    compile_env_t *env, const protob_t<const Term> &term);
counted_t<term_t> make_sum_term(
    compile_env_t *env, const protob_t<const Term> &term);
counted_t<term_t> make_avg_term(
    compile_env_t *env, const protob_t<const Term> &term);
counted_t<term_t> make_min_term(
    compile_env_t *env, const protob_t<const Term> &term);
counted_t<term_t> make_max_term(
    compile_env_t *env, const protob_t<const Term> &term);
counted_t<term_t> make_union_term(
    compile_env_t *env, const protob_t<const Term> &term);
counted_t<term_t> make_zip_term(
    compile_env_t *env, const protob_t<const Term> &term);

// sindex.cc
counted_t<term_t> make_sindex_create_term(
    compile_env_t *env, const protob_t<const Term> &term);
counted_t<term_t> make_sindex_drop_term(
    compile_env_t *env, const protob_t<const Term> &term);
counted_t<term_t> make_sindex_list_term(
    compile_env_t *env, const protob_t<const Term> &term);
counted_t<term_t> make_sindex_status_term(
    compile_env_t *env, const protob_t<const Term> &term);
counted_t<term_t> make_sindex_wait_term(
    compile_env_t *env, const protob_t<const Term> &term);

// sort.cc
counted_t<term_t> make_orderby_term(
    compile_env_t *env, const protob_t<const Term> &term);
counted_t<term_t> make_distinct_term(
    compile_env_t *env, const protob_t<const Term> &term);
counted_t<term_t> make_asc_term(
    compile_env_t *env, const protob_t<const Term> &term);
counted_t<term_t> make_desc_term(
    compile_env_t *env, const protob_t<const Term> &term);

// time.cc
counted_t<term_t> make_iso8601_term(
    compile_env_t *env, const protob_t<const Term> &term);
counted_t<term_t> make_to_iso8601_term(
    compile_env_t *env, const protob_t<const Term> &term);
counted_t<term_t> make_epoch_time_term(
    compile_env_t *env, const protob_t<const Term> &term);
counted_t<term_t> make_to_epoch_time_term(
    compile_env_t *env, const protob_t<const Term> &term);
counted_t<term_t> make_now_term(
    compile_env_t *env, const protob_t<const Term> &term);
counted_t<term_t> make_in_timezone_term(
    compile_env_t *env, const protob_t<const Term> &term);
counted_t<term_t> make_during_term(
    compile_env_t *env, const protob_t<const Term> &term);
counted_t<term_t> make_date_term(
    compile_env_t *env, const protob_t<const Term> &term);
counted_t<term_t> make_time_of_day_term(
    compile_env_t *env, const protob_t<const Term> &term);
counted_t<term_t> make_timezone_term(
    compile_env_t *env, const protob_t<const Term> &term);
counted_t<term_t> make_time_term(
    compile_env_t *env, const protob_t<const Term> &term);
counted_t<term_t> make_portion_term(
    compile_env_t *env, const protob_t<const Term> &term,
                                    pseudo::time_component_t component);

// type_manip.cc
counted_t<term_t> make_coerce_term(
    compile_env_t *env, const protob_t<const Term> &term);
counted_t<term_t> make_typeof_term(
    compile_env_t *env, const protob_t<const Term> &term);
counted_t<term_t> make_info_term(
    compile_env_t *env, const protob_t<const Term> &term);

// var.cc
counted_t<term_t> make_var_term(
    compile_env_t *env, const protob_t<const Term> &term);
counted_t<term_t> make_implicit_var_term(
    compile_env_t *env, const protob_t<const Term> &term);

// writes.cc
counted_t<term_t> make_insert_term(
    compile_env_t *env, const protob_t<const Term> &term);
counted_t<term_t> make_replace_term(
    compile_env_t *env, const protob_t<const Term> &term);
counted_t<term_t> make_foreach_term(
    compile_env_t *env, const protob_t<const Term> &term);

} // namespace ql

#endif  // RDB_PROTOCOL_TERMS_TERMS_HPP_<|MERGE_RESOLUTION|>--- conflicted
+++ resolved
@@ -115,11 +115,8 @@
 // match.cc
 counted_t<term_t> make_match_term(
     compile_env_t *env, const protob_t<const Term> &term);
-<<<<<<< HEAD
 counted_t<term_t> make_split_term(
     compile_env_t *env, const protob_t<const Term> &term);
-=======
->>>>>>> 0b26a2ac
 
 // case.cc
 counted_t<term_t> make_upcase_term(
