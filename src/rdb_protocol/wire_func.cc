--- conflicted
+++ resolved
@@ -82,13 +82,6 @@
 
 template <cluster_version_t W>
 void wire_func_t::rdb_serialize(write_message_t *wm) const {
-<<<<<<< HEAD
-=======
-    if (func_can_be_null()) {
-        serialize<W>(wm, func.has());
-        if (!func.has()) return;
-    }
->>>>>>> 161c6341
     r_sanity_check(func.has());
     wire_func_serialization_visitor_t<W> v(wm);
     func->visit(&v);
@@ -98,16 +91,6 @@
 archive_result_t wire_func_t::rdb_deserialize(read_stream_t *s) {
     archive_result_t res;
 
-<<<<<<< HEAD
-=======
-    if (func_can_be_null()) {
-        bool has;
-        res = deserialize<W>(s, &has);
-        if (bad(res)) return res;
-        if (!has) return archive_result_t::SUCCESS;
-    }
-
->>>>>>> 161c6341
     wire_func_type_t type;
     res = deserialize<W>(s, &type);
     if (bad(res)) { return res; }
@@ -156,26 +139,32 @@
     }
 }
 
-<<<<<<< HEAD
+INSTANTIATE_SELF_SINCE_v1_13(wire_func_t);
+
+
+template <cluster_version_t W>
 void maybe_wire_func_t::rdb_serialize(write_message_t *wm) const {
     bool has_value = wrapped.has();
-    serialize(wm, has_value);
+    serialize<W>(wm, has_value);
     if (has_value) {
-        serialize(wm, wrapped);
-    }
-}
-
+        serialize<W>(wm, wrapped);
+    }
+}
+
+template <cluster_version_t W>
 archive_result_t maybe_wire_func_t::rdb_deserialize(read_stream_t *s) {
     bool has_value;
-    archive_result_t res = deserialize(s, &has_value);
+    archive_result_t res = deserialize<W>(s, &has_value);
     if (bad(res)) { return res; }
     if (has_value) {
-        return deserialize(s, &wrapped);
+        return deserialize<W>(s, &wrapped);
     } else {
         wrapped = wire_func_t();
         return archive_result_t::SUCCESS;
     }
 }
+
+INSTANTIATE_SELF_SINCE_v1_13(maybe_wire_func_t);
 
 counted_t<func_t> maybe_wire_func_t::compile_wire_func_or_null() const {
     if (wrapped.has()) {
@@ -184,11 +173,6 @@
         return counted_t<func_t>();
     }
 }
-
-
-=======
-INSTANTIATE_SELF_SINCE_v1_13(wire_func_t);
->>>>>>> 161c6341
 
 group_wire_func_t::group_wire_func_t(std::vector<counted_t<func_t> > &&_funcs,
                                      bool _append_index, bool _multi)
