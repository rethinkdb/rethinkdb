// Copyright (C) 1999 and onwards Google, Inc.
//
// DEPRECATED: This file is deprecated.  Do not use in new code.
// Be careful about removing from old code, though, because your
// header file might be included by higher-level code that is
// accidentally depending on this. This file has no impact in linux
// compilations; you can safely remove dependencies from linux code.
//
// Original file level comment:
//   In most .h files, we would rather include a declaration of an stl
//   rather than including the appropriate stl h file (which brings in
//   lots of crap).  For many STL classes this is ok (eg pair), but for
//   some it's really annoying.  We define those here, so you can
//   just include this file instead of having to deal with the annoyance.
//
//   Most of the annoyance, btw, has to do with the default allocator.
//

#ifndef BASE_STL_DECL_H_
#define BASE_STL_DECL_H_

#if defined(STL_MSVC)  /* If VC++'s STL */
#include "rdb_protocol/geo/s2/base/stl_decl_msvc.h"

<<<<<<< HEAD
#elif (!defined(__GNUC__) && !defined(__APPLE__))&& (!defined(_MSC_VER))
=======
#elif !defined(__GNUC__) && !defined(__APPLE__) && !defined(_MSC_VER)
>>>>>>> e04c22a4
#error "Unknown C++ compiler"
#endif

#endif  // BASE_STL_DECL_H_<|MERGE_RESOLUTION|>--- conflicted
+++ resolved
@@ -22,11 +22,7 @@
 #if defined(STL_MSVC)  /* If VC++'s STL */
 #include "rdb_protocol/geo/s2/base/stl_decl_msvc.h"
 
-<<<<<<< HEAD
-#elif (!defined(__GNUC__) && !defined(__APPLE__))&& (!defined(_MSC_VER))
-=======
 #elif !defined(__GNUC__) && !defined(__APPLE__) && !defined(_MSC_VER)
->>>>>>> e04c22a4
 #error "Unknown C++ compiler"
 #endif
 
