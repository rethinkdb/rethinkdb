// Copyright 2010-2012 RethinkDB, all rights reserved.
#include <string>
#include <vector>

#include "errors.hpp"
#include <boost/shared_ptr.hpp>
#include <boost/variant.hpp>

#include "btree/backfill.hpp"
#include "btree/depth_first_traversal.hpp"
#include "btree/erase_range.hpp"
#include "btree/get_distribution.hpp"
#include "btree/operations.hpp"
#include "btree/parallel_traversal.hpp"
#include "buffer_cache/blob.hpp"
#include "containers/archive/buffer_group_stream.hpp"
#include "containers/archive/vector_stream.hpp"
#include "containers/scoped.hpp"
#include "rdb_protocol/btree.hpp"
<<<<<<< HEAD
#include "rdb_protocol/environment.hpp"
#include "rdb_protocol/proto_utils.hpp"
#include "rdb_protocol/query_language.hpp"
=======
>>>>>>> 44f8d41a
#include "rdb_protocol/transform_visitors.hpp"

typedef std::list<boost::shared_ptr<scoped_cJSON_t> > json_list_t;
typedef std::list<std::pair<store_key_t, boost::shared_ptr<scoped_cJSON_t> > > keyed_json_list_t;

#define MAX_RDB_VALUE_SIZE MAX_IN_NODE_VALUE_SIZE

struct rdb_value_t {
    char contents[];

public:
    int inline_size(block_size_t bs) const {
        return blob::ref_size(bs, contents, blob::btree_maxreflen);
    }

    int64_t value_size() const {
        return blob::value_size(contents, blob::btree_maxreflen);
    }

    const char *value_ref() const {
        return contents;
    }

    char *value_ref() {
        return contents;
    }
};

value_sizer_t<rdb_value_t>::value_sizer_t(block_size_t bs) : block_size_(bs) { }

const rdb_value_t *value_sizer_t<rdb_value_t>::as_rdb(const void *p) {
    return reinterpret_cast<const rdb_value_t *>(p);
}

int value_sizer_t<rdb_value_t>::size(const void *value) const {
    return as_rdb(value)->inline_size(block_size_);
}

bool value_sizer_t<rdb_value_t>::fits(const void *value, int length_available) const {
    return btree_value_fits(block_size_, length_available, as_rdb(value));
}

bool value_sizer_t<rdb_value_t>::deep_fsck(block_getter_t *getter, const void *value, int length_available, std::string *msg_out) const {
    if (!fits(value, length_available)) {
        *msg_out = "value does not fit in length_available";
        return false;
    }

    return blob::deep_fsck(getter, block_size_, as_rdb(value)->value_ref(), blob::btree_maxreflen, msg_out);
}

int value_sizer_t<rdb_value_t>::max_possible_size() const {
    return blob::btree_maxreflen;
}

block_magic_t value_sizer_t<rdb_value_t>::leaf_magic() {
    block_magic_t magic = { { 'r', 'd', 'b', 'l' } };
    return magic;
}

block_magic_t value_sizer_t<rdb_value_t>::btree_leaf_magic() const {
    return leaf_magic();
}

block_size_t value_sizer_t<rdb_value_t>::block_size() const { return block_size_; }

boost::shared_ptr<scoped_cJSON_t> get_data(const rdb_value_t *value,
                                           transaction_t *txn) {
    blob_t blob(const_cast<rdb_value_t *>(value)->value_ref(), blob::btree_maxreflen);

    boost::shared_ptr<scoped_cJSON_t> data;

    blob_acq_t acq_group;
    buffer_group_t buffer_group;
    blob.expose_all(txn, rwi_read, &buffer_group, &acq_group);
    buffer_group_read_stream_t read_stream(const_view(&buffer_group));
    int res = deserialize(&read_stream, &data);
    guarantee_err(res == 0, "corruption detected... this should probably be an exception\n");

    return data;
}

bool btree_value_fits(block_size_t bs, int data_length, const rdb_value_t *value) {
    return blob::ref_fits(bs, data_length, value->value_ref(), blob::btree_maxreflen);
}

void rdb_get(const store_key_t &store_key, btree_slice_t *slice, transaction_t *txn, superblock_t *superblock, point_read_response_t *response) {
    keyvalue_location_t<rdb_value_t> kv_location;
    find_keyvalue_location_for_read(txn, superblock, store_key.btree_key(), &kv_location, slice->root_eviction_priority, &slice->stats);

    if (!kv_location.value.has()) {
        response->data.reset(new scoped_cJSON_t(cJSON_CreateNull()));
    } else {
        response->data = get_data(kv_location.value.get(), txn);
    }
}

void kv_location_delete(keyvalue_location_t<rdb_value_t> *kv_location, const store_key_t &key,
                        btree_slice_t *slice, repli_timestamp_t timestamp, transaction_t *txn) {
    guarantee(kv_location->value.has());
    blob_t blob(kv_location->value->value_ref(), blob::btree_maxreflen);
    blob.clear(txn);
    kv_location->value.reset();
    null_key_modification_callback_t<rdb_value_t> null_cb;
    apply_keyvalue_change(txn, kv_location, key.btree_key(), timestamp, false, &null_cb, &slice->root_eviction_priority);
}

void kv_location_set(keyvalue_location_t<rdb_value_t> *kv_location, const store_key_t &key,
                     boost::shared_ptr<scoped_cJSON_t> data,
                     btree_slice_t *slice, repli_timestamp_t timestamp, transaction_t *txn) {

    scoped_malloc_t<rdb_value_t> new_value(MAX_RDB_VALUE_SIZE);
    bzero(new_value.get(), MAX_RDB_VALUE_SIZE);

    //TODO unnecessary copies they must go away.
    write_message_t wm;
    wm << data;
    vector_stream_t stream;
    int res = send_write_message(&stream, &wm);
    guarantee_err(res == 0, "Serialization for json data failed... this shouldn't happen.\n");

    blob_t blob(new_value->value_ref(), blob::btree_maxreflen);

    //TODO more copies, good lord
    blob.append_region(txn, stream.vector().size());
    std::string sered_data(stream.vector().begin(), stream.vector().end());
    blob.write_from_string(sered_data, txn, 0);

    // Actually update the leaf, if needed.
    kv_location->value.reinterpret_swap(new_value);
    null_key_modification_callback_t<rdb_value_t> null_cb;
    apply_keyvalue_change(txn, kv_location, key.btree_key(), timestamp, false, &null_cb, &slice->root_eviction_priority);
    //                                                                  ^^^^^ That means the key isn't expired.
}

<<<<<<< HEAD

void rdb_modify(const std::string &primary_key, const store_key_t &key, point_modify_ns::op_t op,
                query_language::runtime_environment_t *env, const scopes_t &scopes, const backtrace_t &backtrace,
                const Mapping &mapping,
                btree_slice_t *slice, repli_timestamp_t timestamp,
                transaction_t *txn, superblock_t *superblock, point_modify_response_t *response,
                rdb_modification_report_t *mod_report) {
=======
// QL2 This implements UPDATE, REPLACE, and part of DELETE and INSERT (each is
// just a different function passed to this function).
void rdb_replace(btree_slice_t *slice,
                 repli_timestamp_t timestamp,
                 transaction_t *txn,
                 superblock_t *superblock,
                 const std::string &primary_key,
                 const store_key_t &key,
                 ql::map_wire_func_t *f,
                 ql::env_t *ql_env,
                 Datum *response_out) THROWS_NOTHING {
    const ql::datum_t *num_1 = ql_env->add_ptr(new ql::datum_t(1.0));
    ql::datum_t *resp = ql_env->add_ptr(new ql::datum_t(ql::datum_t::R_OBJECT));
>>>>>>> 44f8d41a
    try {
        keyvalue_location_t<rdb_value_t> kv_location;
        find_keyvalue_location_for_write(
            txn, superblock, key.btree_key(), &kv_location,
            &slice->root_eviction_priority, &slice->stats);

        bool started_empty, ended_empty;
        const ql::datum_t *old_val;
        if (!kv_location.value.has()) {
            // If there's no entry with this key, pass NULL to the function.
            started_empty = true;
            old_val = ql_env->add_ptr(new ql::datum_t(ql::datum_t::R_NULL));
        } else {
            // Otherwise pass the entry with this key to the function.
            started_empty = false;
            boost::shared_ptr<scoped_cJSON_t> old_val_json =
                get_data(kv_location.value.get(), txn);
            guarantee(old_val_json->GetObjectItem(primary_key.c_str()));
            old_val = ql_env->add_ptr(new ql::datum_t(old_val_json, ql_env));
        }
        guarantee(old_val);

        const ql::datum_t *new_val = f->compile(ql_env)->call(old_val)->as_datum();
        if (new_val->get_type() == ql::datum_t::R_NULL) {
            ended_empty = true;
        } else if (new_val->get_type() == ql::datum_t::R_OBJECT) {
            ended_empty = false;
            rcheck_target(
                new_val, new_val->el(primary_key, ql::NOTHROW),
                strprintf("Inserted object must have primary key `%s`:\n%s",
                          primary_key.c_str(), new_val->print().c_str()));
        } else {
<<<<<<< HEAD
            lhs = get_data(kv_location.value.get(), txn);
            mod_report->deleted = lhs;
            guarantee(lhs->GetObjectItem(primary_key.c_str()));
        }
        boost::shared_ptr<scoped_cJSON_t> new_row;
        std::string new_key;
        point_modify_ns::result_t res = query_language::calculate_modify(
            lhs, primary_key, op, mapping, env, scopes, backtrace, &new_row, &new_key);

        mod_report->added = new_row;
        switch (res) {
        case point_modify_ns::INSERTED:
            if (new_key != key_to_unescaped_str(key)) {
                throw query_language::runtime_exc_t(strprintf("mutate can't change the primary key (%s) when doing an insert of %s",
                                                              primary_key.c_str(), new_row->Print().c_str()), backtrace);
=======
            rfail_target(new_val, "Inserted value must be an OBJECT (got %s):\n%s",
                         new_val->get_type_name(), new_val->print().c_str());
        }

        // We use `conflict` below to store whether or not there was a key
        // conflict when constructing the stats object.  It defaults to `true`
        // so that we fail an assertion if we never update the stats object.
        bool conflict = true;
        // Figure out what operation we're doing (based on started_empty,
        // ended_empty, and the result of the function call) and then do it.
        if (started_empty) {
            if (ended_empty) {
                conflict = resp->add("skipped", num_1);
            } else {
                conflict = resp->add("inserted", num_1);
                r_sanity_check(new_val->el(primary_key, ql::NOTHROW));
                kv_location_set(&kv_location, key, new_val->as_json(),
                                slice, timestamp, txn);
            }
        } else {
            if (ended_empty) {
                conflict = resp->add("deleted", num_1);
                kv_location_delete(&kv_location, key, slice, timestamp, txn);
            } else {
                if (*old_val->el(primary_key) == *new_val->el(primary_key)) {
                    if (*old_val == *new_val) {
                        conflict = resp->add("unchanged", num_1);
                    } else {
                        conflict = resp->add("replaced", num_1);
                        r_sanity_check(new_val->el(primary_key, ql::NOTHROW));
                        kv_location_set(&kv_location, key, new_val->as_json(),
                                        slice, timestamp, txn);
                    }
                } else {
                    rfail_target(
                        new_val,
                        "Primary key `%s` cannot be changed (%s -> %s)",
                        primary_key.c_str(),
                        old_val->print().c_str(), new_val->print().c_str());
                }
>>>>>>> 44f8d41a
            }
        }
        guarantee(!conflict); // message never added twice
    } catch (const ql::any_ql_exc_t &e) {
        std::string msg = e.what();
        bool b = resp->add("errors", num_1)
              || resp->add("first_error", ql_env->add_ptr(new ql::datum_t(msg)));
        guarantee(!b);
    }
    resp->write_to_protobuf(response_out);
}

void rdb_set(const store_key_t &key, boost::shared_ptr<scoped_cJSON_t> data, bool overwrite,
             btree_slice_t *slice, repli_timestamp_t timestamp,
             transaction_t *txn, superblock_t *superblock, point_write_response_t *response,
             rdb_modification_report_t *mod_report) {
    //block_size_t block_size = slice->cache()->get_block_size();
    keyvalue_location_t<rdb_value_t> kv_location;
    find_keyvalue_location_for_write(txn, superblock, key.btree_key(), &kv_location, &slice->root_eviction_priority, &slice->stats);
    bool had_value = kv_location.value.has();

    /* update the modification report */
    if (kv_location.value.has()) {
        mod_report->deleted = get_data(kv_location.value.get(), txn);
    }

    mod_report->added = data;

    if (overwrite || !had_value) {
        kv_location_set(&kv_location, key, data, slice, timestamp, txn);
    }
    response->result = (had_value ? DUPLICATE : STORED);
}

class agnostic_rdb_backfill_callback_t : public agnostic_backfill_callback_t {
public:
    agnostic_rdb_backfill_callback_t(rdb_backfill_callback_t *cb, const key_range_t &kr) : cb_(cb), kr_(kr) { }

    void on_delete_range(const key_range_t &range, signal_t *interruptor) THROWS_ONLY(interrupted_exc_t) {
        rassert(kr_.is_superset(range));
        cb_->on_delete_range(range, interruptor);
    }

    void on_deletion(const btree_key_t *key, repli_timestamp_t recency, signal_t *interruptor) THROWS_ONLY(interrupted_exc_t) {
        rassert(kr_.contains_key(key->contents, key->size));
        cb_->on_deletion(key, recency, interruptor);
    }

    void on_pair(transaction_t *txn, repli_timestamp_t recency, const btree_key_t *key, const void *val, signal_t *interruptor) THROWS_ONLY(interrupted_exc_t) {
        rassert(kr_.contains_key(key->contents, key->size));
        const rdb_value_t *value = static_cast<const rdb_value_t *>(val);

        rdb_protocol_details::backfill_atom_t atom;
        atom.key.assign(key->size, key->contents);
        atom.value = get_data(value, txn);
        atom.recency = recency;
        cb_->on_keyvalue(atom, interruptor);
    }

    void on_sindexes(const std::map<uuid_u, secondary_index_t> &sindexes, signal_t *interruptor) THROWS_ONLY(interrupted_exc_t) {
        cb_->on_sindexes(sindexes, interruptor);
    }

    rdb_backfill_callback_t *cb_;
    key_range_t kr_;
};

void rdb_backfill(btree_slice_t *slice, const key_range_t& key_range,
        repli_timestamp_t since_when, rdb_backfill_callback_t *callback,
        transaction_t *txn, superblock_t *superblock,
        buf_lock_t *sindex_block,
        parallel_traversal_progress_t *p, signal_t *interruptor)
        THROWS_ONLY(interrupted_exc_t) {
    agnostic_rdb_backfill_callback_t agnostic_cb(callback, key_range);
    value_sizer_t<rdb_value_t> sizer(slice->cache()->get_block_size());
    do_agnostic_btree_backfill(&sizer, slice, key_range, since_when, &agnostic_cb, txn, superblock, sindex_block, p, interruptor);
}

<<<<<<< HEAD
void rdb_delete(const store_key_t &key, btree_slice_t *slice, repli_timestamp_t timestamp,
                transaction_t *txn, superblock_t *superblock, point_delete_response_t *response,
                rdb_modification_report_t *mod_report) {
=======
void rdb_delete(const store_key_t &key, btree_slice_t *slice,
                repli_timestamp_t timestamp, transaction_t *txn,
                superblock_t *superblock, point_delete_response_t *response) {
>>>>>>> 44f8d41a
    keyvalue_location_t<rdb_value_t> kv_location;
    find_keyvalue_location_for_write(txn, superblock, key.btree_key(), &kv_location, &slice->root_eviction_priority, &slice->stats);
    bool exists = kv_location.value.has();

    /* Update the modification report. */
    if (exists) {
        mod_report->deleted = get_data(kv_location.value.get(), txn);
    }

    if (exists) kv_location_delete(&kv_location, key, slice, timestamp, txn);
    response->result = (exists ? DELETED : MISSING);
}

void rdb_value_deleter_t::delete_value(transaction_t *_txn, void *_value) {
        blob_t blob(static_cast<rdb_value_t *>(_value)->value_ref(), blob::btree_maxreflen);
        blob.clear(_txn);
}

void rdb_erase_range(btree_slice_t *slice, key_tester_t *tester,
                     bool left_key_supplied, const store_key_t& left_key_exclusive,
                     bool right_key_supplied, const store_key_t& right_key_inclusive,
                     transaction_t *txn, superblock_t *superblock) {

    value_sizer_t<rdb_value_t> rdb_sizer(slice->cache()->get_block_size());
    value_sizer_t<void> *sizer = &rdb_sizer;

    rdb_value_deleter_t deleter;

    btree_erase_range_generic(sizer, slice, tester, &deleter,
        left_key_supplied ? left_key_exclusive.btree_key() : NULL,
        right_key_supplied ? right_key_inclusive.btree_key() : NULL,
        txn, superblock);
}

void rdb_erase_range(btree_slice_t *slice, key_tester_t *tester,
                       const key_range_t &keys,
                       transaction_t *txn, superblock_t *superblock) {
    store_key_t left_exclusive(keys.left);
    store_key_t right_inclusive(keys.right.key);

    bool left_key_supplied = left_exclusive.decrement();
    bool right_key_supplied = !keys.right.unbounded;
    if (right_key_supplied) {
        right_inclusive.decrement();
    }
    rdb_erase_range(slice, tester, left_key_supplied, left_exclusive, right_key_supplied, right_inclusive, txn, superblock);
}

size_t estimate_rget_response_size(const boost::shared_ptr<scoped_cJSON_t> &/*json*/) {
    // TODO: don't be stupid, be a smarty, come and join the nazy
    // party (json size estimation will be much easier once we switch
    // to bson -- fuck it for now).
    return 250;
}

class rdb_rget_depth_first_traversal_callback_t : public depth_first_traversal_callback_t {
public:
    rdb_rget_depth_first_traversal_callback_t(
        transaction_t *txn,
        ql::env_t *_ql_env,
        const rdb_protocol_details::transform_t &_transform,
        boost::optional<rdb_protocol_details::terminal_t> _terminal,
        const key_range_t &range,
        rget_read_response_t *_response)
        : bad_init(false), transaction(txn), response(_response), cumulative_size(0),
          ql_env(_ql_env), transform(_transform), terminal(_terminal)
    {
        try {
            response->last_considered_key = range.left;

            if (terminal) {
                boost::apply_visitor(query_language::terminal_initializer_visitor_t(
                                         &response->result, ql_env,
                                         terminal->scopes, terminal->backtrace),
                                     terminal->variant);
            }
        } catch (const query_language::runtime_exc_t &e) {
            /* Evaluation threw so we're not going to be accepting any more requests. */
            response->result = e;
            bad_init = true;
        } catch (const ql::exc_t &e2) {
            /* Evaluation threw so we're not going to be accepting any more requests. */
            response->result = e2;
            bad_init = true;
        }
    }

    bool handle_pair(const btree_key_t* key, const void *value) {
        if (bad_init) return false;
        try {
            store_key_t store_key(key);
            if (response->last_considered_key < store_key) {
                response->last_considered_key = store_key;
            }

            const rdb_value_t *rdb_value = reinterpret_cast<const rdb_value_t *>(value);

            json_list_t data;
            data.push_back(get_data(rdb_value, transaction));

            //Apply transforms to the data
            {
                rdb_protocol_details::transform_t::iterator it;
                for (it = transform.begin(); it != transform.end(); ++it) {
                    json_list_t tmp;

                    for (json_list_t::iterator jt  = data.begin();
                         jt != data.end();
                         ++jt) {
                        boost::apply_visitor(query_language::transform_visitor_t(
                                                 *jt, &tmp, ql_env, it->scopes,
                                                 it->backtrace), it->variant);
                    }
                    data.clear();
                    data.splice(data.begin(), tmp);
                }
            }

            if (!terminal) {
                typedef rget_read_response_t::stream_t stream_t;
                stream_t *stream = boost::get<stream_t>(&response->result);
                guarantee(stream);
                for (json_list_t::iterator it =  data.begin();
                                           it != data.end();
                                           ++it) {
                    stream->push_back(std::make_pair(store_key_t(key), *it));
                    cumulative_size += estimate_rget_response_size(*it);
                }

                return cumulative_size < rget_max_chunk_size;
            } else {
                // We use garbage collection during the reduction step, since
                // most reductions throw away most of the allocate data.
                ql::env_gc_checkpoint_t egct(ql_env);
                int i = 0;
                json_list_t::iterator jt;
                for (jt = data.begin(); jt != data.end(); ++jt) {
                    boost::apply_visitor(query_language::terminal_visitor_t(
                                             *jt, ql_env, terminal->scopes,
                                             terminal->backtrace, &response->result),
                                         terminal->variant);
                    // A reduce returns a `wire_datum_t` and a gmr returns a
                    // `wire_datum_map_t`
                    if (ql::wire_datum_t *wd
                        = boost::get<ql::wire_datum_t>(&terminal->variant)) {
                        egct.maybe_gc(wd->get());
                    } else if (ql::wire_datum_map_t *wdm
                               = boost::get<ql::wire_datum_map_t>(
                                   &terminal->variant)) {
                        // TODO: this is a hack because GCing a `wire_datum_map_t` is
                        // expensive.  Need a better way to do this.
                        int rounds = 10000 DEBUG_ONLY(/ 5000);
                        if (!(++i % rounds)) egct.maybe_gc(wdm->to_arr(ql_env));
                    }

                }
                return true;
            }
        } catch (const query_language::runtime_exc_t &e) {
            /* Evaluation threw so we're not going to be accepting any more requests. */
            response->result = e;
            return false;
        } catch (const ql::exc_t &e2) {
            /* Evaluation threw so we're not going to be accepting any more requests. */
            response->result = e2;
            return false;
        }

    }
    bool bad_init;
    transaction_t *transaction;
    rget_read_response_t *response;
    size_t cumulative_size;
    ql::env_t *ql_env;
    rdb_protocol_details::transform_t transform;
    boost::optional<rdb_protocol_details::terminal_t> terminal;
};

void rdb_rget_slice(btree_slice_t *slice, const key_range_t &range,
                    transaction_t *txn, superblock_t *superblock,
                    ql::env_t *ql_env,
                    const rdb_protocol_details::transform_t &transform,
                    const boost::optional<rdb_protocol_details::terminal_t> &terminal,
                    rget_read_response_t *response) {
    rdb_rget_depth_first_traversal_callback_t callback(txn, ql_env, transform, terminal, range, response);
    btree_depth_first_traversal(slice, txn, superblock, range, &callback);

    if (callback.cumulative_size >= rget_max_chunk_size) {
        response->truncated = true;
    } else {
        response->truncated = false;
    }

    //TODO: change this whole file so that this isn't necessary.
    if (ql::wire_datum_t *d = boost::get<ql::wire_datum_t>(&response->result)) {
        d->finalize();
    } else if (ql::wire_datum_map_t *dm =
               boost::get<ql::wire_datum_map_t>(&response->result)) {
        dm->finalize();
    }
}

void rdb_distribution_get(btree_slice_t *slice, int max_depth, const store_key_t &left_key,
                          transaction_t *txn, superblock_t *superblock, distribution_read_response_t *response) {
    int64_t key_count_out;
    std::vector<store_key_t> key_splits;
    get_btree_key_distribution(slice, txn, superblock, max_depth, &key_count_out, &key_splits);

    int64_t keys_per_bucket;
    if (key_splits.size() == 0) {
        keys_per_bucket = key_count_out;
    } else  {
        keys_per_bucket = std::max<int64_t>(key_count_out / key_splits.size(), 1);
    }
    response->key_counts[left_key] = keys_per_bucket;

    for (std::vector<store_key_t>::iterator it  = key_splits.begin();
                                            it != key_splits.end();
                                            ++it) {
        response->key_counts[*it] = keys_per_bucket;
    }
}

namespace {
enum rdb_modification_has_value_t {
    HAS_VALUE,
    HAS_NO_VALUE
};

ARCHIVE_PRIM_MAKE_RANGED_SERIALIZABLE(rdb_modification_has_value_t, int8_t, HAS_VALUE, HAS_NO_VALUE);
} //anonymous namespace

void rdb_modification_report_t::rdb_serialize(write_message_t &msg /* NOLINT */) const {
    msg << primary_key;
    if (!deleted.get()) {
        msg << HAS_NO_VALUE;
    } else {
        msg << HAS_VALUE;
        msg << deleted;
    }

    if (!added.get()) {
        msg << HAS_NO_VALUE;
    } else {
        msg << HAS_VALUE;
        msg << added;
    }
}

archive_result_t rdb_modification_report_t::rdb_deserialize(read_stream_t *s) {
    archive_result_t res;

    res = deserialize(s, &primary_key);
    if (res) { return res; }

    rdb_modification_has_value_t has_value;
    res = deserialize(s, &has_value);
    if (res) { return res; }

    if (has_value == HAS_VALUE) {
        res = deserialize(s, &deleted);
        if (res) { return res; }
    }

    res = deserialize(s, &has_value);
    if (res) { return res; }

    if (has_value == HAS_VALUE) {
        res = deserialize(s, &added);
        if (res) { return res; }
    }

    return ARCHIVE_SUCCESS;
}

typedef btree_store_t<rdb_protocol_t>::sindex_access_vector_t sindex_access_vector_t;

/* A target for pmap. Used below by rdb_update_sindexes. */
void rdb_update_single_sindex(
        const btree_store_t<rdb_protocol_t>::sindex_access_t *sindex,
        rdb_modification_report_t *modification,
        transaction_t *txn,
        auto_drainer_t::lock_t) {
    Mapping mapping;
    vector_read_stream_t read_stream(&sindex->sindex.opaque_definition);
    int success = deserialize(&read_stream, &mapping);
    guarantee(success == ARCHIVE_SUCCESS, "Corrupted sindex description.");

    //TODO we just use a NULL environment here. People should not be able
    //to do anything that requires an environment like gets from other
    //tables etc. but we don't have a nice way to disallow those things so
    //for now we pass null and it will segfault if an illegal sindex
    //mapping is passed.
    query_language::runtime_environment_t *local_env = NULL;
    query_language::scopes_t scopes;
    query_language::backtrace_t backtrace;

    superblock_t *super_block = sindex->super_block.get();

    if (modification->deleted) {
        promise_t<superblock_t *> return_superblock_local;
        {
            boost::shared_ptr<scoped_cJSON_t> index = eval_mapping(mapping,
                    local_env, scopes, backtrace, modification->deleted);

            store_key_t sindex_key(cJSON_print_secondary(index->get(), modification->primary_key, backtrace));

            keyvalue_location_t<rdb_value_t> kv_location;

            find_keyvalue_location_for_write(txn, super_block,
                    sindex_key.btree_key(), &kv_location,
                    &sindex->btree->root_eviction_priority, &sindex->btree->stats,
                    &return_superblock_local);

            kv_location_delete(&kv_location, sindex_key,
                        sindex->btree, repli_timestamp_t::distant_past, txn);
            //The keyvalue location gets destroyed here.
        }
        super_block = return_superblock_local.wait();
    }

    if (modification->added) {
        boost::shared_ptr<scoped_cJSON_t> index = eval_mapping(mapping,
                local_env, scopes, backtrace, modification->added);

        store_key_t sindex_key(cJSON_print_secondary(index->get(), modification->primary_key, backtrace));

        keyvalue_location_t<rdb_value_t> kv_location;

        promise_t<superblock_t *> dummy;
        find_keyvalue_location_for_write(txn, super_block,
                sindex_key.btree_key(), &kv_location,
                &sindex->btree->root_eviction_priority, &sindex->btree->stats,
                &dummy);

        kv_location_set(&kv_location, sindex_key,
                 modification->added, sindex->btree, repli_timestamp_t::distant_past, txn);
    }
}

void rdb_update_sindexes(const sindex_access_vector_t &sindexes,
        rdb_modification_report_t *modification,
        transaction_t *txn) {
    auto_drainer_t drainer;

    for (sindex_access_vector_t::const_iterator it  = sindexes.begin();
                                                it != sindexes.end();
                                                ++it) {
        coro_t::spawn_sometime(boost::bind(
                    &rdb_update_single_sindex, &*it,
                    modification, txn, auto_drainer_t::lock_t(&drainer)));
    }
}

class post_construct_traversal_helper_t : public btree_traversal_helper_t {
public:
    post_construct_traversal_helper_t(
            btree_store_t<rdb_protocol_t> *store,
            const std::set<uuid_u> &sindexes_to_post_construct,
            signal_t *interruptor
            )
        : store_(store),
          sindexes_to_post_construct_(sindexes_to_post_construct),
          interruptor_(interruptor)
    { }

    void process_a_leaf(transaction_t *txn, buf_lock_t *leaf_node_buf,
                        const btree_key_t *, const btree_key_t *,
                        signal_t *, int *) THROWS_ONLY(interrupted_exc_t) {
        write_token_pair_t token_pair;
        store_->new_write_token_pair(&token_pair);

        scoped_ptr_t<transaction_t> wtxn;
        btree_store_t<rdb_protocol_t>::sindex_access_vector_t sindexes;
        {
            scoped_ptr_t<real_superblock_t> superblock;

            store_->acquire_superblock_for_write(
                rwi_write,
                repli_timestamp_t::distant_past,
                2,
                &token_pair.main_write_token,
                &wtxn,
                &superblock,
                interruptor_);

            scoped_ptr_t<buf_lock_t> sindex_block;
            store_->acquire_sindex_block_for_write(
                &token_pair,
                wtxn.get(),
                &sindex_block,
                superblock->get_sindex_block_id(),
                interruptor_);

            store_->acquire_sindex_superblocks_for_write(
                    sindexes_to_post_construct_,
                    sindex_block.get(),
                    wtxn.get(),
                    &sindexes);
        }

        const leaf_node_t *leaf_node = reinterpret_cast<const leaf_node_t *>(leaf_node_buf->get_data_read());
        leaf::live_iter_t node_iter = leaf::iter_for_whole_leaf(leaf_node);

        const btree_key_t *key;
        while ((key = node_iter.get_key(leaf_node))) {
            /* Grab relevant values from the leaf node. */
            const void *value = node_iter.get_value(leaf_node);
            guarantee(key);
            node_iter.step(leaf_node);

            store_key_t pk(key);
            rdb_modification_report_t mod_report(pk);
            const rdb_value_t *rdb_value = reinterpret_cast<const rdb_value_t *>(value);
            mod_report.added = get_data(rdb_value, txn);

            rdb_update_sindexes(sindexes, &mod_report, wtxn.get());
        }
    }

    void postprocess_internal_node(buf_lock_t *) { }

    void filter_interesting_children(UNUSED transaction_t *txn, ranged_block_ids_t *ids_source, interesting_children_callback_t *cb) {
        for (int i = 0, e = ids_source->num_block_ids(); i < e; ++i) {
            cb->receive_interesting_child(i);
        }
        cb->no_more_interesting_children();
    }

    access_t btree_superblock_mode() { return rwi_read; }
    access_t btree_node_mode() { return rwi_read; }

    btree_store_t<rdb_protocol_t> *store_;
    const std::set<uuid_u> &sindexes_to_post_construct_;
    signal_t *interruptor_;
};

void post_construct_secondary_indexes(
        btree_store_t<rdb_protocol_t> *store,
        const std::set<uuid_u> &sindexes_to_post_construct,
        signal_t *interruptor)
    THROWS_ONLY(interrupted_exc_t) {
    post_construct_traversal_helper_t helper(store, 
            sindexes_to_post_construct, interruptor);

    object_buffer_t<fifo_enforcer_sink_t::exit_read_t> read_token;
    store->new_read_token(&read_token);

    scoped_ptr_t<transaction_t> txn;
    scoped_ptr_t<real_superblock_t> superblock;

    store->acquire_superblock_for_read(
        rwi_read,
        &read_token,
        &txn,
        &superblock,
        interruptor,
        true /* USE_SNAPSHOT */);
    btree_parallel_traversal(txn.get(), superblock.get(), 
            store->btree.get(), &helper, interruptor);
}<|MERGE_RESOLUTION|>--- conflicted
+++ resolved
@@ -17,12 +17,6 @@
 #include "containers/archive/vector_stream.hpp"
 #include "containers/scoped.hpp"
 #include "rdb_protocol/btree.hpp"
-<<<<<<< HEAD
-#include "rdb_protocol/environment.hpp"
-#include "rdb_protocol/proto_utils.hpp"
-#include "rdb_protocol/query_language.hpp"
-=======
->>>>>>> 44f8d41a
 #include "rdb_protocol/transform_visitors.hpp"
 
 typedef std::list<boost::shared_ptr<scoped_cJSON_t> > json_list_t;
@@ -158,15 +152,6 @@
     //                                                                  ^^^^^ That means the key isn't expired.
 }
 
-<<<<<<< HEAD
-
-void rdb_modify(const std::string &primary_key, const store_key_t &key, point_modify_ns::op_t op,
-                query_language::runtime_environment_t *env, const scopes_t &scopes, const backtrace_t &backtrace,
-                const Mapping &mapping,
-                btree_slice_t *slice, repli_timestamp_t timestamp,
-                transaction_t *txn, superblock_t *superblock, point_modify_response_t *response,
-                rdb_modification_report_t *mod_report) {
-=======
 // QL2 This implements UPDATE, REPLACE, and part of DELETE and INSERT (each is
 // just a different function passed to this function).
 void rdb_replace(btree_slice_t *slice,
@@ -177,10 +162,10 @@
                  const store_key_t &key,
                  ql::map_wire_func_t *f,
                  ql::env_t *ql_env,
-                 Datum *response_out) THROWS_NOTHING {
+                 Datum *response_out,
+                 rdb_modification_report_t *mod_report_out) THROWS_NOTHING {
     const ql::datum_t *num_1 = ql_env->add_ptr(new ql::datum_t(1.0));
     ql::datum_t *resp = ql_env->add_ptr(new ql::datum_t(ql::datum_t::R_OBJECT));
->>>>>>> 44f8d41a
     try {
         keyvalue_location_t<rdb_value_t> kv_location;
         find_keyvalue_location_for_write(
@@ -213,23 +198,6 @@
                 strprintf("Inserted object must have primary key `%s`:\n%s",
                           primary_key.c_str(), new_val->print().c_str()));
         } else {
-<<<<<<< HEAD
-            lhs = get_data(kv_location.value.get(), txn);
-            mod_report->deleted = lhs;
-            guarantee(lhs->GetObjectItem(primary_key.c_str()));
-        }
-        boost::shared_ptr<scoped_cJSON_t> new_row;
-        std::string new_key;
-        point_modify_ns::result_t res = query_language::calculate_modify(
-            lhs, primary_key, op, mapping, env, scopes, backtrace, &new_row, &new_key);
-
-        mod_report->added = new_row;
-        switch (res) {
-        case point_modify_ns::INSERTED:
-            if (new_key != key_to_unescaped_str(key)) {
-                throw query_language::runtime_exc_t(strprintf("mutate can't change the primary key (%s) when doing an insert of %s",
-                                                              primary_key.c_str(), new_row->Print().c_str()), backtrace);
-=======
             rfail_target(new_val, "Inserted value must be an OBJECT (got %s):\n%s",
                          new_val->get_type_name(), new_val->print().c_str());
         }
@@ -246,13 +214,16 @@
             } else {
                 conflict = resp->add("inserted", num_1);
                 r_sanity_check(new_val->el(primary_key, ql::NOTHROW));
-                kv_location_set(&kv_location, key, new_val->as_json(),
+                boost::shared_ptr<scoped_cJSON_t> new_val_as_json = new_val->as_json();
+                kv_location_set(&kv_location, key, new_val_as_json,
                                 slice, timestamp, txn);
+                mod_report_out->added = new_val_as_json;
             }
         } else {
             if (ended_empty) {
                 conflict = resp->add("deleted", num_1);
                 kv_location_delete(&kv_location, key, slice, timestamp, txn);
+                mod_report_out->deleted = old_val->as_json();
             } else {
                 if (*old_val->el(primary_key) == *new_val->el(primary_key)) {
                     if (*old_val == *new_val) {
@@ -260,8 +231,12 @@
                     } else {
                         conflict = resp->add("replaced", num_1);
                         r_sanity_check(new_val->el(primary_key, ql::NOTHROW));
-                        kv_location_set(&kv_location, key, new_val->as_json(),
+                        boost::shared_ptr<scoped_cJSON_t> new_val_as_json
+                            = new_val->as_json();
+                        kv_location_set(&kv_location, key, new_val_as_json,
                                         slice, timestamp, txn);
+                        mod_report_out->added = new_val_as_json;
+                        mod_report_out->deleted = old_val->as_json();
                     }
                 } else {
                     rfail_target(
@@ -270,7 +245,6 @@
                         primary_key.c_str(),
                         old_val->print().c_str(), new_val->print().c_str());
                 }
->>>>>>> 44f8d41a
             }
         }
         guarantee(!conflict); // message never added twice
@@ -349,22 +323,17 @@
     do_agnostic_btree_backfill(&sizer, slice, key_range, since_when, &agnostic_cb, txn, superblock, sindex_block, p, interruptor);
 }
 
-<<<<<<< HEAD
-void rdb_delete(const store_key_t &key, btree_slice_t *slice, repli_timestamp_t timestamp,
-                transaction_t *txn, superblock_t *superblock, point_delete_response_t *response,
-                rdb_modification_report_t *mod_report) {
-=======
 void rdb_delete(const store_key_t &key, btree_slice_t *slice,
                 repli_timestamp_t timestamp, transaction_t *txn,
-                superblock_t *superblock, point_delete_response_t *response) {
->>>>>>> 44f8d41a
+                superblock_t *superblock, point_delete_response_t *response,
+                rdb_modification_report_t *mod_report_out) {
     keyvalue_location_t<rdb_value_t> kv_location;
     find_keyvalue_location_for_write(txn, superblock, key.btree_key(), &kv_location, &slice->root_eviction_priority, &slice->stats);
     bool exists = kv_location.value.has();
 
     /* Update the modification report. */
     if (exists) {
-        mod_report->deleted = get_data(kv_location.value.get(), txn);
+        mod_report_out->deleted = get_data(kv_location.value.get(), txn);
     }
 
     if (exists) kv_location_delete(&kv_location, key, slice, timestamp, txn);
