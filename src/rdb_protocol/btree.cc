--- conflicted
+++ resolved
@@ -713,13 +713,8 @@
 #ifndef NDEBUG
         unreachable();
 #else
-<<<<<<< HEAD
-        io.response->result = ql::exc_t(e, NULL);
-        return done_traversing_t::YES;
-=======
         io.response->result = ql::exc_t(e, ql::backtrace_id_t::empty());
         return continue_bool_t::ABORT;
->>>>>>> 0def600a
 #endif // NDEBUG
     }
 }
