--- conflicted
+++ resolved
@@ -77,18 +77,8 @@
 
 class eager_datum_stream_t : public datum_stream_t {
 public:
-<<<<<<< HEAD
     eager_datum_stream_t(env_t *env, const pb_rcheckable_t *backtrace_source)
         : datum_stream_t(env, backtrace_source) { }
-=======
-    eager_datum_stream_t(env_t *env, datum_stream_t *bt_src)
-        : datum_stream_t(env, bt_src) {
-        note_dummy_frame();
-    }
-    template<class T>
-    eager_datum_stream_t(env_t *env, const T *bt_src)
-        : datum_stream_t(env, bt_src) { }
->>>>>>> f77290a5
 
     virtual datum_stream_t *filter(func_t *f);
     virtual datum_stream_t *map(func_t *f);
@@ -158,19 +148,14 @@
 
     virtual const datum_t *count();
     virtual const datum_t *reduce(val_t *base_val, func_t *f);
-<<<<<<< HEAD
-    virtual const datum_t *gmr(func_t *g, func_t *m, const datum_t *d, func_t *r);
+    virtual const datum_t *gmr(func_t *g, func_t *m, const datum_t *base, func_t *r);
     virtual const datum_t *as_array() { return NULL; } // cannot be converted implicitly
 private:
     virtual batch_info_t next_impl(const datum_t **datum_out);
-=======
-    virtual const datum_t *gmr(func_t *g, func_t *m, const datum_t *base, func_t *r);
-    virtual const datum_t *next_impl();
-    virtual const datum_t *as_array() { return 0; } // cannot be converted implicitly
-private:
+
+    // SAMRSI: Get rid of these typedefs.
     typedef rdb_protocol_t::rget_read_response_t::result_t rdb_result_t;
     typedef rdb_protocol_t::rget_read_response_t::empty_t rdb_empty_t;
->>>>>>> f77290a5
 
     explicit lazy_datum_stream_t(const lazy_datum_stream_t *src);
     // To make the 1.4 release, this class was basically made into a shim
@@ -180,13 +165,7 @@
     // These are used on the json streams.  They're in the class instead of
     // being locally allocated because it makes debugging easier.
 
-<<<<<<< HEAD
-    void run_terminal(const rdb_protocol_details::terminal_variant_t &t);
-    std::vector<const datum_t *> shard_data; // used by run_terminal
-=======
-    template<class T>
-    rdb_result_t run_terminal(T t);
->>>>>>> f77290a5
+    rdb_result_t run_terminal(const rdb_protocol_details::terminal_variant_t &t);
 };
 
 class array_datum_stream_t : public eager_datum_stream_t {
