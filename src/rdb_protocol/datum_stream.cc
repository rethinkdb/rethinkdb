// Copyright 2010-2013 RethinkDB, all rights reserved.
#include "rdb_protocol/datum_stream.hpp"

#include <map>

#include "boost_utils.hpp"
#include "rdb_protocol/batching.hpp"
#include "rdb_protocol/env.hpp"
#include "rdb_protocol/func.hpp"
#include "rdb_protocol/term.hpp"
#include "rdb_protocol/val.hpp"
#include "utils.hpp"

#include "debug.hpp"

namespace ql {

bool changespec_t::include_initial_vals() {
    if (auto *range = boost::get<changefeed::keyspec_t::range_t>(&keyspec.spec)) {
        if (range->range.is_universe()) return false;
    }
    return true;
}

// RANGE/READGEN STUFF
rget_response_reader_t::rget_response_reader_t(
    const counted_t<real_table_t> &_table,
    bool _use_outdated,
    scoped_ptr_t<readgen_t> &&_readgen)
    : table(_table),
      use_outdated(_use_outdated),
      started(false), shards_exhausted(false),
      readgen(std::move(_readgen)),
      last_read_start(store_key_t::min()),
      active_range(readgen->original_keyrange()),
      items_index(0) { }

void rget_response_reader_t::add_transformation(transform_variant_t &&tv) {
    r_sanity_check(!started);
    transforms.push_back(std::move(tv));
}

bool rget_response_reader_t::add_stamp(changefeed_stamp_t _stamp) {
    stamp = std::move(_stamp);
    return true;
}

boost::optional<active_state_t> rget_response_reader_t::get_active_state() const {
    if (!stamp || !active_range || shard_stamps.size() == 0) return boost::none;
    return active_state_t{
        key_range_t(key_range_t::closed, last_read_start,
                    key_range_t::open, active_range->left),
        shard_stamps,
        skey_version,
        DEBUG_ONLY(readgen->sindex_name())};
}

void rget_response_reader_t::accumulate(env_t *env, eager_acc_t *acc,
                                        const terminal_variant_t &tv) {
    r_sanity_check(!started);
    started = shards_exhausted = true;
    batchspec_t batchspec = batchspec_t::user(batch_type_t::TERMINAL, env);
    read_t read = readgen->terminal_read(transforms, tv, batchspec);
    result_t res = do_read(env, std::move(read)).result;
    acc->add_res(env, &res);
}

std::vector<datum_t> rget_response_reader_t::next_batch(env_t *env,
                                                        const batchspec_t &batchspec) {
    started = true;
    if (!load_items(env, batchspec)) {
        return std::vector<datum_t>();
    }
    r_sanity_check(items_index < items.size());

    std::vector<datum_t> res;
    switch (batchspec.get_batch_type()) {
    case batch_type_t::NORMAL: // fallthru
    case batch_type_t::NORMAL_FIRST: // fallthru
    case batch_type_t::TERMINAL: {
        res.reserve(items.size() - items_index);
        for (; items_index < items.size(); ++items_index) {
            res.push_back(std::move(items[items_index].data));
        }
    } break;
    case batch_type_t::SINDEX_CONSTANT: {
        ql::datum_t sindex = std::move(items[items_index].sindex_key);
        store_key_t key = std::move(items[items_index].key);
        res.push_back(std::move(items[items_index].data));
        items_index += 1;

        bool maybe_more_with_sindex = true;
        while (maybe_more_with_sindex) {
            for (; items_index < items.size(); ++items_index) {
                if (sindex.has()) {
                    r_sanity_check(items[items_index].sindex_key.has());
                    if (items[items_index].sindex_key != sindex) {
                        break; // batch is done
                    }
                } else {
                    r_sanity_check(!items[items_index].sindex_key.has());
                    if (items[items_index].key != key) {
                        break;
                    }
                }
                res.push_back(std::move(items[items_index].data));

                rcheck_datum(
                    res.size() <= env->limits().array_size_limit(), base_exc_t::GENERIC,
                    strprintf("Too many rows (> %zu) with the same value "
                              "for index `%s`:\n%s",
                              env->limits().array_size_limit(),
                              opt_or(readgen->sindex_name(), "").c_str(),
                              // This is safe because you can't have duplicate
                              // primary keys, so they will never exceed the
                              // array limit.
                              sindex.trunc_print().c_str()));
            }
            if (items_index >= items.size()) {
                // If we consumed the whole batch without finding a new sindex,
                // we might have more rows with the same sindex in the next
                // batch, which we promptly load.
                maybe_more_with_sindex = load_items(env, batchspec);
            } else {
                maybe_more_with_sindex = false;
            }
        }
    } break;
    default: unreachable();
    }

    if (items_index >= items.size()) { // free memory immediately
        items_index = 0;
        std::vector<rget_item_t> tmp;
        tmp.swap(items);
    }

    shards_exhausted = (res.size() == 0) ? true : shards_exhausted;
    return res;
}

bool rget_response_reader_t::is_finished() const {
    return shards_exhausted && items_index >= items.size();
}

struct last_read_start_visitor_t : public boost::static_visitor<store_key_t> {
    store_key_t operator()(const intersecting_geo_read_t &geo) const {
        return geo.sindex.region ? geo.sindex.region->inner.left : store_key_t::min();
    }
    store_key_t operator()(const rget_read_t &rget) const {
        if (rget.sindex) {
            return rget.sindex->region
                ? rget.sindex->region->inner.left
                : store_key_t::min();
        } else {
            return rget.region.inner.left;
        }
    }
    template<class T>
    store_key_t operator()(const T &) const {
        r_sanity_fail();
    }
};

rget_read_response_t rget_response_reader_t::do_read(env_t *env, const read_t &read) {
    read_response_t res;
    table->read_with_profile(env, read, &res, use_outdated);
    auto rget_res = boost::get<rget_read_response_t>(&res.response);
    r_sanity_check(rget_res != NULL);
    if (auto e = boost::get<exc_t>(&rget_res->result)) {
        throw *e;
    }
    last_read_start = boost::apply_visitor(last_read_start_visitor_t(), read.read);
    return std::move(*rget_res);
}

rget_reader_t::rget_reader_t(
    const counted_t<real_table_t> &_table,
    bool _use_outdated,
    scoped_ptr_t<readgen_t> &&_readgen)
    : rget_response_reader_t(_table, _use_outdated, std::move(_readgen)) { }

void rget_reader_t::accumulate_all(env_t *env, eager_acc_t *acc) {
    r_sanity_check(!started);
    started = true;
    batchspec_t batchspec = batchspec_t::all();
    read_t read = readgen->next_read(active_range, stamp, transforms, batchspec);
    rget_read_response_t resp = do_read(env, std::move(read));

    auto *rr = boost::get<rget_read_t>(&read.read);
    auto final_key = !reversed(rr->sorting) ? store_key_t::max() : store_key_t::min();
    r_sanity_check(resp.last_key == final_key);
    r_sanity_check(!resp.truncated);
    shards_exhausted = true;

    acc->add_res(env, &resp.result);
}

std::vector<rget_item_t>
rget_reader_t::do_range_read(env_t *env, const read_t &read) {
    auto *rr = boost::get<rget_read_t>(&read.read);
    r_sanity_check(rr);
    rget_read_response_t res = do_read(env, read);

    key_range_t rng;
    if (rr->sindex) {
        if (skey_version) {
            r_sanity_check(res.skey_version == *skey_version);
        } else {
            skey_version = res.skey_version;
        }
        if (!active_range) {
            r_sanity_check(!rr->sindex->region);
            active_range = rng = readgen->sindex_keyrange(res.skey_version);
        } else {
            r_sanity_check(rr->sindex->region);
            rng = (*rr->sindex->region).inner;
        }
    } else {
        rng = rr->region.inner;
    }

    r_sanity_check(static_cast<bool>(stamp) == static_cast<bool>(rr->stamp));
    if (stamp) {
        r_sanity_check(res.stamp_response);
        for (const auto &pair : (*res.stamp_response).stamps) {
            // It's OK to blow away old values.
            shard_stamps[pair.first] = pair.second;
        }
    }

    // We need to do some adjustments to the last considered key so that we
    // update the range correctly in the case where we're reading a subportion
    // of the total range.
    store_key_t *key = &res.last_key;
    if (*key == store_key_t::max() && !reversed(rr->sorting)) {
        if (!rng.right.unbounded) {
            *key = rng.right.key;
            bool b = key->decrement();
            r_sanity_check(b);
        }
    } else if (*key == store_key_t::min() && reversed(rr->sorting)) {
        *key = rng.left;
    }

    r_sanity_check(active_range);
    shards_exhausted = readgen->update_range(&*active_range, res.last_key);
    grouped_t<stream_t> *gs = boost::get<grouped_t<stream_t> >(&res.result);

    // groups_to_batch asserts that underlying_map has 0 or 1 elements, so it is
    // correct to declare that the order doesn't matter.
    return groups_to_batch(gs->get_underlying_map());
}

bool rget_reader_t::load_items(env_t *env, const batchspec_t &batchspec) {
    started = true;
    if (items_index >= items.size() && !shards_exhausted) { // read some more
        items_index = 0;
        // `active_range` is guaranteed to be full after the `do_range_read`,
        // because `do_range_read` is responsible for updating the active range.
        items = do_range_read(
            env, readgen->next_read(active_range, stamp, transforms, batchspec));
        // Everything below this point can handle `items` being empty (this is
        // good hygiene anyway).
        r_sanity_check(active_range);
        while (boost::optional<read_t> read = readgen->sindex_sort_read(
                   *active_range, items, stamp, transforms, batchspec)) {
            std::vector<rget_item_t> new_items = do_range_read(env, *read);
            if (new_items.size() == 0) {
                break;
            }

            rcheck_datum(
                (items.size() + new_items.size()) <= env->limits().array_size_limit(),
                base_exc_t::GENERIC,
                strprintf("Too many rows (> %zu) with the same "
                          "truncated key for index `%s`.  "
                          "Example value:\n%s\n"
                          "Truncated key:\n%s",
                          env->limits().array_size_limit(),
                          opt_or(readgen->sindex_name(), "").c_str(),
                          items[items.size() - 1].sindex_key.trunc_print().c_str(),
                          key_to_debug_str(items[items.size() - 1].key).c_str()));

            items.reserve(items.size() + new_items.size());
            std::move(new_items.begin(), new_items.end(), std::back_inserter(items));
        }
        readgen->sindex_sort(&items);
    }
    if (items_index >= items.size()) {
        shards_exhausted = true;
    }
    return items_index < items.size();
}

intersecting_reader_t::intersecting_reader_t(
    const counted_t<real_table_t> &_table,
    bool _use_outdated,
    scoped_ptr_t<readgen_t> &&_readgen)
    : rget_response_reader_t(_table, _use_outdated, std::move(_readgen)) { }

void intersecting_reader_t::accumulate_all(env_t *env, eager_acc_t *acc) {
    r_sanity_check(!started);
    started = true;
    batchspec_t batchspec = batchspec_t::all();
    read_t read = readgen->next_read(active_range, stamp, transforms, batchspec);
    rget_read_response_t resp = do_read(env, std::move(read));

    auto final_key = store_key_t::max();
    r_sanity_check(resp.last_key == final_key);
    r_sanity_check(!resp.truncated);
    shards_exhausted = true;

    acc->add_res(env, &resp.result);
}

bool intersecting_reader_t::load_items(env_t *env, const batchspec_t &batchspec) {
    started = true;
    while (items_index >= items.size() && !shards_exhausted) { // read some more
        std::vector<rget_item_t> unfiltered_items = do_intersecting_read(
            env, readgen->next_read(active_range, stamp, transforms, batchspec));
        if (unfiltered_items.empty()) {
            shards_exhausted = true;
        } else {
            items_index = 0;
            items.clear();
            items.reserve(unfiltered_items.size());
            for (size_t i = 0; i < unfiltered_items.size(); ++i) {
                r_sanity_check(unfiltered_items[i].key.size() > 0);
                store_key_t pkey(ql::datum_t::extract_primary(unfiltered_items[i].key));
                if (processed_pkeys.count(pkey) == 0) {
                    rcheck_toplevel(
                        processed_pkeys.size() < env->limits().array_size_limit(),
                        ql::base_exc_t::GENERIC,
                        "Array size limit exceeded during geospatial index traversal.");
                    processed_pkeys.insert(pkey);
                    items.push_back(std::move(unfiltered_items[i]));
                }
            }
        }
    }
    return items_index < items.size();
}

std::vector<rget_item_t> intersecting_reader_t::do_intersecting_read(
        env_t *env, const read_t &read) {
    rget_read_response_t res = do_read(env, read);

    auto gr = boost::get<intersecting_geo_read_t>(&read.read);
    r_sanity_check(gr);

    r_sanity_check(active_range);
    r_sanity_check(gr->sindex.region);
    const key_range_t &rng = (*gr->sindex.region).inner;

    // We need to do some adjustments to the last considered key so that we
    // update the range correctly in the case where we're reading a subportion
    // of the total range.
    store_key_t *key = &res.last_key;
    if (*key == store_key_t::max()) {
        if (!rng.right.unbounded) {
            *key = rng.right.key;
            bool b = key->decrement();
            r_sanity_check(b);
        }
    }

    shards_exhausted = readgen->update_range(&*active_range, res.last_key);
    grouped_t<stream_t> *gs = boost::get<grouped_t<stream_t> >(&res.result);

    // groups_to_batch asserts that underlying_map has 0 or 1 elements, so it is
    // correct to declare that the order doesn't matter.
    return groups_to_batch(gs->get_underlying_map());
}

readgen_t::readgen_t(
    const std::map<std::string, wire_func_t> &_global_optargs,
    std::string _table_name,
    profile_bool_t _profile,
    sorting_t _sorting)
    : global_optargs(_global_optargs),
      table_name(std::move(_table_name)),
      profile(_profile),
      sorting(_sorting) { }

bool readgen_t::update_range(key_range_t *active_range,
                             const store_key_t &last_key) const {
    if (!reversed(sorting)) {
        active_range->left = last_key;
    } else {
        active_range->right = key_range_t::right_bound_t(last_key);
    }

    // TODO: mixing these non-const operations INTO THE CONDITIONAL is bad, and
    // confused me (mlucy) for a while when I tried moving some stuff around.
    if (!reversed(sorting)) {
        if (!active_range->left.increment()
            || (!active_range->right.unbounded
                && (active_range->right.key < active_range->left))) {
            return true;
        }
    } else {
        r_sanity_check(!active_range->right.unbounded);
        if (!active_range->right.key.decrement()
            || active_range->right.key < active_range->left) {
            return true;
        }
    }
    return active_range->is_empty();
}

rget_readgen_t::rget_readgen_t(
    const std::map<std::string, wire_func_t> &_global_optargs,
    std::string _table_name,
    const datum_range_t &_original_datum_range,
    profile_bool_t _profile,
    sorting_t _sorting)
    : readgen_t(_global_optargs, std::move(_table_name), _profile, _sorting),
      original_datum_range(_original_datum_range) { }

read_t rget_readgen_t::next_read(
    const boost::optional<key_range_t> &active_range,
    boost::optional<changefeed_stamp_t> stamp,
    std::vector<transform_variant_t> transforms,
    const batchspec_t &batchspec) const {
    return read_t(next_read_impl(
                      active_range,
                      std::move(stamp),
                      std::move(transforms),
                      batchspec),
                  profile);
}

// TODO: this is how we did it before, but it sucks.
read_t rget_readgen_t::terminal_read(
    const std::vector<transform_variant_t> &transforms,
    const terminal_variant_t &_terminal,
    const batchspec_t &batchspec) const {
    rget_read_t read = next_read_impl(
        original_keyrange(),
        boost::optional<changefeed_stamp_t>(), // No need to stamp terminals.
        transforms,
        batchspec);
    read.terminal = _terminal;
    return read_t(read, profile);
}

primary_readgen_t::primary_readgen_t(
    const std::map<std::string, wire_func_t> &global_optargs,
    std::string table_name,
    datum_range_t range,
    profile_bool_t profile,
    sorting_t sorting)
    : rget_readgen_t(global_optargs, std::move(table_name), range, profile, sorting) { }

scoped_ptr_t<readgen_t> primary_readgen_t::make(
    env_t *env,
    std::string table_name,
    datum_range_t range,
    sorting_t sorting) {
    return scoped_ptr_t<readgen_t>(
        new primary_readgen_t(
            env->get_all_optargs(),
            std::move(table_name),
            range,
            env->profile(),
            sorting));
}

rget_read_t primary_readgen_t::next_read_impl(
    const boost::optional<key_range_t> &active_range,
    boost::optional<changefeed_stamp_t> stamp,
    std::vector<transform_variant_t> transforms,
    const batchspec_t &batchspec) const {
    r_sanity_check(active_range);
    return rget_read_t(
        std::move(stamp),
        region_t(*active_range),
        global_optargs,
        table_name,
        batchspec,
        std::move(transforms),
        boost::optional<terminal_variant_t>(),
        boost::optional<sindex_rangespec_t>(),
        sorting);
}

// We never need to do an sindex sort when indexing by a primary key.
boost::optional<read_t> primary_readgen_t::sindex_sort_read(
    UNUSED const key_range_t &active_range,
    UNUSED const std::vector<rget_item_t> &items,
    UNUSED boost::optional<changefeed_stamp_t> stamp,
    UNUSED std::vector<transform_variant_t> transforms,
    UNUSED const batchspec_t &batchspec) const {
    return boost::optional<read_t>();
}
void primary_readgen_t::sindex_sort(UNUSED std::vector<rget_item_t> *vec) const {
    return;
}

boost::optional<key_range_t> primary_readgen_t::original_keyrange() const {
    return original_datum_range.to_primary_keyrange();
}

key_range_t primary_readgen_t::sindex_keyrange(skey_version_t) const {
    crash("Cannot call `sindex_keyrange` on a primary readgen (internal server error).");
}

boost::optional<std::string> primary_readgen_t::sindex_name() const {
    return boost::optional<std::string>();
}

sindex_readgen_t::sindex_readgen_t(
    const std::map<std::string, wire_func_t> &global_optargs,
    std::string table_name,
    const std::string &_sindex,
    datum_range_t range,
    profile_bool_t profile,
    sorting_t sorting)
    : rget_readgen_t(global_optargs, std::move(table_name), range, profile, sorting),
      sindex(_sindex),
      sent_first_read(false) { }

scoped_ptr_t<readgen_t> sindex_readgen_t::make(
    env_t *env,
    std::string table_name,
    const std::string &sindex,
    datum_range_t range,
    sorting_t sorting) {
    return scoped_ptr_t<readgen_t>(
        new sindex_readgen_t(
            env->get_all_optargs(),
            std::move(table_name),
            sindex,
            range,
            env->profile(),
            sorting));
}

class sindex_compare_t {
public:
    explicit sindex_compare_t(sorting_t _sorting)
        : sorting(_sorting) { }
    bool operator()(const rget_item_t &l, const rget_item_t &r) {
        r_sanity_check(l.sindex_key.has() && r.sindex_key.has());

        // We don't have to worry about v1.13.x because there's no way this is
        // running inside of a secondary index function.  Also, in case you're
        // wondering, it's okay for this ordering to be different from the buggy
        // secondary index key ordering that existed in v1.13.  It was different in
        // v1.13 itself.  For that, we use the last_key value in the
        // rget_read_response_t.
        if (l.sindex_key == r.sindex_key) {
            return reversed(sorting)
                ? datum_t::extract_primary(l.key) > datum_t::extract_primary(r.key)
                : datum_t::extract_primary(l.key) < datum_t::extract_primary(r.key);
        } else {
            return reversed(sorting)
                ? l.sindex_key > r.sindex_key
                : l.sindex_key < r.sindex_key;
        }
    }
private:
    sorting_t sorting;
};

void sindex_readgen_t::sindex_sort(std::vector<rget_item_t> *vec) const {
    if (vec->size() == 0) {
        return;
    }
    if (sorting != sorting_t::UNORDERED) {
        std::stable_sort(vec->begin(), vec->end(), sindex_compare_t(sorting));
    }
}

rget_read_t sindex_readgen_t::next_read_impl(
    const boost::optional<key_range_t> &active_range,
    boost::optional<changefeed_stamp_t> stamp,
    std::vector<transform_variant_t> transforms,
    const batchspec_t &batchspec) const {
    boost::optional<region_t> region;
    if (active_range) {
        region = region_t(*active_range);
    } else {
        // We should send at most one read before we're able to calculate the
        // active range.
        r_sanity_check(!sent_first_read);
        // We cheat here because we're just using this for an assert.  In terms
        // of actual behavior, the function is const, and this assert will go
        // away once we drop support for pre-1.16 sindex key skey_version.
        const_cast<sindex_readgen_t *>(this)->sent_first_read = true;
    }
    return rget_read_t(
        std::move(stamp),
        region_t::universe(),
        global_optargs,
        table_name,
        batchspec,
        std::move(transforms),
        boost::optional<terminal_variant_t>(),
        sindex_rangespec_t(sindex, std::move(region), original_datum_range),
        sorting);
}

boost::optional<read_t> sindex_readgen_t::sindex_sort_read(
    const key_range_t &active_range,
    const std::vector<rget_item_t> &items,
    boost::optional<changefeed_stamp_t> stamp,
    std::vector<transform_variant_t> transforms,
    const batchspec_t &batchspec) const {

    if (sorting != sorting_t::UNORDERED && items.size() > 0) {
        const store_key_t &key = items[items.size() - 1].key;
        if (datum_t::key_is_truncated(key)) {
            // We need to truncate the skey down to the smallest *guaranteed*
            // length of secondary index keys in the btree.
            // This is important because the prefix of a truncated sindex key
            // that's actually getting stored can vary for different documents
            // even with the same key, if their primary key is of different lengths.
            // If we didn't do that, the search range which we construct in the
            // next step might miss some relevant keys that have been truncated
            // differently. (the lack of this was the cause of
            // https://github.com/rethinkdb/rethinkdb/issues/3444)
            std::string skey =
                datum_t::extract_truncated_secondary(key_to_unescaped_str(key));
            key_range_t rng = active_range;
            if (!reversed(sorting)) {
                // We construct a right bound that's larger than the maximum
                // possible row with this truncated sindex.
                rng.right = key_range_t::right_bound_t(
                    store_key_t(skey + std::string(MAX_KEY_SIZE - skey.size(), 0xFF)));
            } else {
                // We construct a left bound that's smaller than the minimum
                // possible row with this truncated sindex.
                rng.left = store_key_t(skey);
            }
            if (rng.right.unbounded || rng.left < rng.right.key) {
                return read_t(
                    rget_read_t(
                        std::move(stamp),
                        region_t::universe(),
                        global_optargs,
                        table_name,
                        batchspec.with_new_batch_type(batch_type_t::SINDEX_CONSTANT),
                        std::move(transforms),
                        boost::optional<terminal_variant_t>(),
                        sindex_rangespec_t(
                            sindex,
                            region_t(key_range_t(rng)),
                            original_datum_range),
                        sorting),
                    profile);
            }
        }
    }
    return boost::optional<read_t>();
}

boost::optional<key_range_t> sindex_readgen_t::original_keyrange() const {
    return boost::none;
}

key_range_t sindex_readgen_t::sindex_keyrange(skey_version_t skey_version) const {
    return original_datum_range.to_sindex_keyrange(skey_version);
}

boost::optional<std::string> sindex_readgen_t::sindex_name() const {
    return sindex;
}

intersecting_readgen_t::intersecting_readgen_t(
    const std::map<std::string, wire_func_t> &global_optargs,
    std::string table_name,
    const std::string &_sindex,
    const datum_t &_query_geometry,
    profile_bool_t profile)
    : readgen_t(global_optargs, std::move(table_name), profile, sorting_t::UNORDERED),
      sindex(_sindex),
      query_geometry(_query_geometry) { }

scoped_ptr_t<readgen_t> intersecting_readgen_t::make(
    env_t *env,
    std::string table_name,
    const std::string &sindex,
    const datum_t &query_geometry) {
    return scoped_ptr_t<readgen_t>(
        new intersecting_readgen_t(
            env->get_all_optargs(),
            std::move(table_name),
            sindex,
            query_geometry,
            env->profile()));
}

read_t intersecting_readgen_t::next_read(
    const boost::optional<key_range_t> &active_range,
    boost::optional<changefeed_stamp_t> stamp,
    std::vector<transform_variant_t> transforms,
    const batchspec_t &batchspec) const {
    return read_t(next_read_impl(
                      active_range,
                      std::move(stamp),
                      std::move(transforms),
                      batchspec),
                  profile);
}

read_t intersecting_readgen_t::terminal_read(
    const std::vector<transform_variant_t> &transforms,
    const terminal_variant_t &_terminal,
    const batchspec_t &batchspec) const {
    intersecting_geo_read_t read =
        next_read_impl(
            original_keyrange(),
            boost::optional<changefeed_stamp_t>(), // No need to stamp terminals.
            transforms,
            batchspec);
    read.terminal = _terminal;
    return read_t(read, profile);
}

intersecting_geo_read_t intersecting_readgen_t::next_read_impl(
    const boost::optional<key_range_t> &active_range,
    boost::optional<changefeed_stamp_t> stamp,
    std::vector<transform_variant_t> transforms,
    const batchspec_t &batchspec) const {
    r_sanity_check(active_range);
    return intersecting_geo_read_t(
        std::move(stamp),
        region_t::universe(),
        global_optargs,
        table_name,
        batchspec,
        std::move(transforms),
        boost::optional<terminal_variant_t>(),
        sindex_rangespec_t(sindex, region_t(*active_range), datum_range_t::universe()),
        query_geometry);
}

boost::optional<read_t> intersecting_readgen_t::sindex_sort_read(
    UNUSED const key_range_t &active_range,
    UNUSED const std::vector<rget_item_t> &items,
    UNUSED boost::optional<changefeed_stamp_t> stamp,
    UNUSED std::vector<transform_variant_t> transform,
    UNUSED const batchspec_t &batchspec) const {
    // Intersection queries don't support sorting
    return boost::optional<read_t>();
}

void intersecting_readgen_t::sindex_sort(UNUSED std::vector<rget_item_t> *vec) const {
    // No sorting required for intersection queries, since they don't
    // support any specific ordering.
}

boost::optional<key_range_t> intersecting_readgen_t::original_keyrange() const {
    // This is always universe for intersection reads.
    // The real query is in the query geometry.

    // We can use whatever skey_version we want here because `universe`
    // becomes the same key range anyway.
    return datum_range_t::universe().to_sindex_keyrange(skey_version_t::post_1_16);
}

key_range_t intersecting_readgen_t::sindex_keyrange(
    skey_version_t skey_version) const {
    // This is always universe for intersection reads.
    // The real query is in the query geometry.
    return datum_range_t::universe().to_sindex_keyrange(skey_version);
}

boost::optional<std::string> intersecting_readgen_t::sindex_name() const {
    return sindex;
}

bool datum_stream_t::add_stamp(changefeed_stamp_t) {
    // By default most datum streams can't stamp their responses.
    return false;
}

boost::optional<active_state_t> datum_stream_t::get_active_state() const {
    return boost::none;
}

scoped_ptr_t<val_t> datum_stream_t::run_terminal(
    env_t *env, const terminal_variant_t &tv) {
    scoped_ptr_t<eager_acc_t> acc(make_eager_terminal(tv));
    accumulate(env, acc.get(), tv);
    return acc->finish_eager(backtrace(), is_grouped(), env->limits());
}

scoped_ptr_t<val_t> datum_stream_t::to_array(env_t *env) {
    scoped_ptr_t<eager_acc_t> acc = make_to_array();
    accumulate_all(env, acc.get());
    return acc->finish_eager(backtrace(), is_grouped(), env->limits());
}

// DATUM_STREAM_T
counted_t<datum_stream_t> datum_stream_t::slice(size_t l, size_t r) {
    return make_counted<slice_datum_stream_t>(l, r, this->counted_from_this());
}
counted_t<datum_stream_t> datum_stream_t::offsets_of(counted_t<const func_t> f) {
    return make_counted<offsets_of_datum_stream_t>(f, counted_from_this());
}
counted_t<datum_stream_t> datum_stream_t::ordered_distinct() {
    return make_counted<ordered_distinct_datum_stream_t>(counted_from_this());
}

datum_stream_t::datum_stream_t(backtrace_id_t bt)
    : bt_rcheckable_t(bt), batch_cache_index(0), grouped(false) {
}

void datum_stream_t::add_grouping(transform_variant_t &&tv,
                                  backtrace_id_t bt) {
    check_not_grouped("Cannot call `group` on the output of `group` "
                      "(did you mean to `ungroup`?).");
    grouped = true;
    add_transformation(std::move(tv), bt);
}
void datum_stream_t::check_not_grouped(const char *msg) {
    rcheck(!is_grouped(), base_exc_t::GENERIC, msg);
}

std::vector<datum_t>
datum_stream_t::next_batch(env_t *env, const batchspec_t &batchspec) {
    env->do_eval_callback();
    if (env->interruptor->is_pulsed()) {
        throw interrupted_exc_t();
    }
    // Cannot mix `next` and `next_batch`.
    r_sanity_check(batch_cache_index == 0 && batch_cache.size() == 0);
    check_not_grouped("Cannot treat the output of `group` as a stream "
                      "(did you mean to `ungroup`?).");
    try {
        return next_batch_impl(env, batchspec);
    } catch (const datum_exc_t &e) {
        rfail(e.get_type(), "%s", e.what());
        unreachable();
    }
}

datum_t datum_stream_t::next(
    env_t *env, const batchspec_t &batchspec) {

    profile::starter_t("Reading element from datum stream.", env->trace);
    if (batch_cache_index >= batch_cache.size()) {
        r_sanity_check(batch_cache_index == 0);
        batch_cache = next_batch(env, batchspec);
        if (batch_cache_index >= batch_cache.size()) {
            return datum_t();
        }
    }
    r_sanity_check(batch_cache_index < batch_cache.size());
    datum_t d = std::move(batch_cache[batch_cache_index++]);
    if (batch_cache_index >= batch_cache.size()) {
        // Free the vector as soon as we're done with it.  This also keeps the
        // assert in `next_batch` happy.
        batch_cache_index = 0;
        std::vector<datum_t> tmp;
        tmp.swap(batch_cache);
    }
    return d;
}

bool datum_stream_t::batch_cache_exhausted() const {
    return batch_cache_index >= batch_cache.size();
}

void eager_datum_stream_t::add_transformation(
    transform_variant_t &&tv, backtrace_id_t bt) {
    ops.push_back(make_op(tv));
    transforms.push_back(std::move(tv));
    update_bt(bt);
}

eager_datum_stream_t::done_t eager_datum_stream_t::next_grouped_batch(
    env_t *env, const batchspec_t &bs, groups_t *out) {
    r_sanity_check(out->size() == 0);
    while (out->size() == 0) {
        std::vector<datum_t> v = next_raw_batch(env, bs);
        if (v.size() == 0) {
            return done_t::YES;
        }
        (*out)[datum_t()] = std::move(v);
        for (auto it = ops.begin(); it != ops.end(); ++it) {
            (**it)(env, out, datum_t());
        }
    }
    return done_t::NO;
}

void eager_datum_stream_t::accumulate(
    env_t *env, eager_acc_t *acc, const terminal_variant_t &) {
    batchspec_t bs = batchspec_t::user(batch_type_t::TERMINAL, env);
    // I'm guessing reql_version doesn't matter here, but why think about it?  We use
    // th env's reql_version.
    groups_t data;
    while (next_grouped_batch(env, bs, &data) == done_t::NO) {
        (*acc)(env, &data);
    }
}

void eager_datum_stream_t::accumulate_all(env_t *env, eager_acc_t *acc) {
    groups_t data;
    done_t done = next_grouped_batch(env, batchspec_t::all(), &data);
    (*acc)(env, &data);
    if (done == done_t::NO) {
        done_t must_be_yes = next_grouped_batch(env, batchspec_t::all(), &data);
        r_sanity_check(data.size() == 0);
        r_sanity_check(must_be_yes == done_t::YES);
    }
}

std::vector<datum_t>
eager_datum_stream_t::next_batch_impl(env_t *env, const batchspec_t &bs) {
    groups_t data;
    next_grouped_batch(env, bs, &data);
    return groups_to_batch(&data);
}

datum_t eager_datum_stream_t::as_array(env_t *env) {
    if (is_grouped() || !is_array()) {
        return datum_t();
    }

    datum_array_builder_t arr(env->limits());
    batchspec_t batchspec = batchspec_t::user(batch_type_t::TERMINAL, env);
    {
        profile::sampler_t sampler("Evaluating stream eagerly.", env->trace);
        datum_t d;
        while (d = next(env, batchspec), d.has()) {
            arr.add(d);
            sampler.new_sample();
        }
    }
    return std::move(arr).to_datum();
}

// LAZY_DATUM_STREAM_T
lazy_datum_stream_t::lazy_datum_stream_t(scoped_ptr_t<reader_t> &&_reader,
                                         backtrace_id_t bt)
    : datum_stream_t(bt),
      current_batch_offset(0),
      reader(std::move(_reader)) { }

void lazy_datum_stream_t::add_transformation(transform_variant_t &&tv,
                                             backtrace_id_t bt) {
    reader->add_transformation(std::move(tv));
    update_bt(bt);
}

void lazy_datum_stream_t::accumulate(
    env_t *env, eager_acc_t *acc, const terminal_variant_t &tv) {
    reader->accumulate(env, acc, tv);
}

void lazy_datum_stream_t::accumulate_all(env_t *env, eager_acc_t *acc) {
    reader->accumulate_all(env, acc);
}

std::vector<datum_t>
lazy_datum_stream_t::next_batch_impl(env_t *env, const batchspec_t &batchspec) {
    // Should never mix `next` with `next_batch`.
    r_sanity_check(current_batch_offset == 0 && current_batch.size() == 0);
    return reader->next_batch(env, batchspec);
}

bool lazy_datum_stream_t::is_exhausted() const {
    return reader->is_finished() && batch_cache_exhausted();
}
feed_type_t lazy_datum_stream_t::cfeed_type() const {
    return feed_type_t::not_feed;
}
bool lazy_datum_stream_t::is_infinite() const {
    return false;
}

array_datum_stream_t::array_datum_stream_t(datum_t _arr,
                                           backtrace_id_t bt)
    : eager_datum_stream_t(bt), index(0), arr(_arr) { }

datum_t array_datum_stream_t::next(env_t *env, const batchspec_t &bs) {
    return ops_to_do() ? datum_stream_t::next(env, bs) : next_arr_el();
}
datum_t array_datum_stream_t::next_arr_el() {
    return index < arr.arr_size() ? arr.get(index++) : datum_t();
}

bool array_datum_stream_t::is_exhausted() const {
    return index >= arr.arr_size();
}
feed_type_t array_datum_stream_t::cfeed_type() const {
    return feed_type_t::not_feed;
}
bool array_datum_stream_t::is_infinite() const {
    return false;
}

std::vector<datum_t>
array_datum_stream_t::next_raw_batch(env_t *env, const batchspec_t &batchspec) {
    std::vector<datum_t> v;
    batcher_t batcher = batchspec.to_batcher();

    profile::sampler_t sampler("Fetching array elements.", env->trace);
    datum_t d;
    while (d = next_arr_el(), d.has()) {
        batcher.note_el(d);
        v.push_back(std::move(d));
        if (batcher.should_send_batch()) {
            break;
        }
        sampler.new_sample();
    }
    return v;
}

bool array_datum_stream_t::is_array() const {
    return !is_grouped();
}

// INDEXED_SORT_DATUM_STREAM_T
indexed_sort_datum_stream_t::indexed_sort_datum_stream_t(
    counted_t<datum_stream_t> stream,
    std::function<bool(env_t *,  // NOLINT(readability/casting)
                       profile::sampler_t *,
                       const datum_t &,
                       const datum_t &)> _lt_cmp)
    : wrapper_datum_stream_t(stream), lt_cmp(_lt_cmp), index(0) { }

std::vector<datum_t>
indexed_sort_datum_stream_t::next_raw_batch(env_t *env, const batchspec_t &batchspec) {
    std::vector<datum_t> ret;
    batcher_t batcher = batchspec.to_batcher();

    profile::sampler_t sampler("Sorting by index.", env->trace);
    while (!batcher.should_send_batch()) {
        if (index >= data.size()) {
            if (ret.size() > 0
                && batchspec.get_batch_type() == batch_type_t::SINDEX_CONSTANT) {
                // Never read more than one SINDEX_CONSTANT batch if we need to
                // return an SINDEX_CONSTANT batch.
                return ret;
            }
            index = 0;
            data = source->next_batch(
                env, batchspec.with_new_batch_type(batch_type_t::SINDEX_CONSTANT));
            if (index >= data.size()) {
                return ret;
            }
            std::stable_sort(data.begin(), data.end(),
                             std::bind(lt_cmp, env, &sampler, ph::_1, ph::_2));
        }
        for (; index < data.size() && !batcher.should_send_batch(); ++index) {
            batcher.note_el(data[index]);
            ret.push_back(std::move(data[index]));
        }
    }
    return ret;
}

// ORDERED_DISTINCT_DATUM_STREAM_T
ordered_distinct_datum_stream_t::ordered_distinct_datum_stream_t(
    counted_t<datum_stream_t> _source) : wrapper_datum_stream_t(_source) { }

std::vector<datum_t>
ordered_distinct_datum_stream_t::next_raw_batch(env_t *env, const batchspec_t &bs) {
    std::vector<datum_t> ret;
    profile::sampler_t sampler("Ordered distinct.", env->trace);
    while (ret.size() == 0) {
        std::vector<datum_t> v = source->next_batch(env, bs);
        if (v.size() == 0) break;
        for (auto &&el : v) {
            if (!last_val.has() || last_val != el) {
                last_val = el;
                ret.push_back(std::move(el));
            }
            sampler.new_sample();
        }
    }
    return ret;
}

// OFFSETS_OF_DATUM_STREAM_T
offsets_of_datum_stream_t::offsets_of_datum_stream_t(counted_t<const func_t> _f,
                                                     counted_t<datum_stream_t> _source)
    : wrapper_datum_stream_t(_source), f(_f), index(0) {
    guarantee(f.has() && source.has());
}

std::vector<datum_t>
offsets_of_datum_stream_t::next_raw_batch(env_t *env, const batchspec_t &bs) {
    std::vector<datum_t> ret;
    profile::sampler_t sampler("Finding offsets_of eagerly.", env->trace);
    while (ret.size() == 0) {
        std::vector<datum_t> v = source->next_batch(env, bs);
        if (v.size() == 0) {
            break;
        }
        for (auto it = v.begin(); it != v.end(); ++it, ++index) {
            if (f->filter_call(env, *it, counted_t<const func_t>())) {
                ret.push_back(datum_t(static_cast<double>(index)));
            }
            sampler.new_sample();
        }
    }
    return ret;
}

// SLICE_DATUM_STREAM_T
slice_datum_stream_t::slice_datum_stream_t(
    uint64_t _left, uint64_t _right, counted_t<datum_stream_t> _src)
    : wrapper_datum_stream_t(_src), index(0), left(_left), right(_right) { }

std::vector<changespec_t> slice_datum_stream_t::get_changespecs() {
    if (left == 0) {
        auto subspecs = source->get_changespecs();
        rcheck(subspecs.size() == 1, base_exc_t::GENERIC,
               "Cannot call `changes` on a slice of a union.");
        auto subspec = subspecs[0];
        auto *rspec = boost::get<changefeed::keyspec_t::range_t>(&subspec.keyspec.spec);
        if (rspec != NULL) {
            std::copy(transforms.begin(), transforms.end(),
                      std::back_inserter(rspec->transforms));
            rcheck(right <= static_cast<uint64_t>(std::numeric_limits<size_t>::max()),
                   base_exc_t::GENERIC,
                   strprintf("Cannot call `changes` on a slice "
                             "with size > %zu (got %" PRIu64 ").",
                             std::numeric_limits<size_t>::max(),
                             right));
            return std::vector<changespec_t>{changespec_t(
                    changefeed::keyspec_t(
                        changefeed::keyspec_t::limit_t{
                            std::move(*rspec),
                            static_cast<size_t>(right)},
                        std::move(subspec.keyspec.table),
                        std::move(subspec.keyspec.table_name)),
                    counted_from_this())};
        }
    }
    return wrapper_datum_stream_t::get_changespecs();
}

std::vector<datum_t>
slice_datum_stream_t::next_raw_batch(env_t *env, const batchspec_t &batchspec) {
    if (left >= right || index >= right) {
        return std::vector<datum_t>();
    }

    batcher_t batcher = batchspec.to_batcher();
    profile::sampler_t sampler("Slicing eagerly.", env->trace);

    std::vector<datum_t> ret;

    while (index < left) {
        sampler.new_sample();
        std::vector<datum_t> v =
            source->next_batch(env, batchspec.with_at_most(right - index));
        if (v.size() == 0) {
            return ret;
        }
        index += v.size();
        if (index > right) {
            v.resize(v.size() - (index - right));
            index = right;
        }

        if (index > left) {
            auto start = v.end() - (index - left);
            for (auto it = start; it != v.end(); ++it) {
                batcher.note_el(*it);
            }
            ret.reserve(index - left);
            std::move(start, v.end(), std::back_inserter(ret));
        }
    }

    while (index < right) {
        if (batcher.should_send_batch()) break;
        if (source->cfeed_type() != feed_type_t::not_feed && ret.size() > 0) break;
        sampler.new_sample();
        std::vector<datum_t> v =
            source->next_batch(env, batchspec.with_at_most(right - index));
        if (v.size() == 0) {
            return ret;
        }
        index += v.size();
        if (index > right) {
            v.resize(v.size() - (index - right));
            index = right;
        }

        for (const auto &d : v) {
            batcher.note_el(d);
        }
        ret.reserve(ret.size() + v.size());
        std::move(v.begin(), v.end(), std::back_inserter(ret));
    }

    r_sanity_check(index >= left);
    r_sanity_check(index <= right);
    return ret;
}

bool slice_datum_stream_t::is_exhausted() const {
    return (left >= right || index >= right || source->is_exhausted())
        && batch_cache_exhausted();
}
feed_type_t slice_datum_stream_t::cfeed_type() const {
    return source->cfeed_type();
}
bool slice_datum_stream_t::is_infinite() const {
    return source->is_infinite() && right == std::numeric_limits<size_t>::max();
}

// UNION_DATUM_STREAM_T
class coro_stream_t {
public:
    coro_stream_t(counted_t<datum_stream_t> _stream, union_datum_stream_t *_parent)
        : stream(_stream),
          running(false),
          is_first_batch(true),
          parent(_parent) {
        if (!stream->is_exhausted()) parent->active += 1;
    }
    void maybe_launch_read() {
        if (!stream->is_exhausted() && !running) {
            running = true;
            auto_drainer_t::lock_t lock(&parent->drainer);
            coro_t::spawn_sometime([this, lock]{this->cb(lock);});
        }
    }
    const counted_t<datum_stream_t> stream;
private:
    void cb(auto_drainer_t::lock_t lock) THROWS_NOTHING {
        // See `next_batch` call below.
        DEBUG_ONLY(scoped_ptr_t<assert_no_coro_waiting_t> no_coro_waiting(
                       make_scoped<assert_no_coro_waiting_t>(__FILE__, __LINE__)));
        lock.assert_is_holding(&parent->drainer);
        parent->home_thread_mixin_t::assert_thread();
        try {
            r_sanity_check(parent->coro_batchspec.has());
            batchspec_t bs = *parent->coro_batchspec;
            if (bs.get_batch_type() == batch_type_t::NORMAL_FIRST && !is_first_batch) {
                bs = bs.with_new_batch_type(batch_type_t::NORMAL);
            }
            is_first_batch = false;

            // We want to make sure that this call to `next_batch` is the only
            // thing in this whole function that blocks.
            DEBUG_ONLY(no_coro_waiting.reset());
            std::vector<datum_t> batch = stream->next_batch(parent->coro_env.get(), bs);
            DEBUG_ONLY(no_coro_waiting
                       = make_scoped<assert_no_coro_waiting_t>(__FILE__, __LINE__));

            if (batch.size() == 0 && stream->cfeed_type() == feed_type_t::not_feed) {
                r_sanity_check(stream->is_exhausted());
                // We're done, fall through and deactivate ourselves.
            } else {
                r_sanity_check(
                    batch.size() != 0
                    || (parent->coro_env->return_empty_normal_batches
                        == return_empty_normal_batches_t::YES)
                    || (bs.get_batch_type() == batch_type_t::NORMAL_FIRST));
                parent->queue.push(std::move(batch));
                parent->data_available->pulse_if_not_already_pulsed();
            }
        } catch (const interrupted_exc_t &) {
            // Just fall through and end; the drainer signal being pulsed
            // will interrupt `next_batch_impl` as well.
        } catch (...) {
            parent->abort_exc.pulse_if_not_already_pulsed(std::current_exception());
        }
        if (stream->is_exhausted()) {
            parent->active -= 1;
            if (parent->active == 0 && parent->data_available.has()) {
                parent->data_available->pulse_if_not_already_pulsed();
            }
        }
        running = false;
    }
    bool running, is_first_batch;
    union_datum_stream_t *parent;
};

union_datum_stream_t::union_datum_stream_t(
<<<<<<< HEAD
    env_t *env,
    std::vector<counted_t<datum_stream_t> > &&streams,
    const protob_t<const Backtrace> &bt_src,
    size_t expected_states)
    : datum_stream_t(bt_src),
=======
        env_t *env,
        std::vector<counted_t<datum_stream_t> > &&streams,
        backtrace_id_t bt)
    : datum_stream_t(bt),
>>>>>>> 80cbb95a
      union_type(feed_type_t::not_feed),
      is_infinite_union(false),
      sent_init(false),
      ready_needed(expected_states),
      active(0),
      coros_exhausted(false) {

    for (const auto &stream : streams) {
        union_type = union_of(union_type, stream->cfeed_type());
        is_infinite_union |= stream->is_infinite();
    }

    if (env->trace != nullptr) {
        trace = make_scoped<profile::trace_t>();
        disabler = make_scoped<profile::disabler_t>(trace.get());
    }
    coro_env = make_scoped<env_t>(
        env->get_rdb_ctx(),
        env->return_empty_normal_batches,
        drainer.get_drain_signal(),
        env->get_all_optargs(),
        trace.has() ? trace.get() : nullptr);

    coro_streams.reserve(streams.size());
    for (auto &&stream : streams) {
        coro_streams.push_back(make_scoped<coro_stream_t>(std::move(stream), this));
    }
}

std::vector<datum_t>
union_datum_stream_t::next_batch_impl(env_t *env, const batchspec_t &batchspec) {
    // This needs to be on the same thread as the coroutines spawned in the
    // constructor.
    home_thread_mixin_t::assert_thread();
    auto_drainer_t::lock_t lock(&drainer);
    wait_any_t interruptor(env->interruptor, lock.get_drain_signal(),
                           abort_exc.get_ready_signal());
    for (;;) {
        try {
            // The client is already doing prefetching, so we don't want to do
            // *double* prefetching by prefetching on the server as well.
            while (queue.size() == 0) {
                std::exception_ptr exc;
                if (abort_exc.try_get_value(&exc)) std::rethrow_exception(exc);
                if (active == 0) {
                    coros_exhausted = true;
                    return std::vector<datum_t>();
                }
                // We don't have the batchspec during construction.
                if (!coro_batchspec.has()) {
                    coro_batchspec = make_scoped<batchspec_t>(batchspec);
                }

                data_available = make_scoped<cond_t>();
                for (auto &&s : coro_streams) s->maybe_launch_read();
                r_sanity_check(active != 0 || data_available->is_pulsed());
                wait_interruptible(data_available.get(), &interruptor);
            }
        } catch (...) {
            // Prefer throwing coroutine exceptions because we might have been
            // interrupted by `abort_exc`, and in all other cases it doesn't
            // matter which we throw.
            std::exception_ptr exc;
            if (abort_exc.try_get_value(&exc)) std::rethrow_exception(exc);
            throw;
        }
        r_sanity_check(queue.size() != 0);
        std::vector<datum_t> data;
        if (ready_needed > 0) {
            data.reserve(queue.front().size());
            for (auto &&d : std::move(queue.front())) {
                datum_t state = d.get_field("state", NOTHROW);
                if (state.has()) {
                    if (state.as_str() == "initializing") {
                        if (sent_init) continue;
                        sent_init = true;
                    } else if (state.as_str() == "ready") {
                        ready_needed -= 1;
                        if (ready_needed != 0) continue;
                    } else {
                        rfail(base_exc_t::GENERIC,
                              "Internal Error: Unrecognized state string `%s`.",
                              state.as_str().to_std().c_str());
                    }
                }
                data.push_back(std::move(d));
            }
        } else {
            data = std::move(queue.front());
        }
        queue.pop();
        if (data.size() == 0) {
            // We should only ever get empty batches if one of our streams is a
            // changefeed.
            r_sanity_check(union_type != feed_type_t::not_feed);
            // If we aren't supposed to send empty normal batches, and this
            // isn't a `NORMAL_FIRST` batch, we don't send it.
            if ((env->return_empty_normal_batches == return_empty_normal_batches_t::NO)
                && (batchspec.get_batch_type() != batch_type_t::NORMAL_FIRST)) {
                continue;
            }
        }
        if (active == 0 && queue.size() == 0) coros_exhausted = true;
        return data;
    }
}

void union_datum_stream_t::add_transformation(transform_variant_t &&tv,
                                              backtrace_id_t bt) {
    for (auto &&coro_stream : coro_streams) {
        coro_stream->stream->add_transformation(transform_variant_t(tv), bt);
    }
    update_bt(bt);
}

void union_datum_stream_t::accumulate(
    env_t *env, eager_acc_t *acc, const terminal_variant_t &tv) {
    for (auto &&coro_stream : coro_streams) {
        coro_stream->stream->accumulate(env, acc, tv);
    }
}

void union_datum_stream_t::accumulate_all(env_t *env, eager_acc_t *acc) {
    for (auto &&coro_stream : coro_streams) {
        coro_stream->stream->accumulate_all(env, acc);
    }
}

bool union_datum_stream_t::is_array() const {
    for (auto &&coro_stream : coro_streams) {
        if (!coro_stream->stream->is_array()) {
            return false;
        }
    }
    return true;
}

datum_t union_datum_stream_t::as_array(env_t *env) {
    if (!is_array()) {
        return datum_t();
    }
    datum_array_builder_t arr(env->limits());
    batchspec_t batchspec = batchspec_t::user(batch_type_t::TERMINAL, env);
    {
        profile::sampler_t sampler("Evaluating stream eagerly.", env->trace);
        datum_t d;
        while (d = next(env, batchspec), d.has()) {
            arr.add(d);
            sampler.new_sample();
        }
    }
    return std::move(arr).to_datum();
}

bool union_datum_stream_t::is_exhausted() const {
    return batch_cache_exhausted() && coros_exhausted;
}
feed_type_t union_datum_stream_t::cfeed_type() const {
    return union_type;
}
bool union_datum_stream_t::is_infinite() const {
    return is_infinite_union;
}

std::vector<changespec_t> union_datum_stream_t::get_changespecs() {
    std::vector<changespec_t> specs;
    for (auto &&coro_stream : coro_streams) {
        auto subspecs = coro_stream->stream->get_changespecs();
        std::move(subspecs.begin(), subspecs.end(), std::back_inserter(specs));
    }
    return specs;
}

// RANGE_DATUM_STREAM_T
range_datum_stream_t::range_datum_stream_t(bool _is_infinite_range,
                                           int64_t _start,
                                           int64_t _stop,
                                           backtrace_id_t bt)
    : eager_datum_stream_t(bt),
      is_infinite_range(_is_infinite_range),
      start(_start),
      stop(_stop) { }

std::vector<datum_t>
range_datum_stream_t::next_raw_batch(env_t *, const batchspec_t &batchspec) {
    rcheck(!is_infinite_range
           || batchspec.get_batch_type() == batch_type_t::NORMAL
           || batchspec.get_batch_type() == batch_type_t::NORMAL_FIRST,
           base_exc_t::GENERIC,
           "Cannot use an infinite stream with an aggregation function (`reduce`, `count`, etc.) or coerce it to an array.");

    std::vector<datum_t> batch;
    // 500 is picked out of a hat for latency, primarily in the Data Explorer. If you
    // think strongly it should be something else you're probably right.
    batcher_t batcher = batchspec.get_batch_type() == batch_type_t::TERMINAL ?
                            batchspec.to_batcher() :
                            batchspec.with_at_most(500).to_batcher();

    while (!is_exhausted()) {
        double next = safe_to_double(start++);
        // `safe_to_double` returns NaN on error, which signals that `start` is larger
        // than 2^53 indicating we've reached the end of our infinite stream. This must
        // be checked before creating a `datum_t` as that does a similar check on
        // construction.
        rcheck(risfinite(next), base_exc_t::GENERIC,
               "`range` out of safe double bounds.");

        batch.emplace_back(next);
        batcher.note_el(batch.back());
        if (batcher.should_send_batch()) {
            break;
        }
    }

    return batch;
}

bool range_datum_stream_t::is_exhausted() const {
    return !is_infinite_range && start >= stop && batch_cache_exhausted();
}

// MAP_DATUM_STREAM_T
map_datum_stream_t::map_datum_stream_t(
        std::vector<counted_t<datum_stream_t> > &&_streams,
        counted_t<const func_t> &&_func,
        backtrace_id_t bt)
    : eager_datum_stream_t(bt), streams(std::move(_streams)), func(std::move(_func)),
      union_type(feed_type_t::not_feed), is_array_map(true), is_infinite_map(true) {
    for (const auto &stream : streams) {
        is_array_map &= stream->is_array();
        union_type = union_of(union_type, stream->cfeed_type());
        is_infinite_map &= stream->is_infinite();
    }
}

std::vector<datum_t>
map_datum_stream_t::next_raw_batch(env_t *env, const batchspec_t &batchspec) {
    rcheck(!is_infinite_map
           || batchspec.get_batch_type() == batch_type_t::NORMAL
           || batchspec.get_batch_type() == batch_type_t::NORMAL_FIRST,
           base_exc_t::GENERIC,
           "Cannot use an infinite stream with an aggregation function (`reduce`, `count`, etc.) or coerce it to an array.");

    std::vector<datum_t> batch;
    batcher_t batcher = batchspec.to_batcher();

    std::vector<datum_t> args;
    args.reserve(streams.size());
    // We need a separate batchspec for the streams to prevent calling `stream->next`
    // with a `batch_type_t::TERMINAL` on an infinite stream.
    batchspec_t batchspec_inner = batchspec_t::default_for(batch_type_t::NORMAL);
    while (!is_exhausted()) {
        args.clear();   // This prevents allocating a new vector every iteration.
        for (const auto &stream : streams) {
            args.push_back(stream->next(env, batchspec_inner));
        }

        datum_t datum = func->call(env, args)->as_datum();
        batcher.note_el(datum);
        batch.push_back(std::move(datum));
        if (batcher.should_send_batch()) {
            break;
        }
    }

    return batch;
}

bool map_datum_stream_t::is_exhausted() const {
    for (const auto &stream : streams) {
        if (stream->is_exhausted()) {
            return batch_cache_exhausted();
        }
    }
    return false;
}

vector_datum_stream_t::vector_datum_stream_t(
        backtrace_id_t bt,
        std::vector<datum_t> &&_rows,
        boost::optional<ql::changefeed::keyspec_t> &&_changespec) :
    eager_datum_stream_t(bt),
    rows(std::move(_rows)),
    index(0),
    changespec(std::move(_changespec)) { }

datum_t vector_datum_stream_t::next(
        env_t *env, const batchspec_t &bs) {
    if (ops_to_do()) {
        return datum_stream_t::next(env, bs);
    }
    return next_impl(env);
}

datum_t vector_datum_stream_t::next_impl(env_t *) {
    if (index < rows.size()) {
        return std::move(rows[index++]);
    } else {
        return datum_t();
    }
}

std::vector<datum_t> vector_datum_stream_t::next_raw_batch(
        env_t *env, const batchspec_t &bs) {
    std::vector<datum_t> v;
    batcher_t batcher = bs.to_batcher();
    datum_t d;
    while (d = next_impl(env), d.has()) {
        batcher.note_el(d);
        v.push_back(std::move(d));
        if (batcher.should_send_batch()) {
            break;
        }
    }
    return v;
}

void vector_datum_stream_t::add_transformation(
    transform_variant_t &&tv, backtrace_id_t bt) {
    if (changespec) {
        if (auto *rng = boost::get<changefeed::keyspec_t::range_t>(&changespec->spec)) {
            rng->transforms.push_back(tv);
        }
    }
    eager_datum_stream_t::add_transformation(std::move(tv), bt);
}

bool vector_datum_stream_t::is_exhausted() const {
    return index == rows.size();
}

feed_type_t vector_datum_stream_t::cfeed_type() const {
    return feed_type_t::not_feed;
}

bool vector_datum_stream_t::is_array() const {
    return false;
}

bool vector_datum_stream_t::is_infinite() const {
    return false;
}

std::vector<changespec_t> vector_datum_stream_t::get_changespecs() {
    if (changespec) {
        return std::vector<changespec_t>{
            changespec_t(*changespec, counted_from_this())};
    } else {
        rfail(base_exc_t::GENERIC, "%s", "Cannot call `changes` on this stream.");
    }
}

} // namespace ql<|MERGE_RESOLUTION|>--- conflicted
+++ resolved
@@ -1282,18 +1282,11 @@
 };
 
 union_datum_stream_t::union_datum_stream_t(
-<<<<<<< HEAD
     env_t *env,
     std::vector<counted_t<datum_stream_t> > &&streams,
-    const protob_t<const Backtrace> &bt_src,
+    backtrace_id_t bt,
     size_t expected_states)
     : datum_stream_t(bt_src),
-=======
-        env_t *env,
-        std::vector<counted_t<datum_stream_t> > &&streams,
-        backtrace_id_t bt)
-    : datum_stream_t(bt),
->>>>>>> 80cbb95a
       union_type(feed_type_t::not_feed),
       is_infinite_union(false),
       sent_init(false),
