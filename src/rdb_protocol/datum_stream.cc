--- conflicted
+++ resolved
@@ -1265,17 +1265,16 @@
     return false;
 }
 
-<<<<<<< HEAD
 bool vector_datum_stream_t::is_infinite() const {
     return false;
-=======
+}
+
 changefeed::keyspec_t vector_datum_stream_t::get_change_spec() {
     if (static_cast<bool>(changespec)) {
         return *changespec;
     } else {
         rfail(base_exc_t::GENERIC, "%s", "Cannot call `changes` on this stream.");
     }
->>>>>>> 0a3550f8
 }
 
 } // namespace ql