// Copyright 2010-2015 RethinkDB, all rights reserved.
#include "rdb_protocol/datum_stream.hpp"

#include <map>

#include "boost_utils.hpp"
#include "rdb_protocol/batching.hpp"
#include "rdb_protocol/env.hpp"
#include "rdb_protocol/func.hpp"
#include "rdb_protocol/term.hpp"
#include "rdb_protocol/val.hpp"
#include "utils.hpp"

#include "debug.hpp"

namespace ql {

bool changespec_t::include_initial_vals() {
    if (auto *range = boost::get<changefeed::keyspec_t::range_t>(&keyspec.spec)) {
        return !range->datumspec.is_universe();
    }
    return true;
}

// RANGE/READGEN STUFF
rget_response_reader_t::rget_response_reader_t(
    const counted_t<real_table_t> &_table,
    scoped_ptr_t<readgen_t> &&_readgen)
    : table(_table),
      started(false), shards_exhausted(false),
      readgen(std::move(_readgen)),
      last_read_start(store_key_t::min()),
      active_range(readgen->original_keyrange()),
      items_index(0) { }

void rget_response_reader_t::add_transformation(transform_variant_t &&tv) {
    r_sanity_check(!started);
    transforms.push_back(std::move(tv));
}

bool rget_response_reader_t::add_stamp(changefeed_stamp_t _stamp) {
    stamp = std::move(_stamp);
    return true;
}

boost::optional<active_state_t> rget_response_reader_t::get_active_state() const {
    if (!stamp || !active_range || shard_stamps.size() == 0) return boost::none;
    return active_state_t{
        key_range_t(key_range_t::closed, last_read_start,
                    key_range_t::open, active_range->left),
        shard_stamps,
        reql_version,
        DEBUG_ONLY(readgen->sindex_name())};
}

void rget_response_reader_t::accumulate(env_t *env, eager_acc_t *acc,
                                        const terminal_variant_t &tv) {
    r_sanity_check(!started);
    started = shards_exhausted = true;
    batchspec_t batchspec = batchspec_t::user(batch_type_t::TERMINAL, env);
    read_t read = readgen->terminal_read(transforms, tv, batchspec);
    result_t res = do_read(env, std::move(read)).result;
    acc->add_res(env, &res);
}

std::vector<datum_t> rget_response_reader_t::next_batch(env_t *env,
                                                        const batchspec_t &batchspec) {
    started = true;
    if (!load_items(env, batchspec)) {
        return std::vector<datum_t>();
    }
    r_sanity_check(items_index < items.size());

    std::vector<datum_t> res;
    switch (batchspec.get_batch_type()) {
    case batch_type_t::NORMAL: // fallthru
    case batch_type_t::NORMAL_FIRST: // fallthru
    case batch_type_t::TERMINAL: {
        res.reserve(items.size() - items_index);
        for (; items_index < items.size(); ++items_index) {
            res.push_back(std::move(items[items_index].data));
        }
    } break;
    case batch_type_t::SINDEX_CONSTANT: {
        ql::datum_t sindex = std::move(items[items_index].sindex_key);
        store_key_t key = std::move(items[items_index].key);
        res.push_back(std::move(items[items_index].data));
        items_index += 1;

        bool maybe_more_with_sindex = true;
        while (maybe_more_with_sindex) {
            for (; items_index < items.size(); ++items_index) {
                if (sindex.has()) {
                    r_sanity_check(items[items_index].sindex_key.has());
                    if (items[items_index].sindex_key != sindex) {
                        break; // batch is done
                    }
                } else {
                    r_sanity_check(!items[items_index].sindex_key.has());
                    if (items[items_index].key != key) {
                        break;
                    }
                }
                res.push_back(std::move(items[items_index].data));

                rcheck_datum(
                    res.size() <= env->limits().array_size_limit(), base_exc_t::RESOURCE,
                    strprintf("Too many rows (> %zu) with the same value "
                              "for index `%s`:\n%s",
                              env->limits().array_size_limit(),
                              opt_or(readgen->sindex_name(), "").c_str(),
                              // This is safe because you can't have duplicate
                              // primary keys, so they will never exceed the
                              // array limit.
                              sindex.trunc_print().c_str()));
            }
            if (items_index >= items.size()) {
                // If we consumed the whole batch without finding a new sindex,
                // we might have more rows with the same sindex in the next
                // batch, which we promptly load.
                maybe_more_with_sindex = load_items(env, batchspec);
            } else {
                maybe_more_with_sindex = false;
            }
        }
    } break;
    default: unreachable();
    }

    if (items_index >= items.size()) { // free memory immediately
        items_index = 0;
        std::vector<rget_item_t> tmp;
        tmp.swap(items);
    }

    shards_exhausted = (res.size() == 0) ? true : shards_exhausted;
    return res;
}

bool rget_response_reader_t::is_finished() const {
    return shards_exhausted && items_index >= items.size();
}

struct last_read_start_visitor_t : public boost::static_visitor<store_key_t> {
    store_key_t operator()(const intersecting_geo_read_t &geo) const {
        return geo.sindex.region ? geo.sindex.region->inner.left : store_key_t::min();
    }
    store_key_t operator()(const rget_read_t &rget) const {
        if (rget.sindex) {
            return rget.sindex->region
                ? rget.sindex->region->inner.left
                : store_key_t::min();
        } else {
            return rget.region.inner.left;
        }
    }
    template<class T>
    store_key_t operator()(const T &) const {
        r_sanity_fail();
    }
};

rget_read_response_t rget_response_reader_t::do_read(env_t *env, const read_t &read) {
    read_response_t res;
    table->read_with_profile(env, read, &res);
    auto rget_res = boost::get<rget_read_response_t>(&res.response);
    r_sanity_check(rget_res != NULL);
    if (auto e = boost::get<exc_t>(&rget_res->result)) {
        throw *e;
    }
    last_read_start = boost::apply_visitor(last_read_start_visitor_t(), read.read);
    return std::move(*rget_res);
}

rget_reader_t::rget_reader_t(
    const counted_t<real_table_t> &_table,
    scoped_ptr_t<readgen_t> &&_readgen)
    : rget_response_reader_t(_table, std::move(_readgen)) { }

void rget_reader_t::accumulate_all(env_t *env, eager_acc_t *acc) {
    r_sanity_check(!started);
    started = true;
    batchspec_t batchspec = batchspec_t::all();
    read_t read = readgen->next_read(
        active_range, skey_version, stamp, transforms, batchspec);
    rget_read_response_t resp = do_read(env, std::move(read));

    auto *rr = boost::get<rget_read_t>(&read.read);
    auto final_key = !reversed(rr->sorting) ? store_key_t::max() : store_key_t::min();
    r_sanity_check(resp.last_key == final_key);
    r_sanity_check(!resp.truncated);
    shards_exhausted = true;

    acc->add_res(env, &resp.result);
}

std::vector<rget_item_t>
rget_reader_t::do_range_read(env_t *env, const read_t &read) {
    auto *rr = boost::get<rget_read_t>(&read.read);
    r_sanity_check(rr);
    rget_read_response_t res = do_read(env, read);

    key_range_t rng;
    if (rr->sindex) {
        if (reql_version) {
            r_sanity_check(res.reql_version == *reql_version);
        } else {
            reql_version = res.reql_version;
        }
        if (!active_range) {
            r_sanity_check(!rr->sindex->region);
            active_range = rng = readgen->sindex_keyrange(res.reql_version);
        } else {
            r_sanity_check(rr->sindex->region);
            rng = (*rr->sindex->region).inner;
        }
    } else {
        rng = rr->region.inner;
    }

    r_sanity_check(static_cast<bool>(stamp) == static_cast<bool>(rr->stamp));
    if (stamp) {
        r_sanity_check(res.stamp_response);
        rcheck_datum(res.stamp_response->stamps, base_exc_t::OP_FAILED,
                     "Changefeed aborted.  (Did you just reshard?)");
        for (const auto &pair : *res.stamp_response->stamps) {
            // It's OK to blow away old values.
            shard_stamps[pair.first] = pair.second;
        }
    }

    // We need to do some adjustments to the last considered key so that we
    // update the range correctly in the case where we're reading a subportion
    // of the total range.
    store_key_t *key = &res.last_key;
    if (*key == store_key_t::max() && !reversed(rr->sorting)) {
        if (!rng.right.unbounded) {
            *key = rng.right.key();
            bool b = key->decrement();
            r_sanity_check(b);
        }
    } else if (*key == store_key_t::min() && reversed(rr->sorting)) {
        *key = rng.left;
    }

    r_sanity_check(active_range);
    shards_exhausted = readgen->update_range(&*active_range, res.last_key);
    grouped_t<stream_t> *gs = boost::get<grouped_t<stream_t> >(&res.result);

    // groups_to_batch asserts that underlying_map has 0 or 1 elements, so it is
    // correct to declare that the order doesn't matter.
    return groups_to_batch(gs->get_underlying_map());
}

bool rget_reader_t::load_items(env_t *env, const batchspec_t &batchspec) {
    started = true;
    if (items_index >= items.size() && !shards_exhausted) { // read some more
        items_index = 0;
        // `active_range` is guaranteed to be full after the `do_range_read`,
        // because `do_range_read` is responsible for updating the active range.
        items = do_range_read(
            env,
            readgen->next_read(
                active_range, skey_version, stamp, transforms, batchspec));
        // Everything below this point can handle `items` being empty (this is
        // good hygiene anyway).
        r_sanity_check(active_range);
        while (boost::optional<read_t> read = readgen->sindex_sort_read(
                   *active_range, items, stamp, transforms, batchspec)) {
            std::vector<rget_item_t> new_items = do_range_read(env, *read);
            if (new_items.size() == 0) {
                break;
            }

            rcheck_datum(
                (items.size() + new_items.size()) <= env->limits().array_size_limit(),
                base_exc_t::RESOURCE,
                strprintf("Too many rows (> %zu) with the same "
                          "truncated key for index `%s`.  "
                          "Example value:\n%s\n"
                          "Truncated key:\n%s",
                          env->limits().array_size_limit(),
                          opt_or(readgen->sindex_name(), "").c_str(),
                          items[items.size() - 1].sindex_key.trunc_print().c_str(),
                          key_to_debug_str(items[items.size() - 1].key).c_str()));

            items.reserve(items.size() + new_items.size());
            std::move(new_items.begin(), new_items.end(), std::back_inserter(items));
        }
        readgen->sindex_sort(&items);
    }
    if (items_index >= items.size()) {
        shards_exhausted = true;
    }
    return items_index < items.size();
}

intersecting_reader_t::intersecting_reader_t(
    const counted_t<real_table_t> &_table,
    scoped_ptr_t<readgen_t> &&_readgen)
    : rget_response_reader_t(_table, std::move(_readgen)) { }

void intersecting_reader_t::accumulate_all(env_t *env, eager_acc_t *acc) {
    r_sanity_check(!started);
    started = true;
    batchspec_t batchspec = batchspec_t::all();
    read_t read = readgen->next_read(
        active_range, skey_version, stamp, transforms, batchspec);
    rget_read_response_t resp = do_read(env, std::move(read));

    auto final_key = store_key_t::max();
    r_sanity_check(resp.last_key == final_key);
    r_sanity_check(!resp.truncated);
    shards_exhausted = true;

    acc->add_res(env, &resp.result);
}

bool intersecting_reader_t::load_items(env_t *env, const batchspec_t &batchspec) {
    started = true;
    while (items_index >= items.size() && !shards_exhausted) { // read some more
        std::vector<rget_item_t> unfiltered_items = do_intersecting_read(
            env,
            readgen->next_read(
                active_range, skey_version, stamp, transforms, batchspec));
        if (unfiltered_items.empty()) {
            shards_exhausted = true;
        } else {
            items_index = 0;
            items.clear();
            items.reserve(unfiltered_items.size());
            for (size_t i = 0; i < unfiltered_items.size(); ++i) {
                r_sanity_check(unfiltered_items[i].key.size() > 0);
                store_key_t pkey(ql::datum_t::extract_primary(unfiltered_items[i].key));
                if (processed_pkeys.count(pkey) == 0) {
                    rcheck_toplevel(
                        processed_pkeys.size() < env->limits().array_size_limit(),
                        ql::base_exc_t::RESOURCE,
                        "Array size limit exceeded during geospatial index traversal.");
                    processed_pkeys.insert(pkey);
                    items.push_back(std::move(unfiltered_items[i]));
                }
            }
        }
    }
    return items_index < items.size();
}

std::vector<rget_item_t> intersecting_reader_t::do_intersecting_read(
        env_t *env, const read_t &read) {
    rget_read_response_t res = do_read(env, read);

    auto gr = boost::get<intersecting_geo_read_t>(&read.read);
    r_sanity_check(gr);

    r_sanity_check(active_range);
    r_sanity_check(gr->sindex.region);
    const key_range_t &rng = (*gr->sindex.region).inner;

    // We need to do some adjustments to the last considered key so that we
    // update the range correctly in the case where we're reading a subportion
    // of the total range.
    store_key_t *key = &res.last_key;
    if (*key == store_key_t::max()) {
        if (!rng.right.unbounded) {
            *key = rng.right.key();
            bool b = key->decrement();
            r_sanity_check(b);
        }
    }

    shards_exhausted = readgen->update_range(&*active_range, res.last_key);
    grouped_t<stream_t> *gs = boost::get<grouped_t<stream_t> >(&res.result);

    // groups_to_batch asserts that underlying_map has 0 or 1 elements, so it is
    // correct to declare that the order doesn't matter.
    return groups_to_batch(gs->get_underlying_map());
}

readgen_t::readgen_t(
    global_optargs_t _global_optargs,
    std::string _table_name,
    profile_bool_t _profile,
    read_mode_t _read_mode,
    sorting_t _sorting)
    : global_optargs(std::move(_global_optargs)),
      table_name(std::move(_table_name)),
      profile(_profile),
      read_mode(_read_mode),
      sorting(_sorting) { }

bool readgen_t::update_range(key_range_t *active_range,
                             const store_key_t &last_key) const {
    if (!reversed(sorting)) {
        active_range->left = last_key;
    } else {
        active_range->right = key_range_t::right_bound_t(last_key);
    }

    // TODO: mixing these non-const operations INTO THE CONDITIONAL is bad, and
    // confused me (mlucy) for a while when I tried moving some stuff around.
    if (!reversed(sorting)) {
        if (!active_range->left.increment()
            || (!active_range->right.unbounded
                && (active_range->right.key() < active_range->left))) {
            return true;
        }
    } else {
        r_sanity_check(!active_range->right.unbounded);
        if (!active_range->right.key().decrement()
            || active_range->right.key() < active_range->left) {
            return true;
        }
    }
    return active_range->is_empty();
}

rget_readgen_t::rget_readgen_t(
    global_optargs_t _global_optargs,
    std::string _table_name,
    const datumspec_t &_datumspec,
    profile_bool_t _profile,
    read_mode_t _read_mode,
    sorting_t _sorting)
<<<<<<< HEAD
    : readgen_t(std::move(_global_optargs),
                std::move(_table_name),
                _profile, _read_mode, _sorting),
      original_datum_range(_original_datum_range) { }
=======
    : readgen_t(_global_optargs, std::move(_table_name), _profile, _read_mode, _sorting),
      datumspec(_datumspec) { }
>>>>>>> 8431804e

read_t rget_readgen_t::next_read(
    const boost::optional<key_range_t> &active_range,
    const boost::optional<skey_version_t> &skey_version,
    boost::optional<changefeed_stamp_t> stamp,
    std::vector<transform_variant_t> transforms,
    const batchspec_t &batchspec) const {
    return read_t(
        next_read_impl(
            active_range,
            skey_version,
            std::move(stamp),
            std::move(transforms),
            batchspec),
        profile,
        read_mode);
}

// TODO: this is how we did it before, but it sucks.
read_t rget_readgen_t::terminal_read(
    const std::vector<transform_variant_t> &transforms,
    const terminal_variant_t &_terminal,
    const batchspec_t &batchspec) const {
    rget_read_t read = next_read_impl(
        original_keyrange(),
        boost::none,
        boost::optional<changefeed_stamp_t>(), // No need to stamp terminals.
        transforms,
        batchspec);
    read.terminal = _terminal;
    return read_t(read, profile, read_mode);
}

primary_readgen_t::primary_readgen_t(
    global_optargs_t global_optargs,
    std::string table_name,
    const datumspec_t &datumspec,
    profile_bool_t _profile,
    read_mode_t _read_mode,
    sorting_t sorting)
<<<<<<< HEAD
    : rget_readgen_t(std::move(global_optargs),
                     std::move(table_name),
                     range, _profile, _read_mode, sorting) { }
=======
    : rget_readgen_t(
        global_optargs,
        std::move(table_name),
        datumspec,
        _profile,
        _read_mode,
        sorting) {
    store_keys = datumspec.primary_key_map();
}
>>>>>>> 8431804e

scoped_ptr_t<readgen_t> primary_readgen_t::make(
    env_t *env,
    std::string table_name,
    read_mode_t read_mode,
    const datumspec_t &datumspec,
    sorting_t sorting) {
    return scoped_ptr_t<readgen_t>(
        new primary_readgen_t(
            env->get_all_optargs(),
            std::move(table_name),
            datumspec,
            env->profile(),
            read_mode,
            sorting));
}

rget_read_t primary_readgen_t::next_read_impl(
    const boost::optional<key_range_t> &active_range,
    const boost::optional<skey_version_t> &,
    boost::optional<changefeed_stamp_t> stamp,
    std::vector<transform_variant_t> transforms,
    const batchspec_t &batchspec) const {
    r_sanity_check(active_range);

    return rget_read_t(
        std::move(stamp),
        region_t(*active_range),
        store_keys,
        global_optargs,
        table_name,
        batchspec,
        std::move(transforms),
        boost::optional<terminal_variant_t>(),
        boost::optional<sindex_rangespec_t>(),
        sorting);
}

// We never need to do an sindex sort when indexing by a primary key.
boost::optional<read_t> primary_readgen_t::sindex_sort_read(
    UNUSED const key_range_t &active_range,
    UNUSED const std::vector<rget_item_t> &items,
    UNUSED boost::optional<changefeed_stamp_t> stamp,
    UNUSED std::vector<transform_variant_t> transforms,
    UNUSED const batchspec_t &batchspec) const {
    return boost::optional<read_t>();
}
void primary_readgen_t::sindex_sort(UNUSED std::vector<rget_item_t> *vec) const {
    return;
}

boost::optional<key_range_t> primary_readgen_t::original_keyrange() const {
    return datumspec.covering_range().to_primary_keyrange();
}

key_range_t primary_readgen_t::sindex_keyrange(reql_version_t) const {
    crash("Cannot call `sindex_keyrange` on a primary readgen (internal server error).");
}

boost::optional<std::string> primary_readgen_t::sindex_name() const {
    return boost::optional<std::string>();
}

changefeed::keyspec_t::range_t primary_readgen_t::get_range_spec(
        std::vector<transform_variant_t> transforms) const {
    return changefeed::keyspec_t::range_t{
        std::move(transforms),
        sindex_name(),
        sorting,
        datumspec};
}

sindex_readgen_t::sindex_readgen_t(
    global_optargs_t global_optargs,
    std::string table_name,
    const std::string &_sindex,
    const datumspec_t &datumspec,
    profile_bool_t _profile,
    read_mode_t _read_mode,
    sorting_t sorting)
<<<<<<< HEAD
    : rget_readgen_t(std::move(global_optargs),
                     std::move(table_name),
                     range, _profile, _read_mode, sorting),
=======
    : rget_readgen_t(
        global_optargs,
        std::move(table_name),
        datumspec,
        _profile,
        _read_mode,
        sorting),
>>>>>>> 8431804e
      sindex(_sindex),
      sent_first_read(false) { }

scoped_ptr_t<readgen_t> sindex_readgen_t::make(
    env_t *env,
    std::string table_name,
    read_mode_t read_mode,
    const std::string &sindex,
    const datumspec_t &datumspec,
    sorting_t sorting) {
    return scoped_ptr_t<readgen_t>(
        new sindex_readgen_t(
            env->get_all_optargs(),
            std::move(table_name),
            sindex,
            datumspec,
            env->profile(),
            read_mode,
            sorting));
}

class sindex_compare_t {
public:
    explicit sindex_compare_t(sorting_t _sorting)
        : sorting(_sorting) { }
    bool operator()(const rget_item_t &l, const rget_item_t &r) {
        r_sanity_check(l.sindex_key.has() && r.sindex_key.has());

        // We don't have to worry about v1.13.x because there's no way this is
        // running inside of a secondary index function.  Also, in case you're
        // wondering, it's okay for this ordering to be different from the buggy
        // secondary index key ordering that existed in v1.13.  It was different in
        // v1.13 itself.  For that, we use the last_key value in the
        // rget_read_response_t.
        if (l.sindex_key == r.sindex_key) {
            return reversed(sorting)
                ? datum_t::extract_primary(l.key) > datum_t::extract_primary(r.key)
                : datum_t::extract_primary(l.key) < datum_t::extract_primary(r.key);
        } else {
            return reversed(sorting)
                ? l.sindex_key > r.sindex_key
                : l.sindex_key < r.sindex_key;
        }
    }
private:
    sorting_t sorting;
};

void sindex_readgen_t::sindex_sort(std::vector<rget_item_t> *vec) const {
    if (vec->size() == 0) {
        return;
    }
    if (sorting != sorting_t::UNORDERED) {
        std::stable_sort(vec->begin(), vec->end(), sindex_compare_t(sorting));
    }
}

rget_read_t sindex_readgen_t::next_read_impl(
    const boost::optional<key_range_t> &active_range,
    const boost::optional<skey_version_t> &skey_version,
    boost::optional<changefeed_stamp_t> stamp,
    std::vector<transform_variant_t> transforms,
    const batchspec_t &batchspec) const {

    boost::optional<region_t> region;
    datumspec_t ds;
    if (active_range) {
        region = region_t(*active_range);
        r_sanity_check(skey_version);
        ds = datumspec.trim_secondary(*active_range, *skey_version);
    } else {
        ds = datumspec;
        // We should send at most one read before we're able to calculate the
        // active range.
        r_sanity_check(!sent_first_read);
        // We cheat here because we're just using this for an assert.  In terms
        // of actual behavior, the function is const, and this assert will go
        // away once we drop support for pre-1.16 sindex key skey_version.
        const_cast<sindex_readgen_t *>(this)->sent_first_read = true;
    }
    r_sanity_check(!ds.is_empty());

    return rget_read_t(
        std::move(stamp),
        region_t::universe(),
        boost::none,
        global_optargs,
        table_name,
        batchspec,
        std::move(transforms),
        boost::optional<terminal_variant_t>(),
        sindex_rangespec_t(sindex, std::move(region), std::move(ds)),
        sorting);
}

boost::optional<read_t> sindex_readgen_t::sindex_sort_read(
    const key_range_t &active_range,
    const std::vector<rget_item_t> &items,
    boost::optional<changefeed_stamp_t> stamp,
    std::vector<transform_variant_t> transforms,
    const batchspec_t &batchspec) const {

    if (sorting != sorting_t::UNORDERED && items.size() > 0) {
        const store_key_t &key = items[items.size() - 1].key;
        if (datum_t::key_is_truncated(key)) {
            // We need to truncate the skey down to the smallest *guaranteed*
            // length of secondary index keys in the btree.
            // This is important because the prefix of a truncated sindex key
            // that's actually getting stored can vary for different documents
            // even with the same key, if their primary key is of different lengths.
            // If we didn't do that, the search range which we construct in the
            // next step might miss some relevant keys that have been truncated
            // differently. (the lack of this was the cause of
            // https://github.com/rethinkdb/rethinkdb/issues/3444)
            std::string skey =
                datum_t::extract_truncated_secondary(key_to_unescaped_str(key));
            key_range_t rng = active_range;
            if (!reversed(sorting)) {
                // We construct a right bound that's larger than the maximum
                // possible row with this truncated sindex.
                rng.right = key_range_t::right_bound_t(
                    store_key_t(skey + std::string(MAX_KEY_SIZE - skey.size(), 0xFF)));
            } else {
                // We construct a left bound that's smaller than the minimum
                // possible row with this truncated sindex.
                rng.left = store_key_t(skey);
            }
            if (rng.right.unbounded || rng.left < rng.right.key()) {
                return read_t(
                    rget_read_t(
                        std::move(stamp),
                        region_t::universe(),
                        boost::none,
                        global_optargs,
                        table_name,
                        batchspec.with_new_batch_type(batch_type_t::SINDEX_CONSTANT),
                        std::move(transforms),
                        boost::optional<terminal_variant_t>(),
                        sindex_rangespec_t(
                            sindex, region_t(key_range_t(rng)), datumspec),
                        sorting),
                    profile,
                    read_mode);
            }
        }
    }
    return boost::optional<read_t>();
}

boost::optional<key_range_t> sindex_readgen_t::original_keyrange() const {
    return boost::none;
}

<<<<<<< HEAD
key_range_t sindex_readgen_t::sindex_keyrange(reql_version_t reql_version) const {
    return original_datum_range.to_sindex_keyrange(reql_version);
=======
key_range_t sindex_readgen_t::sindex_keyrange(skey_version_t skey_version) const {
    return datumspec.covering_range().to_sindex_keyrange(skey_version);
>>>>>>> 8431804e
}

boost::optional<std::string> sindex_readgen_t::sindex_name() const {
    return sindex;
}

changefeed::keyspec_t::range_t sindex_readgen_t::get_range_spec(
        std::vector<transform_variant_t> transforms) const {
    return changefeed::keyspec_t::range_t{
        std::move(transforms), sindex_name(), sorting, datumspec};
}

intersecting_readgen_t::intersecting_readgen_t(
    global_optargs_t global_optargs,
    std::string table_name,
    const std::string &_sindex,
    const datum_t &_query_geometry,
    profile_bool_t _profile,
    read_mode_t _read_mode)
    : readgen_t(std::move(global_optargs),
                std::move(table_name),
                _profile, _read_mode, sorting_t::UNORDERED),
      sindex(_sindex),
      query_geometry(_query_geometry) { }

scoped_ptr_t<readgen_t> intersecting_readgen_t::make(
    env_t *env,
    std::string table_name,
    read_mode_t read_mode,
    const std::string &sindex,
    const datum_t &query_geometry) {
    return scoped_ptr_t<readgen_t>(
        new intersecting_readgen_t(
            env->get_all_optargs(),
            std::move(table_name),
            sindex,
            query_geometry,
            env->profile(),
            read_mode));
}

read_t intersecting_readgen_t::next_read(
    const boost::optional<key_range_t> &active_range,
    const boost::optional<skey_version_t> &skey_version,
    boost::optional<changefeed_stamp_t> stamp,
    std::vector<transform_variant_t> transforms,
    const batchspec_t &batchspec) const {
    return read_t(
        next_read_impl(
            active_range,
            skey_version,
            std::move(stamp),
            std::move(transforms),
            batchspec),
        profile,
        read_mode);
}

read_t intersecting_readgen_t::terminal_read(
    const std::vector<transform_variant_t> &transforms,
    const terminal_variant_t &_terminal,
    const batchspec_t &batchspec) const {
    intersecting_geo_read_t read =
        next_read_impl(
            original_keyrange(),
            boost::none,
            boost::optional<changefeed_stamp_t>(), // No need to stamp terminals.
            transforms,
            batchspec);
    read.terminal = _terminal;
    return read_t(read, profile, read_mode);
}

intersecting_geo_read_t intersecting_readgen_t::next_read_impl(
    const boost::optional<key_range_t> &active_range,
    const boost::optional<skey_version_t> &,
    boost::optional<changefeed_stamp_t> stamp,
    std::vector<transform_variant_t> transforms,
    const batchspec_t &batchspec) const {
    r_sanity_check(active_range);
    return intersecting_geo_read_t(
        std::move(stamp),
        region_t::universe(),
        global_optargs,
        table_name,
        batchspec,
        std::move(transforms),
        boost::optional<terminal_variant_t>(),
        sindex_rangespec_t(
            sindex,
            region_t(*active_range),
            datumspec_t(datum_range_t::universe())),
        query_geometry);
}

boost::optional<read_t> intersecting_readgen_t::sindex_sort_read(
    UNUSED const key_range_t &active_range,
    UNUSED const std::vector<rget_item_t> &items,
    UNUSED boost::optional<changefeed_stamp_t> stamp,
    UNUSED std::vector<transform_variant_t> transform,
    UNUSED const batchspec_t &batchspec) const {
    // Intersection queries don't support sorting
    return boost::optional<read_t>();
}

void intersecting_readgen_t::sindex_sort(UNUSED std::vector<rget_item_t> *vec) const {
    // No sorting required for intersection queries, since they don't
    // support any specific ordering.
}

boost::optional<key_range_t> intersecting_readgen_t::original_keyrange() const {
    // This is always universe for intersection reads.
    // The real query is in the query geometry.

    // We can use whatever skey_version we want here because `universe`
    // becomes the same key range anyway.
    return datum_range_t::universe().to_sindex_keyrange(reql_version_t::LATEST);
}

key_range_t intersecting_readgen_t::sindex_keyrange(reql_version_t reql_version) const {
    // This is always universe for intersection reads.
    // The real query is in the query geometry.
    return datum_range_t::universe().to_sindex_keyrange(reql_version);
}

boost::optional<std::string> intersecting_readgen_t::sindex_name() const {
    return sindex;
}

bool datum_stream_t::add_stamp(changefeed_stamp_t) {
    // By default most datum streams can't stamp their responses.
    return false;
}

boost::optional<active_state_t> datum_stream_t::get_active_state() const {
    return boost::none;
}

scoped_ptr_t<val_t> datum_stream_t::run_terminal(
    env_t *env, const terminal_variant_t &tv) {
    scoped_ptr_t<eager_acc_t> acc(make_eager_terminal(tv));
    accumulate(env, acc.get(), tv);
    return acc->finish_eager(backtrace(), is_grouped(), env->limits());
}

scoped_ptr_t<val_t> datum_stream_t::to_array(env_t *env) {
    scoped_ptr_t<eager_acc_t> acc = make_to_array();
    accumulate_all(env, acc.get());
    return acc->finish_eager(backtrace(), is_grouped(), env->limits());
}

// DATUM_STREAM_T
counted_t<datum_stream_t> datum_stream_t::slice(size_t l, size_t r) {
    return make_counted<slice_datum_stream_t>(l, r, this->counted_from_this());
}
counted_t<datum_stream_t> datum_stream_t::offsets_of(counted_t<const func_t> f) {
    return make_counted<offsets_of_datum_stream_t>(f, counted_from_this());
}
counted_t<datum_stream_t> datum_stream_t::ordered_distinct() {
    return make_counted<ordered_distinct_datum_stream_t>(counted_from_this());
}

datum_stream_t::datum_stream_t(backtrace_id_t bt)
    : bt_rcheckable_t(bt), batch_cache_index(0), grouped(false) {
}

void datum_stream_t::add_grouping(transform_variant_t &&tv,
                                  backtrace_id_t bt) {
    check_not_grouped("Cannot call `group` on the output of `group` "
                      "(did you mean to `ungroup`?).");
    grouped = true;
    add_transformation(std::move(tv), bt);
}
void datum_stream_t::check_not_grouped(const char *msg) {
    rcheck(!is_grouped(), base_exc_t::LOGIC, msg);
}

std::vector<datum_t>
datum_stream_t::next_batch(env_t *env, const batchspec_t &batchspec) {
    env->do_eval_callback();
    if (env->interruptor->is_pulsed()) {
        throw interrupted_exc_t();
    }
    // Cannot mix `next` and `next_batch`.
    r_sanity_check(batch_cache_index == 0 && batch_cache.size() == 0);
    check_not_grouped("Cannot treat the output of `group` as a stream "
                      "(did you mean to `ungroup`?).");
    try {
        return next_batch_impl(env, batchspec);
    } catch (const datum_exc_t &e) {
        rfail(e.get_type(), "%s", e.what());
        unreachable();
    }
}

datum_t datum_stream_t::next(env_t *env, const batchspec_t &batchspec) {

    profile::starter_t("Reading element from datum stream.", env->trace);
    if (batch_cache_index >= batch_cache.size()) {
        r_sanity_check(batch_cache_index == 0);
        batch_cache = next_batch(env, batchspec);
        if (batch_cache_index >= batch_cache.size()) {
            return datum_t();
        }
    }
    r_sanity_check(batch_cache_index < batch_cache.size());
    datum_t d = std::move(batch_cache[batch_cache_index++]);
    if (batch_cache_index >= batch_cache.size()) {
        // Free the vector as soon as we're done with it.  This also keeps the
        // assert in `next_batch` happy.
        batch_cache_index = 0;
        std::vector<datum_t> tmp;
        tmp.swap(batch_cache);
    }
    return d;
}

bool datum_stream_t::batch_cache_exhausted() const {
    return batch_cache_index >= batch_cache.size();
}

void eager_datum_stream_t::add_transformation(
    transform_variant_t &&tv, backtrace_id_t bt) {
    ops.push_back(make_op(tv));
    transforms.push_back(std::move(tv));
    update_bt(bt);
}

eager_datum_stream_t::done_t eager_datum_stream_t::next_grouped_batch(
    env_t *env, const batchspec_t &bs, groups_t *out) {
    r_sanity_check(out->size() == 0);
    while (out->size() == 0) {
        std::vector<datum_t> v = next_raw_batch(env, bs);
        if (v.size() == 0) {
            return done_t::YES;
        }
        (*out)[datum_t()] = std::move(v);
        for (auto it = ops.begin(); it != ops.end(); ++it) {
            (**it)(env, out, datum_t());
        }
    }
    return done_t::NO;
}

void eager_datum_stream_t::accumulate(
    env_t *env, eager_acc_t *acc, const terminal_variant_t &) {
    batchspec_t bs = batchspec_t::user(batch_type_t::TERMINAL, env);
    // I'm guessing reql_version doesn't matter here, but why think about it?  We use
    // th env's reql_version.
    groups_t data;
    while (next_grouped_batch(env, bs, &data) == done_t::NO) {
        (*acc)(env, &data);
    }
}

void eager_datum_stream_t::accumulate_all(env_t *env, eager_acc_t *acc) {
    groups_t data;
    done_t done = next_grouped_batch(env, batchspec_t::all(), &data);
    (*acc)(env, &data);
    if (done == done_t::NO) {
        done_t must_be_yes = next_grouped_batch(env, batchspec_t::all(), &data);
        r_sanity_check(data.size() == 0);
        r_sanity_check(must_be_yes == done_t::YES);
    }
}

std::vector<datum_t>
eager_datum_stream_t::next_batch_impl(env_t *env, const batchspec_t &bs) {
    groups_t data;
    next_grouped_batch(env, bs, &data);
    return groups_to_batch(&data);
}

datum_t eager_datum_stream_t::as_array(env_t *env) {
    if (is_grouped() || !is_array()) {
        return datum_t();
    }

    datum_array_builder_t arr(env->limits());
    batchspec_t batchspec = batchspec_t::user(batch_type_t::TERMINAL, env);
    {
        profile::sampler_t sampler("Evaluating stream eagerly.", env->trace);
        datum_t d;
        while (d = next(env, batchspec), d.has()) {
            arr.add(d);
            sampler.new_sample();
        }
    }
    return std::move(arr).to_datum();
}

// LAZY_DATUM_STREAM_T
lazy_datum_stream_t::lazy_datum_stream_t(scoped_ptr_t<reader_t> &&_reader,
                                         backtrace_id_t bt)
    : datum_stream_t(bt),
      current_batch_offset(0),
      reader(std::move(_reader)) { }

void lazy_datum_stream_t::add_transformation(transform_variant_t &&tv,
                                             backtrace_id_t bt) {
    reader->add_transformation(std::move(tv));
    update_bt(bt);
}

void lazy_datum_stream_t::accumulate(
    env_t *env, eager_acc_t *acc, const terminal_variant_t &tv) {
    reader->accumulate(env, acc, tv);
}

void lazy_datum_stream_t::accumulate_all(env_t *env, eager_acc_t *acc) {
    reader->accumulate_all(env, acc);
}

std::vector<datum_t>
lazy_datum_stream_t::next_batch_impl(env_t *env, const batchspec_t &batchspec) {
    // Should never mix `next` with `next_batch`.
    r_sanity_check(current_batch_offset == 0 && current_batch.size() == 0);
    return reader->next_batch(env, batchspec);
}

bool lazy_datum_stream_t::is_exhausted() const {
    return reader->is_finished() && batch_cache_exhausted();
}
feed_type_t lazy_datum_stream_t::cfeed_type() const {
    return feed_type_t::not_feed;
}
bool lazy_datum_stream_t::is_infinite() const {
    return false;
}

array_datum_stream_t::array_datum_stream_t(datum_t _arr,
                                           backtrace_id_t bt)
    : eager_datum_stream_t(bt), index(0), arr(_arr) { }

datum_t array_datum_stream_t::next(env_t *env, const batchspec_t &bs) {
    return ops_to_do() ? datum_stream_t::next(env, bs) : next_arr_el();
}
datum_t array_datum_stream_t::next_arr_el() {
    return index < arr.arr_size() ? arr.get(index++) : datum_t();
}

bool array_datum_stream_t::is_exhausted() const {
    return index >= arr.arr_size();
}
feed_type_t array_datum_stream_t::cfeed_type() const {
    return feed_type_t::not_feed;
}
bool array_datum_stream_t::is_infinite() const {
    return false;
}

std::vector<datum_t>
array_datum_stream_t::next_raw_batch(env_t *env, const batchspec_t &batchspec) {
    std::vector<datum_t> v;
    batcher_t batcher = batchspec.to_batcher();

    profile::sampler_t sampler("Fetching array elements.", env->trace);
    datum_t d;
    while (d = next_arr_el(), d.has()) {
        batcher.note_el(d);
        v.push_back(std::move(d));
        if (batcher.should_send_batch()) {
            break;
        }
        sampler.new_sample();
    }
    return v;
}

bool array_datum_stream_t::is_array() const {
    return !is_grouped();
}

// INDEXED_SORT_DATUM_STREAM_T
indexed_sort_datum_stream_t::indexed_sort_datum_stream_t(
    counted_t<datum_stream_t> stream,
    std::function<bool(env_t *,  // NOLINT(readability/casting)
                       profile::sampler_t *,
                       const datum_t &,
                       const datum_t &)> _lt_cmp)
    : wrapper_datum_stream_t(stream), lt_cmp(_lt_cmp), index(0) { }

std::vector<datum_t>
indexed_sort_datum_stream_t::next_raw_batch(env_t *env, const batchspec_t &batchspec) {
    std::vector<datum_t> ret;
    batcher_t batcher = batchspec.to_batcher();

    profile::sampler_t sampler("Sorting by index.", env->trace);
    while (!batcher.should_send_batch()) {
        if (index >= data.size()) {
            if (ret.size() > 0
                && batchspec.get_batch_type() == batch_type_t::SINDEX_CONSTANT) {
                // Never read more than one SINDEX_CONSTANT batch if we need to
                // return an SINDEX_CONSTANT batch.
                return ret;
            }
            index = 0;
            data = source->next_batch(
                env, batchspec.with_new_batch_type(batch_type_t::SINDEX_CONSTANT));
            if (index >= data.size()) {
                return ret;
            }
            std::stable_sort(data.begin(), data.end(),
                             std::bind(lt_cmp, env, &sampler, ph::_1, ph::_2));
        }
        for (; index < data.size() && !batcher.should_send_batch(); ++index) {
            batcher.note_el(data[index]);
            ret.push_back(std::move(data[index]));
        }
    }
    return ret;
}

// ORDERED_DISTINCT_DATUM_STREAM_T
ordered_distinct_datum_stream_t::ordered_distinct_datum_stream_t(
    counted_t<datum_stream_t> _source) : wrapper_datum_stream_t(_source) { }

std::vector<datum_t>
ordered_distinct_datum_stream_t::next_raw_batch(env_t *env, const batchspec_t &bs) {
    std::vector<datum_t> ret;
    profile::sampler_t sampler("Ordered distinct.", env->trace);
    while (ret.size() == 0) {
        std::vector<datum_t> v = source->next_batch(env, bs);
        if (v.size() == 0) break;
        for (auto &&el : v) {
            if (!last_val.has() || last_val != el) {
                last_val = el;
                ret.push_back(std::move(el));
            }
            sampler.new_sample();
        }
    }
    return ret;
}

// OFFSETS_OF_DATUM_STREAM_T
offsets_of_datum_stream_t::offsets_of_datum_stream_t(counted_t<const func_t> _f,
                                                     counted_t<datum_stream_t> _source)
    : wrapper_datum_stream_t(_source), f(_f), index(0) {
    guarantee(f.has() && source.has());
}

std::vector<datum_t>
offsets_of_datum_stream_t::next_raw_batch(env_t *env, const batchspec_t &bs) {
    std::vector<datum_t> ret;
    profile::sampler_t sampler("Finding offsets_of eagerly.", env->trace);
    while (ret.size() == 0) {
        std::vector<datum_t> v = source->next_batch(env, bs);
        if (v.size() == 0) {
            break;
        }
        for (auto it = v.begin(); it != v.end(); ++it, ++index) {
            if (f->filter_call(env, *it, counted_t<const func_t>())) {
                ret.push_back(datum_t(static_cast<double>(index)));
            }
            sampler.new_sample();
        }
    }
    return ret;
}

// SLICE_DATUM_STREAM_T
slice_datum_stream_t::slice_datum_stream_t(
    uint64_t _left, uint64_t _right, counted_t<datum_stream_t> _src)
    : wrapper_datum_stream_t(_src), index(0), left(_left), right(_right) { }

std::vector<changespec_t> slice_datum_stream_t::get_changespecs() {
    if (left == 0) {
        auto subspecs = source->get_changespecs();
        rcheck(subspecs.size() == 1, base_exc_t::LOGIC,
               "Cannot call `changes` on a slice of a union.");
        auto subspec = subspecs[0];
        auto *rspec = boost::get<changefeed::keyspec_t::range_t>(&subspec.keyspec.spec);
        if (rspec != NULL) {
            std::copy(transforms.begin(), transforms.end(),
                      std::back_inserter(rspec->transforms));
            rcheck(right <= static_cast<uint64_t>(std::numeric_limits<size_t>::max()),
                   base_exc_t::LOGIC,
                   strprintf("Cannot call `changes` on a slice "
                             "with size > %zu (got %" PRIu64 ").",
                             std::numeric_limits<size_t>::max(),
                             right));
            return std::vector<changespec_t>{changespec_t(
                    changefeed::keyspec_t(
                        changefeed::keyspec_t::limit_t{
                            std::move(*rspec),
                            static_cast<size_t>(right)},
                        std::move(subspec.keyspec.table),
                        std::move(subspec.keyspec.table_name)),
                    counted_from_this())};
        }
    }
    return wrapper_datum_stream_t::get_changespecs();
}

std::vector<datum_t>
slice_datum_stream_t::next_raw_batch(env_t *env, const batchspec_t &batchspec) {
    if (left >= right || index >= right) {
        return std::vector<datum_t>();
    }

    batcher_t batcher = batchspec.to_batcher();
    profile::sampler_t sampler("Slicing eagerly.", env->trace);

    std::vector<datum_t> ret;

    while (index < left) {
        sampler.new_sample();
        std::vector<datum_t> v =
            source->next_batch(env, batchspec.with_at_most(right - index));
        if (v.size() == 0) {
            return ret;
        }
        index += v.size();
        if (index > right) {
            v.resize(v.size() - (index - right));
            index = right;
        }

        if (index > left) {
            auto start = v.end() - (index - left);
            for (auto it = start; it != v.end(); ++it) {
                batcher.note_el(*it);
            }
            ret.reserve(index - left);
            std::move(start, v.end(), std::back_inserter(ret));
        }
    }

    while (index < right) {
        if (batcher.should_send_batch()) break;
        if (source->cfeed_type() != feed_type_t::not_feed && ret.size() > 0) break;
        sampler.new_sample();
        std::vector<datum_t> v =
            source->next_batch(env, batchspec.with_at_most(right - index));
        if (v.size() == 0) {
            return ret;
        }
        index += v.size();
        if (index > right) {
            v.resize(v.size() - (index - right));
            index = right;
        }

        for (const auto &d : v) {
            batcher.note_el(d);
        }
        ret.reserve(ret.size() + v.size());
        std::move(v.begin(), v.end(), std::back_inserter(ret));
    }

    r_sanity_check(index >= left);
    r_sanity_check(index <= right);
    return ret;
}

bool slice_datum_stream_t::is_exhausted() const {
    return (left >= right || index >= right || source->is_exhausted())
        && batch_cache_exhausted();
}
feed_type_t slice_datum_stream_t::cfeed_type() const {
    return source->cfeed_type();
}
bool slice_datum_stream_t::is_infinite() const {
    return source->is_infinite() && right == std::numeric_limits<size_t>::max();
}

// UNION_DATUM_STREAM_T
class coro_stream_t {
public:
    coro_stream_t(counted_t<datum_stream_t> _stream, union_datum_stream_t *_parent)
        : stream(_stream),
          running(false),
          is_first_batch(true),
          parent(_parent) {
        if (!stream->is_exhausted()) parent->active += 1;
    }
    void maybe_launch_read() {
        if (!stream->is_exhausted() && !running) {
            running = true;
            auto_drainer_t::lock_t lock(&parent->drainer);
            if (stream->cfeed_type() == feed_type_t::not_feed) {
                // We only launch a limited number of non-feed reads per union
                // at a time, controlled by a coro pool.
                parent->read_queue.push([this, lock]{this->cb(lock);});
            } else {
                // For feeds, we have to spawn a coroutine since we cannot afford
                // to wait for a specific subset of substreams to yield a result
                // before spawning a read from the remaining ones.
                coro_t::spawn_sometime([this, lock]{this->cb(lock);});
            }
        }
    }
    const counted_t<datum_stream_t> stream;
private:
    void cb(auto_drainer_t::lock_t lock) THROWS_NOTHING {
        // See `next_batch` call below.
        DEBUG_ONLY(scoped_ptr_t<assert_no_coro_waiting_t> no_coro_waiting(
                       make_scoped<assert_no_coro_waiting_t>(__FILE__, __LINE__)));
        lock.assert_is_holding(&parent->drainer);
        parent->home_thread_mixin_t::assert_thread();
        try {
            r_sanity_check(parent->coro_batchspec.has());
            batchspec_t bs = *parent->coro_batchspec;
            if (bs.get_batch_type() == batch_type_t::NORMAL_FIRST && !is_first_batch) {
                bs = bs.with_new_batch_type(batch_type_t::NORMAL);
            }
            is_first_batch = false;

            // We want to make sure that this call to `next_batch` is the only
            // thing in this whole function that blocks.
            DEBUG_ONLY(no_coro_waiting.reset());
            std::vector<datum_t> batch = stream->next_batch(parent->coro_env.get(), bs);
            DEBUG_ONLY(no_coro_waiting
                       = make_scoped<assert_no_coro_waiting_t>(__FILE__, __LINE__));

            if (batch.size() == 0 && stream->cfeed_type() == feed_type_t::not_feed) {
                r_sanity_check(stream->is_exhausted());
                // We're done, fall through and deactivate ourselves.
            } else {
                r_sanity_check(
                    batch.size() != 0
                    || (parent->coro_env->return_empty_normal_batches
                        == return_empty_normal_batches_t::YES)
                    || (bs.get_batch_type() == batch_type_t::NORMAL_FIRST));
                parent->queue.push(std::move(batch));
                parent->data_available->pulse_if_not_already_pulsed();
            }
        } catch (const interrupted_exc_t &) {
            // Just fall through and end; the drainer signal being pulsed
            // will interrupt `next_batch_impl` as well.
        } catch (...) {
            parent->abort_exc.pulse_if_not_already_pulsed(std::current_exception());
        }
        if (stream->is_exhausted()) {
            parent->active -= 1;
            if (parent->active == 0 && parent->data_available.has()) {
                parent->data_available->pulse_if_not_already_pulsed();
            }
        }
        running = false;
    }
    bool running, is_first_batch;
    union_datum_stream_t *parent;
};

// The maximum number of reads that a union_datum_stream spawns on its substreams
// at a time. This limit does not apply to changefeed streams.
const size_t MAX_CONCURRENT_UNION_READS = 32;

union_datum_stream_t::union_datum_stream_t(
    env_t *env,
    std::vector<counted_t<datum_stream_t> > &&streams,
    backtrace_id_t bt,
    size_t expected_states)
    : datum_stream_t(bt),
      union_type(feed_type_t::not_feed),
      is_infinite_union(false),
      sent_init(false),
      ready_needed(expected_states),
      read_coro_pool(MAX_CONCURRENT_UNION_READS, &read_queue, &read_coro_callback),
      active(0),
      coros_exhausted(false) {

    for (const auto &stream : streams) {
        union_type = union_of(union_type, stream->cfeed_type());
        is_infinite_union |= stream->is_infinite();
    }

    if (env->trace != nullptr) {
        trace = make_scoped<profile::trace_t>();
        disabler = make_scoped<profile::disabler_t>(trace.get());
    }
    coro_env = make_scoped<env_t>(
        env->get_rdb_ctx(),
        env->return_empty_normal_batches,
        drainer.get_drain_signal(),
        env->get_all_optargs(),
        trace.has() ? trace.get() : nullptr);

    coro_streams.reserve(streams.size());
    for (auto &&stream : streams) {
        coro_streams.push_back(make_scoped<coro_stream_t>(std::move(stream), this));
    }
}

std::vector<datum_t>
union_datum_stream_t::next_batch_impl(env_t *env, const batchspec_t &batchspec) {
    // This needs to be on the same thread as the coroutines spawned in the
    // constructor.
    home_thread_mixin_t::assert_thread();
    auto_drainer_t::lock_t lock(&drainer);
    wait_any_t interruptor(env->interruptor, lock.get_drain_signal(),
                           abort_exc.get_ready_signal());
    for (;;) {
        try {
            // The client is already doing prefetching, so we don't want to do
            // *double* prefetching by prefetching on the server as well.
            while (queue.size() == 0) {
                std::exception_ptr exc;
                if (abort_exc.try_get_value(&exc)) std::rethrow_exception(exc);
                if (active == 0) {
                    coros_exhausted = true;
                    return std::vector<datum_t>();
                }
                // We don't have the batchspec during construction.
                if (!coro_batchspec.has()) {
                    coro_batchspec = make_scoped<batchspec_t>(batchspec);
                }

                data_available = make_scoped<cond_t>();
                for (auto &&s : coro_streams) s->maybe_launch_read();
                r_sanity_check(active != 0 || data_available->is_pulsed());
                wait_interruptible(data_available.get(), &interruptor);
            }
        } catch (...) {
            // Prefer throwing coroutine exceptions because we might have been
            // interrupted by `abort_exc`, and in all other cases it doesn't
            // matter which we throw.
            std::exception_ptr exc;
            if (abort_exc.try_get_value(&exc)) std::rethrow_exception(exc);
            throw;
        }
        r_sanity_check(queue.size() != 0);
        std::vector<datum_t> data;
        if (ready_needed > 0) {
            data.reserve(queue.front().size());
            for (auto &&d : std::move(queue.front())) {
                datum_t state = d.get_field("state", NOTHROW);
                if (state.has()) {
                    if (state.as_str() == "initializing") {
                        if (sent_init) continue;
                        sent_init = true;
                    } else if (state.as_str() == "ready") {
                        ready_needed -= 1;
                        if (ready_needed != 0) continue;
                    } else {
                        rfail(base_exc_t::INTERNAL,
                              "Unrecognized state string `%s`.",
                              state.as_str().to_std().c_str());
                    }
                }
                data.push_back(std::move(d));
            }
        } else {
            data = std::move(queue.front());
        }
        queue.pop();
        if (data.size() == 0) {
            // We should only ever get empty batches if one of our streams is a
            // changefeed.
            r_sanity_check(union_type != feed_type_t::not_feed);
            // If we aren't supposed to send empty normal batches, and this
            // isn't a `NORMAL_FIRST` batch, we don't send it.
            if ((env->return_empty_normal_batches == return_empty_normal_batches_t::NO)
                && (batchspec.get_batch_type() != batch_type_t::NORMAL_FIRST)) {
                continue;
            }
        }
        if (active == 0 && queue.size() == 0) coros_exhausted = true;
        return data;
    }
}

void union_datum_stream_t::add_transformation(transform_variant_t &&tv,
                                              backtrace_id_t bt) {
    for (auto &&coro_stream : coro_streams) {
        coro_stream->stream->add_transformation(transform_variant_t(tv), bt);
    }
    update_bt(bt);
}

void union_datum_stream_t::accumulate(
    env_t *env, eager_acc_t *acc, const terminal_variant_t &tv) {
    for (auto &&coro_stream : coro_streams) {
        coro_stream->stream->accumulate(env, acc, tv);
    }
}

void union_datum_stream_t::accumulate_all(env_t *env, eager_acc_t *acc) {
    for (auto &&coro_stream : coro_streams) {
        coro_stream->stream->accumulate_all(env, acc);
    }
}

bool union_datum_stream_t::is_array() const {
    for (auto &&coro_stream : coro_streams) {
        if (!coro_stream->stream->is_array()) {
            return false;
        }
    }
    return true;
}

datum_t union_datum_stream_t::as_array(env_t *env) {
    if (!is_array()) {
        return datum_t();
    }
    datum_array_builder_t arr(env->limits());
    batchspec_t batchspec = batchspec_t::user(batch_type_t::TERMINAL, env);
    {
        profile::sampler_t sampler("Evaluating stream eagerly.", env->trace);
        datum_t d;
        while (d = next(env, batchspec), d.has()) {
            arr.add(d);
            sampler.new_sample();
        }
    }
    return std::move(arr).to_datum();
}

bool union_datum_stream_t::is_exhausted() const {
    return batch_cache_exhausted() && coros_exhausted;
}
feed_type_t union_datum_stream_t::cfeed_type() const {
    return union_type;
}
bool union_datum_stream_t::is_infinite() const {
    return is_infinite_union;
}

std::vector<changespec_t> union_datum_stream_t::get_changespecs() {
    std::vector<changespec_t> specs;
    for (auto &&coro_stream : coro_streams) {
        auto subspecs = coro_stream->stream->get_changespecs();
        std::move(subspecs.begin(), subspecs.end(), std::back_inserter(specs));
    }
    return specs;
}

// RANGE_DATUM_STREAM_T
range_datum_stream_t::range_datum_stream_t(bool _is_infinite_range,
                                           int64_t _start,
                                           int64_t _stop,
                                           backtrace_id_t bt)
    : eager_datum_stream_t(bt),
      is_infinite_range(_is_infinite_range),
      start(_start),
      stop(_stop) { }

std::vector<datum_t>
range_datum_stream_t::next_raw_batch(env_t *, const batchspec_t &batchspec) {
    rcheck(!is_infinite_range
           || batchspec.get_batch_type() == batch_type_t::NORMAL
           || batchspec.get_batch_type() == batch_type_t::NORMAL_FIRST,
           base_exc_t::LOGIC,
           "Cannot use an infinite stream with an aggregation function "
           "(`reduce`, `count`, etc.) or coerce it to an array.");

    std::vector<datum_t> batch;
    // 500 is picked out of a hat for latency, primarily in the Data Explorer. If you
    // think strongly it should be something else you're probably right.
    batcher_t batcher = batchspec.get_batch_type() == batch_type_t::TERMINAL ?
                            batchspec.to_batcher() :
                            batchspec.with_at_most(500).to_batcher();

    while (!is_exhausted()) {
        double next = safe_to_double(start++);
        // `safe_to_double` returns NaN on error, which signals that `start` is larger
        // than 2^53 indicating we've reached the end of our infinite stream. This must
        // be checked before creating a `datum_t` as that does a similar check on
        // construction.
        rcheck(risfinite(next), base_exc_t::LOGIC,
               "`range` out of safe double bounds.");

        batch.emplace_back(next);
        batcher.note_el(batch.back());
        if (batcher.should_send_batch()) {
            break;
        }
    }

    return batch;
}

bool range_datum_stream_t::is_exhausted() const {
    return !is_infinite_range && start >= stop && batch_cache_exhausted();
}

// MAP_DATUM_STREAM_T
map_datum_stream_t::map_datum_stream_t(
        std::vector<counted_t<datum_stream_t> > &&_streams,
        counted_t<const func_t> &&_func,
        backtrace_id_t bt)
    : eager_datum_stream_t(bt), streams(std::move(_streams)), func(std::move(_func)),
      union_type(feed_type_t::not_feed), is_array_map(true), is_infinite_map(true) {
    args.reserve(streams.size());
    for (const auto &stream : streams) {
        is_array_map &= stream->is_array();
        union_type = union_of(union_type, stream->cfeed_type());
        is_infinite_map &= stream->is_infinite();
    }
}

std::vector<datum_t>
map_datum_stream_t::next_raw_batch(env_t *env, const batchspec_t &batchspec) {
    rcheck(!is_infinite_map
           || batchspec.get_batch_type() == batch_type_t::NORMAL
           || batchspec.get_batch_type() == batch_type_t::NORMAL_FIRST,
           base_exc_t::LOGIC,
           "Cannot use an infinite stream with an aggregation function "
           "(`reduce`, `count`, etc.) or coerce it to an array.");

    std::vector<datum_t> batch;
    batcher_t batcher = batchspec.to_batcher();

    // We need a separate batchspec for the streams to prevent calling `stream->next`
    // with a `batch_type_t::TERMINAL` on an infinite stream.
    batchspec_t batchspec_inner = batchspec_t::default_for(batch_type_t::NORMAL);
    while (!is_exhausted()) {
        while (args.size() < streams.size()) {
            datum_t d = streams[args.size()]->next(env, batchspec_inner);
            if (union_type == feed_type_t::not_feed) {
                r_sanity_check(d.has());
            } else {
                if (!d.has()) {
                    // Return with `args` partway full and continue next time
                    // the client asks for a batch.
                    return batch;
                }
            }
            args.push_back(std::move(d));
        }
        datum_t datum = func->call(env, args)->as_datum();
        r_sanity_check(datum.has());
        args.clear();
        batcher.note_el(datum);
        batch.push_back(std::move(datum));
        if (batcher.should_send_batch()) {
            break;
        }
    }

    return batch;
}

bool map_datum_stream_t::is_exhausted() const {
    for (const auto &stream : streams) {
        if (stream->is_exhausted()) {
            return batch_cache_exhausted();
        }
    }
    return false;
}

vector_datum_stream_t::vector_datum_stream_t(
        backtrace_id_t bt,
        std::vector<datum_t> &&_rows,
        boost::optional<ql::changefeed::keyspec_t> &&_changespec) :
    eager_datum_stream_t(bt),
    rows(std::move(_rows)),
    index(0),
    changespec(std::move(_changespec)) { }

datum_t vector_datum_stream_t::next(
        env_t *env, const batchspec_t &bs) {
    if (ops_to_do()) {
        return datum_stream_t::next(env, bs);
    }
    return next_impl(env);
}

datum_t vector_datum_stream_t::next_impl(env_t *) {
    if (index < rows.size()) {
        return std::move(rows[index++]);
    } else {
        return datum_t();
    }
}

std::vector<datum_t> vector_datum_stream_t::next_raw_batch(
        env_t *env, const batchspec_t &bs) {
    std::vector<datum_t> v;
    batcher_t batcher = bs.to_batcher();
    datum_t d;
    while (d = next_impl(env), d.has()) {
        batcher.note_el(d);
        v.push_back(std::move(d));
        if (batcher.should_send_batch()) {
            break;
        }
    }
    return v;
}

void vector_datum_stream_t::add_transformation(
    transform_variant_t &&tv, backtrace_id_t bt) {
    if (changespec) {
        if (auto *rng = boost::get<changefeed::keyspec_t::range_t>(&changespec->spec)) {
            rng->transforms.push_back(tv);
        }
    }
    eager_datum_stream_t::add_transformation(std::move(tv), bt);
}

bool vector_datum_stream_t::is_exhausted() const {
    return index == rows.size();
}

feed_type_t vector_datum_stream_t::cfeed_type() const {
    return feed_type_t::not_feed;
}

bool vector_datum_stream_t::is_array() const {
    return false;
}

bool vector_datum_stream_t::is_infinite() const {
    return false;
}

std::vector<changespec_t> vector_datum_stream_t::get_changespecs() {
    if (changespec) {
        return std::vector<changespec_t>{
            changespec_t(*changespec, counted_from_this())};
    } else {
        rfail(base_exc_t::LOGIC, "%s", "Cannot call `changes` on this stream.");
    }
}

} // namespace ql<|MERGE_RESOLUTION|>--- conflicted
+++ resolved
@@ -182,7 +182,7 @@
     started = true;
     batchspec_t batchspec = batchspec_t::all();
     read_t read = readgen->next_read(
-        active_range, skey_version, stamp, transforms, batchspec);
+        active_range, reql_version, stamp, transforms, batchspec);
     rget_read_response_t resp = do_read(env, std::move(read));
 
     auto *rr = boost::get<rget_read_t>(&read.read);
@@ -261,7 +261,7 @@
         items = do_range_read(
             env,
             readgen->next_read(
-                active_range, skey_version, stamp, transforms, batchspec));
+                active_range, reql_version, stamp, transforms, batchspec));
         // Everything below this point can handle `items` being empty (this is
         // good hygiene anyway).
         r_sanity_check(active_range);
@@ -305,7 +305,7 @@
     started = true;
     batchspec_t batchspec = batchspec_t::all();
     read_t read = readgen->next_read(
-        active_range, skey_version, stamp, transforms, batchspec);
+        active_range, reql_version, stamp, transforms, batchspec);
     rget_read_response_t resp = do_read(env, std::move(read));
 
     auto final_key = store_key_t::max();
@@ -322,7 +322,7 @@
         std::vector<rget_item_t> unfiltered_items = do_intersecting_read(
             env,
             readgen->next_read(
-                active_range, skey_version, stamp, transforms, batchspec));
+                active_range, reql_version, stamp, transforms, batchspec));
         if (unfiltered_items.empty()) {
             shards_exhausted = true;
         } else {
@@ -422,26 +422,21 @@
     profile_bool_t _profile,
     read_mode_t _read_mode,
     sorting_t _sorting)
-<<<<<<< HEAD
     : readgen_t(std::move(_global_optargs),
                 std::move(_table_name),
                 _profile, _read_mode, _sorting),
-      original_datum_range(_original_datum_range) { }
-=======
-    : readgen_t(_global_optargs, std::move(_table_name), _profile, _read_mode, _sorting),
       datumspec(_datumspec) { }
->>>>>>> 8431804e
 
 read_t rget_readgen_t::next_read(
     const boost::optional<key_range_t> &active_range,
-    const boost::optional<skey_version_t> &skey_version,
+    const boost::optional<reql_version_t> &reql_version,
     boost::optional<changefeed_stamp_t> stamp,
     std::vector<transform_variant_t> transforms,
     const batchspec_t &batchspec) const {
     return read_t(
         next_read_impl(
             active_range,
-            skey_version,
+            reql_version,
             std::move(stamp),
             std::move(transforms),
             batchspec),
@@ -471,13 +466,8 @@
     profile_bool_t _profile,
     read_mode_t _read_mode,
     sorting_t sorting)
-<<<<<<< HEAD
-    : rget_readgen_t(std::move(global_optargs),
-                     std::move(table_name),
-                     range, _profile, _read_mode, sorting) { }
-=======
     : rget_readgen_t(
-        global_optargs,
+        std::move(global_optargs),
         std::move(table_name),
         datumspec,
         _profile,
@@ -485,7 +475,6 @@
         sorting) {
     store_keys = datumspec.primary_key_map();
 }
->>>>>>> 8431804e
 
 scoped_ptr_t<readgen_t> primary_readgen_t::make(
     env_t *env,
@@ -505,7 +494,7 @@
 
 rget_read_t primary_readgen_t::next_read_impl(
     const boost::optional<key_range_t> &active_range,
-    const boost::optional<skey_version_t> &,
+    const boost::optional<reql_version_t> &,
     boost::optional<changefeed_stamp_t> stamp,
     std::vector<transform_variant_t> transforms,
     const batchspec_t &batchspec) const {
@@ -566,19 +555,13 @@
     profile_bool_t _profile,
     read_mode_t _read_mode,
     sorting_t sorting)
-<<<<<<< HEAD
-    : rget_readgen_t(std::move(global_optargs),
-                     std::move(table_name),
-                     range, _profile, _read_mode, sorting),
-=======
     : rget_readgen_t(
-        global_optargs,
+        std::move(global_optargs),
         std::move(table_name),
         datumspec,
         _profile,
         _read_mode,
         sorting),
->>>>>>> 8431804e
       sindex(_sindex),
       sent_first_read(false) { }
 
@@ -638,7 +621,7 @@
 
 rget_read_t sindex_readgen_t::next_read_impl(
     const boost::optional<key_range_t> &active_range,
-    const boost::optional<skey_version_t> &skey_version,
+    const boost::optional<reql_version_t> &reql_version,
     boost::optional<changefeed_stamp_t> stamp,
     std::vector<transform_variant_t> transforms,
     const batchspec_t &batchspec) const {
@@ -647,8 +630,8 @@
     datumspec_t ds;
     if (active_range) {
         region = region_t(*active_range);
-        r_sanity_check(skey_version);
-        ds = datumspec.trim_secondary(*active_range, *skey_version);
+        r_sanity_check(reql_version);
+        ds = datumspec.trim_secondary(*active_range, *reql_version);
     } else {
         ds = datumspec;
         // We should send at most one read before we're able to calculate the
@@ -732,13 +715,8 @@
     return boost::none;
 }
 
-<<<<<<< HEAD
 key_range_t sindex_readgen_t::sindex_keyrange(reql_version_t reql_version) const {
-    return original_datum_range.to_sindex_keyrange(reql_version);
-=======
-key_range_t sindex_readgen_t::sindex_keyrange(skey_version_t skey_version) const {
-    return datumspec.covering_range().to_sindex_keyrange(skey_version);
->>>>>>> 8431804e
+    return datumspec.covering_range().to_sindex_keyrange(reql_version);
 }
 
 boost::optional<std::string> sindex_readgen_t::sindex_name() const {
@@ -782,14 +760,14 @@
 
 read_t intersecting_readgen_t::next_read(
     const boost::optional<key_range_t> &active_range,
-    const boost::optional<skey_version_t> &skey_version,
+    const boost::optional<reql_version_t> &reql_version,
     boost::optional<changefeed_stamp_t> stamp,
     std::vector<transform_variant_t> transforms,
     const batchspec_t &batchspec) const {
     return read_t(
         next_read_impl(
             active_range,
-            skey_version,
+            reql_version,
             std::move(stamp),
             std::move(transforms),
             batchspec),
@@ -814,7 +792,7 @@
 
 intersecting_geo_read_t intersecting_readgen_t::next_read_impl(
     const boost::optional<key_range_t> &active_range,
-    const boost::optional<skey_version_t> &,
+    const boost::optional<reql_version_t> &,
     boost::optional<changefeed_stamp_t> stamp,
     std::vector<transform_variant_t> transforms,
     const batchspec_t &batchspec) const {
