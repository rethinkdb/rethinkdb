#include "rdb_protocol/env.hpp"
#include "rdb_protocol/pb_utils.hpp"
#include "rdb_protocol/term_walker.hpp"

#pragma GCC diagnostic ignored "-Wshadow"

namespace ql {

bool env_t::add_optarg(const std::string &key, const Term &val) {
    if (optargs.count(key)) return true;
    env_wrapper_t<Term> *ewt = add_ptr(new env_wrapper_t<Term>());
    Term *arg = &ewt->t;
    N2(FUNC, N0(MAKE_ARRAY), *arg = val);
    term_walker_t(arg, &val.GetExtension(ql2::extension::backtrace));
    optargs[key] = wire_func_t(*arg, 0);
    return false;
}
void env_t::init_optargs(const std::map<std::string, wire_func_t> &_optargs) {
    r_sanity_check(optargs.size() == 0);
    optargs = _optargs;
}
val_t *env_t::get_optarg(const std::string &key){
    if (!optargs.count(key)) return 0;
    return optargs[key].compile(this)->call();
}
const std::map<std::string, wire_func_t> &env_t::get_all_optargs() {
    return optargs;
}


static const int min_normal_gensym = -1000000;
int env_t::gensym(bool allow_implicit) {
    r_sanity_check(0 > next_gensym_val && next_gensym_val >= min_normal_gensym);
    int gensym = next_gensym_val--;
    if (!allow_implicit) {
        gensym += min_normal_gensym;
        r_sanity_check(gensym < min_normal_gensym);
    }
    return gensym;
}

bool env_t::var_allows_implicit(int varnum) {
    return varnum >= min_normal_gensym;
}

void env_t::push_implicit(const datum_t **val) {
    implicit_var.push(val);
}
const datum_t **env_t::top_implicit(const rcheckable_t *caller) {
    rcheck_target(caller, !implicit_var.empty(),
                  "r.row is not defined in this context.");
    rcheck_target(caller, implicit_var.size() == 1,
                  "Cannot use r.row in nested queries.  Use functions instead.");
    return implicit_var.top();
}
void env_t::pop_implicit() {
    r_sanity_check(implicit_var.size() > 0);
    implicit_var.pop();
}

size_t env_t::num_checkpoints() const {
    return bags.size()-1;
}
bool env_t::some_bag_has(const ptr_baggable_t *p) {
    for (size_t i = 0; i < bags.size(); ++i) if (bags[i]->has(p)) return true;
    return false;
}
void env_t::checkpoint() {
    bags.push_back(new ptr_bag_t());
}

void env_t::merge_checkpoint() {
    r_sanity_check(bags.size() >= 2);
    bags[bags.size()-2]->add(bags[bags.size()-1]);
    bags.pop_back();
}
void env_t::discard_checkpoint() {
    r_sanity_check(bags.size() >= 2);
    delete bags[bags.size()-1];
    bags.pop_back();
}

bool env_t::gc_callback(const datum_t *el) {
    if (old_bag->has(el)) {
        old_bag->yield_to(new_bag, el);
        return true;
    }
    r_sanity_check(some_bag_has(el));
    return false;
}
void env_t::gc(const datum_t *root) {
    old_bag = current_bag();
    scoped_ptr_t<ptr_bag_t> _new_bag(new ptr_bag_t);
    new_bag = _new_bag.get();
    root->iter(gc_callback_caller_t(this));
    *current_bag_ptr() = _new_bag.release();
    delete old_bag;
}

ptr_bag_t *env_t::current_bag() { return *current_bag_ptr(); }
ptr_bag_t **env_t::current_bag_ptr() {
    r_sanity_check(bags.size() > 0);
    return &bags[bags.size()-1];
}

void env_t::push_var(int var, const datum_t **val) {
    vars[var].push(val);
}
const datum_t **env_t::top_var(int var, const rcheckable_t *caller) {
    rcheck_target(caller, !vars[var].empty(),
                  strprintf("Unrecognized variabled %d", var));
    return vars[var].top();
}
void env_t::pop_var(int var) {
    vars[var].pop();
}
void env_t::dump_scope(std::map<int64_t, const datum_t **> *out) {
    for (std::map<int64_t, std::stack<const datum_t **> >::iterator
             it = vars.begin(); it != vars.end(); ++it) {
        if (it->second.size() == 0) continue;
        r_sanity_check(it->second.top());
        (*out)[it->first] = it->second.top();
    }
}
void env_t::push_scope(std::map<int64_t, Datum> *in) {
    scope_stack.push(std::vector<std::pair<int, const datum_t *> >());

    for (std::map<int64_t, Datum>::iterator it = in->begin(); it != in->end(); ++it) {
        const datum_t *d = add_ptr(new datum_t(&it->second, this));
        scope_stack.top().push_back(std::make_pair(it->first, d));
    }

    for (size_t i = 0; i < scope_stack.top().size(); ++i) {
        //        &scope_stack.top()[i].second,
        //        scope_stack.top()[i].second);
        push_var(scope_stack.top()[i].first, &scope_stack.top()[i].second);
    }
}
void env_t::pop_scope() {
    r_sanity_check(scope_stack.size() > 0);
    for (size_t i = 0; i < scope_stack.top().size(); ++i) {
        pop_var(scope_stack.top()[i].first);
    }
    // DO NOT pop the vector off the scope stack.  You might invalidate a
    // pointer too early.
}

<<<<<<< HEAD
env_checkpoint_t::env_checkpoint_t(env_t *_env, destructor_op_t _destructor_op)
    : env(_env), destructor_op(_destructor_op) {
=======
void env_t::set_eval_callback(eval_callback_t *callback) {
    eval_callback = callback;
}

void env_t::do_eval_callback() {
    if (eval_callback != NULL) {
        eval_callback->eval_callback();
    }
}

env_checkpoint_t::env_checkpoint_t(env_t *_env, void (env_t::*_f)())
    : env(_env) , f(_f) {
>>>>>>> cd70325f
    env->checkpoint();
}
env_checkpoint_t::~env_checkpoint_t() {
    switch (destructor_op) {
    case MERGE: {
        env->merge_checkpoint();
    } break;
    case DISCARD: {
        env->discard_checkpoint();
    } break;
    default: unreachable();
    }
}
void env_checkpoint_t::reset(destructor_op_t new_destructor_op) {
    destructor_op = new_destructor_op;
}
void env_checkpoint_t::gc(const datum_t *root) {
    env->gc(root);
}

// We GC more frequently (~ every 16 data) in debug mode to help with testing.
#ifndef NDEBUG
const int env_gc_checkpoint_t::DEFAULT_GEN1_CUTOFF = (8 * 1024 * 1024);
#else
const int env_gc_checkpoint_t::DEFAULT_GEN1_CUTOFF =
    sizeof(datum_t) * ptr_bag_t::mem_estimate_multiplier * 16;
#endif // NDEBUG
const int env_gc_checkpoint_t::DEFAULT_GEN2_SIZE_MULTIPLIER = 8;

env_gc_checkpoint_t::env_gc_checkpoint_t(env_t *_env, size_t _gen1, size_t _gen2)
    : finalized(false), env(_env), gen1(_gen1), gen2(_gen2) {
    r_sanity_check(env);
    if (!gen1) gen1 = DEFAULT_GEN1_CUTOFF;
    if (!gen2) gen2 = DEFAULT_GEN2_SIZE_MULTIPLIER * gen1;
    env->checkpoint(); // gen2
    env->checkpoint(); // gen1
}
env_gc_checkpoint_t::~env_gc_checkpoint_t() {
    // We might not be finalized if e.g. an exception was thrown.
    if (!finalized) {
        env->merge_checkpoint();
        env->merge_checkpoint();
    }
}
const datum_t *env_gc_checkpoint_t::maybe_gc(const datum_t *root) {
    if (env->current_bag()->get_mem_estimate() > gen1) {
        env->gc(root);
        env->merge_checkpoint();
        if (env->current_bag()->get_mem_estimate() > gen2) {
            env->gc(root);
            if (env->current_bag()->get_mem_estimate() > (gen2 * 2 / 3)) {
                gen2 *= 4;
            }
        }
        env->checkpoint();
    }
    return root;
}
const datum_t *env_gc_checkpoint_t::finalize(const datum_t *root) {
    r_sanity_check(!finalized);
    finalized = true;
    if (root) env->gc(root);
    env->merge_checkpoint();
    if (root) env->gc(root);
    env->merge_checkpoint();
    return root;
}

void env_t::join_and_wait_to_propagate(
    const cluster_semilattice_metadata_t &metadata_to_join)
    THROWS_ONLY(interrupted_exc_t) {
    cluster_semilattice_metadata_t sl_metadata;
    {
        on_thread_t switcher(semilattice_metadata->home_thread());
        semilattice_metadata->join(metadata_to_join);
        sl_metadata = semilattice_metadata->get();
    }

    boost::function<bool (const cow_ptr_t<ns_metadata_t> s)> p = boost::bind(
        &is_joined<cow_ptr_t<ns_metadata_t > >,
        _1,
        sl_metadata.rdb_namespaces
    );

    {
        on_thread_t switcher(namespaces_semilattice_metadata->home_thread());
        namespaces_semilattice_metadata->run_until_satisfied(p,
                                                             interruptor);
        databases_semilattice_metadata->run_until_satisfied(
            boost::bind(&is_joined<databases_semilattice_metadata_t>,
                        _1,
                        sl_metadata.databases),
            interruptor);
    }
}

env_t::env_t(
    extproc::pool_group_t *_pool_group,
    base_namespace_repo_t<rdb_protocol_t> *_ns_repo,

    clone_ptr_t<watchable_t<cow_ptr_t<ns_metadata_t> > >
    _namespaces_semilattice_metadata,

    clone_ptr_t<watchable_t<databases_semilattice_metadata_t> >
    _databases_semilattice_metadata,
    boost::shared_ptr<semilattice_readwrite_view_t<cluster_semilattice_metadata_t> >
    _semilattice_metadata,
    directory_read_manager_t<cluster_directory_metadata_t> *_directory_read_manager,
    boost::shared_ptr<js::runner_t> _js_runner,
    signal_t *_interruptor,
    uuid_u _this_machine,
    const std::map<std::string, wire_func_t> &_optargs)
  : optargs(_optargs),
    next_gensym_val(-2),
    implicit_depth(0),
    pool(_pool_group->get()),
    ns_repo(_ns_repo),
    namespaces_semilattice_metadata(_namespaces_semilattice_metadata),
    databases_semilattice_metadata(_databases_semilattice_metadata),
    semilattice_metadata(_semilattice_metadata),
    directory_read_manager(_directory_read_manager),
    js_runner(_js_runner),
    DEBUG_ONLY(eval_callback(NULL),)
    interruptor(_interruptor),
    this_machine(_this_machine) {

    guarantee(js_runner);
    bags.push_back(new ptr_bag_t());

}

env_t::~env_t() {
    guarantee(bags.size() == 1);
    delete bags[0];
}

} // namespace ql<|MERGE_RESOLUTION|>--- conflicted
+++ resolved
@@ -145,10 +145,11 @@
     // pointer too early.
 }
 
-<<<<<<< HEAD
 env_checkpoint_t::env_checkpoint_t(env_t *_env, destructor_op_t _destructor_op)
     : env(_env), destructor_op(_destructor_op) {
-=======
+    env->checkpoint();
+}
+
 void env_t::set_eval_callback(eval_callback_t *callback) {
     eval_callback = callback;
 }
@@ -157,12 +158,6 @@
     if (eval_callback != NULL) {
         eval_callback->eval_callback();
     }
-}
-
-env_checkpoint_t::env_checkpoint_t(env_t *_env, void (env_t::*_f)())
-    : env(_env) , f(_f) {
->>>>>>> cd70325f
-    env->checkpoint();
 }
 env_checkpoint_t::~env_checkpoint_t() {
     switch (destructor_op) {
