--- conflicted
+++ resolved
@@ -145,23 +145,8 @@
     // pointer too early.
 }
 
-<<<<<<< HEAD
 env_checkpoint_t::env_checkpoint_t(env_t *_env, destructor_op_t _destructor_op)
     : env(_env), destructor_op(_destructor_op) {
-=======
-void env_t::set_eval_callback(eval_callback_t *callback) {
-    eval_callback = callback;
-}
-
-void env_t::do_eval_callback() {
-    if (eval_callback != NULL) {
-        eval_callback->eval_callback();
-    }
-}
-
-env_checkpoint_t::env_checkpoint_t(env_t *_env, void (env_t::*_f)())
-    : env(_env) , f(_f) {
->>>>>>> 5bca6500
     env->checkpoint();
 }
 
