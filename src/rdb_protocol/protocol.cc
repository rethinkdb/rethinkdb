--- conflicted
+++ resolved
@@ -1477,9 +1477,9 @@
     terminal,
     sindex,
     sorting);
-RDB_IMPL_SERIALIZABLE_9_FOR_CLUSTER(
-<<<<<<< HEAD
+RDB_IMPL_SERIALIZABLE_10_FOR_CLUSTER(
     intersecting_geo_read_t,
+    stamp,
     region,
     optargs,
     m_user_context,
@@ -1500,13 +1500,6 @@
     region,
     table_name,
     sindex_id);
-=======
-        intersecting_geo_read_t, stamp, region, optargs, table_name, batchspec, transforms,
-        terminal, sindex, query_geometry);
-RDB_IMPL_SERIALIZABLE_8_FOR_CLUSTER(
-        nearest_geo_read_t, optargs, center, max_dist, max_results, geo_system,
-        region, table_name, sindex_id);
->>>>>>> b14e56f1
 
 RDB_IMPL_SERIALIZABLE_3_FOR_CLUSTER(
         distribution_read_t, max_depth, result_limit, region);
