--- conflicted
+++ resolved
@@ -951,7 +951,8 @@
                     br.f.compile_wire_func(),
                     br.optargs,
                     br.return_vals),
-                durability_requirement);
+                durability_requirement,
+                profile);
             return true;
         } else {
             return false;
@@ -966,19 +967,12 @@
                 shard_inserts.push_back(*it);
             }
         }
-<<<<<<< HEAD
-
-        if (!sharded_replaces.empty()) {
-            *write_out = write_t(batched_replaces_t(), durability_requirement, profile);
-            batched_replaces_t *batched = boost::get<batched_replaces_t>(&write_out->write);
-            batched->point_replaces.swap(sharded_replaces);
-=======
         if (!shard_inserts.empty()) {
             *write_out = write_t(
                 batched_insert_t(
                     std::move(shard_inserts), bi.pkey, bi.upsert, bi.return_vals),
-                durability_requirement);
->>>>>>> 22f9a863
+                durability_requirement,
+                profile);
             return true;
         } else {
             return false;
@@ -1401,7 +1395,8 @@
         response->response =
             rdb_batched_replace(
                 btree_info_t(btree, timestamp, txn, &br.pkey),
-                superblock, br.keys, &replacer, &sindex_cb);
+                superblock, br.keys, &replacer, &sindex_cb,
+                ql_env.trace.get_or_null());
     }
 
     void operator()(const batched_insert_t &bi) {
@@ -1418,7 +1413,8 @@
         response->response =
             rdb_batched_replace(
                 btree_info_t(btree, timestamp, txn, &bi.pkey),
-                superblock, keys, &replacer, &sindex_cb);
+                superblock, keys, &replacer, &sindex_cb,
+                ql_env.trace.get_or_null());
     }
 
     void operator()(const point_write_t &w) {
@@ -1427,13 +1423,8 @@
             boost::get<point_write_response_t>(&response->response);
 
         rdb_modification_report_t mod_report(w.key);
-<<<<<<< HEAD
         rdb_set(w.key, w.data, w.overwrite, btree, timestamp, txn, superblock->get(),
                 res, &mod_report.info, ql_env.trace.get_or_null());
-=======
-        rdb_set(w.key, w.data, w.overwrite, btree, timestamp,
-                txn, superblock->get(), res, &mod_report.info);
->>>>>>> 22f9a863
 
         update_sindexes(&mod_report);
     }
@@ -1445,11 +1436,7 @@
 
         rdb_modification_report_t mod_report(d.key);
         rdb_delete(d.key, btree, timestamp, txn, superblock->get(), res,
-<<<<<<< HEAD
                 &mod_report.info, ql_env.trace.get_or_null());
-=======
-                   &mod_report.info);
->>>>>>> 22f9a863
 
         update_sindexes(&mod_report);
     }
