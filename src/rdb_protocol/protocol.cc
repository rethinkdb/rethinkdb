--- conflicted
+++ resolved
@@ -1518,11 +1518,7 @@
     rdb_backfill_callback_impl_t callback(chunk_fun_cb);
     std::vector<std::pair<region_t, state_timestamp_t> > regions(start_point.begin(), start_point.end());
     refcount_superblock_t refcount_wrapper(superblock, regions.size());
-<<<<<<< HEAD
-    pmap(regions.size(), std::bind(&call_rdb_backfill, std::placeholders::_1,
-=======
     pmap(regions.size(), std::bind(&call_rdb_backfill, _1,
->>>>>>> 913a6544
         btree, regions, &callback, txn, &refcount_wrapper, sindex_block, progress, interruptor));
 
     /* If interruptor was pulsed, `call_rdb_backfill()` exited silently, so we
