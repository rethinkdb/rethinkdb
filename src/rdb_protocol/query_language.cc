#include "rdb_protocol/query_language.hpp"

#include <math.h>

#include "errors.hpp"
#include <boost/make_shared.hpp>

#include "clustering/administration/main/ports.hpp"
#include "clustering/administration/suggester.hpp"
#include "http/json.hpp"
#include "rdb_protocol/internal_extensions.pb.h"
#include "rdb_protocol/js.hpp"

namespace query_language {

cJSON *safe_cJSON_CreateNumber(double d, const backtrace_t &backtrace) {
    if (!isfinite(d)) throw runtime_exc_t(strprintf("Illegal numeric value %e.", d), backtrace);
    return cJSON_CreateNumber(d);
}

/* Convenience function for making the horrible easy. */
boost::shared_ptr<scoped_cJSON_t> shared_scoped_json(cJSON *json) {
    return boost::shared_ptr<scoped_cJSON_t>(new scoped_cJSON_t(json));
}


void check_protobuf(bool cond) {
    if (!cond) {
        throw broken_client_exc_t("bad protocol buffer; client is buggy");
    }
}

std::string term_type_name(term_type_t tt) {
    switch (tt) {
        case TERM_TYPE_JSON:
            return "object";
        case TERM_TYPE_STREAM:
            return "stream";
        case TERM_TYPE_VIEW:
            return "view";
        case TERM_TYPE_ARBITRARY:
            return "arbitrary";
        default:
            unreachable();
    }
}

bool term_type_is_convertible(term_type_t input, term_type_t desired) {
    switch (input) {
        case TERM_TYPE_ARBITRARY:
            return true;
        case TERM_TYPE_JSON:
            return desired == TERM_TYPE_JSON;
        case TERM_TYPE_STREAM:
            return desired == TERM_TYPE_STREAM;
        case TERM_TYPE_VIEW:
            return desired == TERM_TYPE_STREAM || desired == TERM_TYPE_VIEW;
        default:
            unreachable();
    }
}

bool term_type_least_upper_bound(term_info_t left, term_info_t right, term_info_t *out) {
    term_type_t tt;
    if (term_type_is_convertible(left.type, TERM_TYPE_ARBITRARY) &&
            term_type_is_convertible(right.type, TERM_TYPE_ARBITRARY)) {
        tt = TERM_TYPE_ARBITRARY;
    } else if (term_type_is_convertible(left.type, TERM_TYPE_JSON) &&
            term_type_is_convertible(right.type, TERM_TYPE_JSON)) {
        tt = TERM_TYPE_JSON;
    } else if (term_type_is_convertible(left.type, TERM_TYPE_VIEW) &&
            term_type_is_convertible(right.type, TERM_TYPE_VIEW)) {
        tt = TERM_TYPE_VIEW;
    } else if (term_type_is_convertible(left.type, TERM_TYPE_STREAM) &&
            term_type_is_convertible(right.type, TERM_TYPE_STREAM)) {
        tt = TERM_TYPE_STREAM;
    } else {
        return false;
    }

    *out = term_info_t(tt, left.deterministic && right.deterministic);
    return true;
}

term_info_t get_term_type(const Term &t, type_checking_environment_t *env, const backtrace_t &backtrace) {
    check_protobuf(Term::TermType_IsValid(t.type()));

    std::vector<const google::protobuf::FieldDescriptor *> fields;
    t.GetReflection()->ListFields(t, &fields);
    int field_count = fields.size();

    check_protobuf(field_count <= 2);

    switch (t.type()) {
    case Term::VAR:
        check_protobuf(t.has_var());
        if (!env->scope.is_in_scope(t.var())) {
            throw bad_query_exc_t(strprintf("symbol '%s' is not in scope", t.var().c_str()), backtrace);
        }
        return env->scope.get(t.var());
        break;
    case Term::LET:
        {
            check_protobuf(t.has_let());
            new_scope_t scope_maker(&env->scope); //create a new scope
            for (int i = 0; i < t.let().binds_size(); ++i) {
                env->scope.put_in_scope(
                    t.let().binds(i).var(),
                    get_term_type(
                        t.let().binds(i).term(),
                        env,
                        backtrace.with(strprintf("bind:%s", t.let().binds(i).var().c_str()))));
            }
            term_info_t res = get_term_type(t.let().expr(), env, backtrace.with("expr"));
            return res;
        }
        break;
    case Term::CALL:
        check_protobuf(t.has_call());
        return get_function_type(t.call(), env, backtrace);
        break;
    case Term::IF:
        {
            check_protobuf(t.has_if_());
            bool test_is_det;
            check_term_type(t.if_().test(), TERM_TYPE_JSON, env, &test_is_det, backtrace.with("test"));

            term_info_t true_branch = get_term_type(t.if_().true_branch(), env, backtrace.with("true_branch"));

            term_info_t false_branch = get_term_type(t.if_().false_branch(), env, backtrace.with("false_branch"));

            term_info_t combined_type;
            if (!term_type_least_upper_bound(true_branch, false_branch, &combined_type)) {
                throw bad_query_exc_t(strprintf(
                    "true-branch has type %s, but false-branch has type %s",
                    term_type_name(true_branch.type).c_str(),
                    term_type_name(false_branch.type).c_str()
                    ),
                    backtrace);
            }

            combined_type.deterministic &= test_is_det;
            return combined_type;
        }
        break;
    case Term::ERROR:
        check_protobuf(t.has_error());
        return term_info_t(TERM_TYPE_ARBITRARY, true);
        break;
    case Term::NUMBER:
        check_protobuf(t.has_number());
        return term_info_t(TERM_TYPE_JSON, true);
        break;
    case Term::STRING:
        check_protobuf(t.has_valuestring());
        return term_info_t(TERM_TYPE_JSON, true);
        break;
    case Term::JSON:
        check_protobuf(t.has_jsonstring());
        return term_info_t(TERM_TYPE_JSON, true);
        break;
    case Term::BOOL:
        check_protobuf(t.has_valuebool());
        return term_info_t(TERM_TYPE_JSON, true);
        break;
    case Term::JSON_NULL:
        check_protobuf(field_count == 1); // null term has only a type field
        return term_info_t(TERM_TYPE_JSON, true);
        break;
    case Term::ARRAY:
        {
            if (t.array_size() == 0) { // empty arrays are valid
                check_protobuf(field_count == 1);
            }
            bool deterministic = true;
            for (int i = 0; i < t.array_size(); ++i) {
                check_term_type(t.array(i), TERM_TYPE_JSON, env, &deterministic, backtrace.with(strprintf("elem:%d", i)));
            }
            return term_info_t(TERM_TYPE_JSON, deterministic);
        }
        break;
    case Term::OBJECT:
        {
            if (t.object_size() == 0) { // empty objects are valid
                check_protobuf(field_count == 1);
            }
            bool deterministic = true;
            for (int i = 0; i < t.object_size(); ++i) {
                check_term_type(t.object(i).term(), TERM_TYPE_JSON, env, &deterministic,
                        backtrace.with(strprintf("key:%s", t.object(i).var().c_str())));
            }
            return term_info_t(TERM_TYPE_JSON, deterministic);
        }
        break;
    case Term::GETBYKEY: {
        check_protobuf(t.has_get_by_key());
        check_term_type(t.get_by_key().key(), TERM_TYPE_JSON, env, NULL, backtrace.with("key"));
        return term_info_t(TERM_TYPE_JSON, false);
        break;
    }
    case Term::TABLE:
        check_protobuf(t.has_table());
        return term_info_t(TERM_TYPE_VIEW, false);
        break;
    case Term::JAVASCRIPT:
        check_protobuf(t.has_javascript());
        return term_info_t(TERM_TYPE_JSON, true); //javascript is never deterministic
        break;
    default:
        unreachable("unhandled Term case");
    }
    crash("unreachable");
}

void check_term_type(const Term &t, term_type_t expected, type_checking_environment_t *env, bool *is_det_out, const backtrace_t &backtrace) {
    term_info_t actual = get_term_type(t, env, backtrace);
    if (!term_type_is_convertible(actual.type, expected)) {
        throw bad_query_exc_t(strprintf("expected a %s; got a %s",
                term_type_name(expected).c_str(), term_type_name(actual.type).c_str()),
            backtrace);
    }

    if (is_det_out) {
        *is_det_out &= actual.deterministic;
    }
}

void check_arg_count(const Term::Call &c, int n_args, const backtrace_t &backtrace) {
    if (c.args_size() != n_args) {
        const char* fn_name = Builtin::BuiltinType_Name(c.builtin().type()).c_str();
        throw bad_query_exc_t(strprintf(
            "%s takes %d argument%s (%d given)",
            fn_name,
            n_args,
            n_args != 1 ? "s" : "",
            c.args_size()
            ),
            backtrace);
    }
}

void check_arg_count_at_least(const Term::Call &c, int n_args, const backtrace_t &backtrace) {
    if (c.args_size() < n_args) {
        const char* fn_name = Builtin::BuiltinType_Name(c.builtin().type()).c_str();
        throw bad_query_exc_t(strprintf(
            "%s takes at least %d argument%s (%d given)",
            fn_name,
            n_args,
            n_args != 1 ? "s" : "",
            c.args_size()
            ),
            backtrace);
    }
}

void check_function_args(const Term::Call &c, const term_type_t &arg_type, int n_args,
                         type_checking_environment_t *env, bool *is_det_out,
                         const backtrace_t &backtrace) {
    check_arg_count(c, n_args, backtrace);
    for (int i = 0; i < c.args_size(); ++i) {
        check_term_type(c.args(i), arg_type, env, is_det_out, backtrace.with(strprintf("arg:%d", i)));
    }
}

void check_function_args_at_least(const Term::Call &c, const term_type_t &arg_type, int n_args,
                                  type_checking_environment_t *env, bool *is_det_out,
                                  const backtrace_t &backtrace) {
    // requires the number of arguments to be at least n_args
    check_arg_count_at_least(c, n_args, backtrace);
    for (int i = 0; i < c.args_size(); ++i) {
        check_term_type(c.args(i), arg_type, env, is_det_out, backtrace.with(strprintf("arg:%d", i)));
    }
}

void check_polymorphic_function_args(const Term::Call &c, const term_type_t &arg_type, int n_args,
                         type_checking_environment_t *env, bool *is_det_out,
                         const backtrace_t &backtrace) {
    // for functions that work with selections/streams/jsons, where the first argument can be any type
    check_arg_count(c, n_args, backtrace);
    for (int i = 1; i < c.args_size(); ++i) {
        check_term_type(c.args(i), arg_type, env, is_det_out, backtrace.with(strprintf("arg:%d", i)));
    }
}

void check_function_args(const Term::Call &c, const term_type_t &arg1_type, const term_type_t &arg2_type,
                         type_checking_environment_t *env, bool *is_det_out,
                         const backtrace_t &backtrace) {
    check_arg_count(c, 2, backtrace);
    check_term_type(c.args(0), arg1_type, env, is_det_out, backtrace.with("arg:0"));
    check_term_type(c.args(1), arg2_type, env, is_det_out, backtrace.with("arg:1"));
}

term_info_t get_function_type(const Term::Call &c, type_checking_environment_t *env, const backtrace_t &backtrace) {
    const Builtin &b = c.builtin();

    check_protobuf(Builtin::BuiltinType_IsValid(b.type()));

    bool deterministic = true;
    std::vector<const google::protobuf::FieldDescriptor *> fields;


    b.GetReflection()->ListFields(b, &fields);

    int field_count = fields.size();

    check_protobuf(field_count <= 2);

    // this is a bit cleaner when we check well-formedness separate
    // from returning the type

    switch (c.builtin().type()) {
    case Builtin::NOT:
    case Builtin::MAPMERGE:
    case Builtin::ARRAYAPPEND:
    case Builtin::ADD:
    case Builtin::SUBTRACT:
    case Builtin::MULTIPLY:
    case Builtin::DIVIDE:
    case Builtin::MODULO:
    case Builtin::DISTINCT:
    case Builtin::LENGTH:
    case Builtin::UNION:
    case Builtin::NTH:
    case Builtin::STREAMTOARRAY:
    case Builtin::ARRAYTOSTREAM:
    case Builtin::ANY:
    case Builtin::ALL:
    case Builtin::SLICE:
        // these builtins only have
        // Builtin.type set
        check_protobuf(field_count == 1);
        break;
    case Builtin::COMPARE:
        check_protobuf(b.has_comparison());
        check_protobuf(Builtin::Comparison_IsValid(b.comparison()));
        break;
    case Builtin::GETATTR:
    case Builtin::IMPLICIT_GETATTR:
    case Builtin::HASATTR:
    case Builtin::IMPLICIT_HASATTR:
        check_protobuf(b.has_attr());
        break;
    case Builtin::PICKATTRS:
    case Builtin::IMPLICIT_PICKATTRS:
        check_protobuf(b.attrs_size());
        break;
    case Builtin::FILTER: {
        check_protobuf(b.has_filter());
        break;
    }
    case Builtin::MAP: {
        check_protobuf(b.has_map());
        break;
    }
    case Builtin::CONCATMAP: {
        check_protobuf(b.has_concat_map());
        break;
    }
    case Builtin::ORDERBY:
        check_protobuf(b.order_by_size() > 0);
        break;
    case Builtin::REDUCE: {
        //implicit_value_t<term_type_t>::impliciter_t impliciter(&env->implicit_type, TERM_TYPE_JSON); //make the implicit value be of type json
        check_protobuf(b.has_reduce());
        //check_reduction_type(b.reduce(), env, backtrace.with("reduce"));
        break;
    }
    case Builtin::GROUPEDMAPREDUCE: {
        check_protobuf(b.has_grouped_map_reduce());
        break;
    }
    case Builtin::RANGE:
        check_protobuf(b.has_range());
        if (b.range().has_lowerbound()) {
            check_term_type(b.range().lowerbound(), TERM_TYPE_JSON, env, &deterministic, backtrace.with("lowerbound"));
        }
        if (b.range().has_upperbound()) {
            check_term_type(b.range().upperbound(), TERM_TYPE_JSON, env, &deterministic, backtrace.with("upperbound"));
        }
        break;
    default:
        crash("unreachable");
    }

    switch (b.type()) {
        //JSON -> JSON
        case Builtin::NOT:
        case Builtin::GETATTR:
        case Builtin::HASATTR:
        case Builtin::PICKATTRS:
            check_function_args(c, TERM_TYPE_JSON, 1, env, &deterministic, backtrace);
            return term_info_t(TERM_TYPE_JSON, deterministic);
            break;
        case Builtin::IMPLICIT_GETATTR:
        case Builtin::IMPLICIT_HASATTR:
        case Builtin::IMPLICIT_PICKATTRS:
            check_arg_count(c, 0, backtrace);
            if (!env->implicit_type.has_value() || env->implicit_type.get_value().type != TERM_TYPE_JSON) {
                throw bad_query_exc_t("No implicit variable in scope", backtrace);
            }
            deterministic &= env->implicit_type.get_value().deterministic;
            return term_info_t(TERM_TYPE_JSON, deterministic);
            break;
        case Builtin::MAPMERGE:
        case Builtin::ARRAYAPPEND:
        case Builtin::MODULO:
            check_function_args(c, TERM_TYPE_JSON, 2, env, &deterministic, backtrace);
            return term_info_t(TERM_TYPE_JSON, deterministic);
            break;
        case Builtin::COMPARE:
            check_function_args_at_least(c, TERM_TYPE_JSON, 1, env, &deterministic, backtrace);
            return term_info_t(TERM_TYPE_JSON, deterministic);
            break;
        case Builtin::ADD:
        case Builtin::SUBTRACT:
        case Builtin::MULTIPLY:
        case Builtin::DIVIDE:
        case Builtin::ANY:
        case Builtin::ALL:
            check_function_args(c, TERM_TYPE_JSON, c.args_size(), env, &deterministic, backtrace);
            return term_info_t(TERM_TYPE_JSON, deterministic);  // variadic JSON type
            break;
        case Builtin::SLICE:
            {
                check_polymorphic_function_args(c, TERM_TYPE_JSON, 3, env, &deterministic, backtrace);
                // polymorphic
                term_info_t res = get_term_type(c.args(0), env, backtrace);
                res.deterministic &= deterministic;
                return res;
            }
        case Builtin::MAP:
            {
                check_function_args(c, TERM_TYPE_STREAM, 1, env, &deterministic, backtrace);

                implicit_value_t<term_info_t>::impliciter_t impliciter(&env->implicit_type, term_info_t(TERM_TYPE_JSON, deterministic)); //make the implicit value be of type json
                check_mapping_type(b.map().mapping(), TERM_TYPE_JSON, env, &deterministic, deterministic, backtrace.with("mapping"));
                return term_info_t(TERM_TYPE_STREAM, deterministic);
            }
            break;
        case Builtin::CONCATMAP:
            {
                check_function_args(c, TERM_TYPE_STREAM, 1, env, &deterministic, backtrace);

                implicit_value_t<term_info_t>::impliciter_t impliciter(&env->implicit_type, term_info_t(TERM_TYPE_JSON, deterministic)); //make the implicit value be of type json
                check_mapping_type(b.concat_map().mapping(), TERM_TYPE_STREAM, env, &deterministic, deterministic, backtrace.with("mapping"));
                return term_info_t(TERM_TYPE_STREAM, deterministic);
            }
            break;
        case Builtin::DISTINCT:
            {
                check_function_args(c, TERM_TYPE_STREAM, 1, env, &deterministic, backtrace);

                return term_info_t(TERM_TYPE_STREAM, deterministic);
            }
            break;
        case Builtin::FILTER:
            {
                check_function_args(c, TERM_TYPE_STREAM, 1, env, &deterministic, backtrace);
                // polymorphic
                implicit_value_t<term_info_t>::impliciter_t impliciter(&env->implicit_type, term_info_t(TERM_TYPE_JSON, deterministic)); //make the implicit value be of type json

                check_predicate_type(b.filter().predicate(), env, &deterministic, deterministic, backtrace.with("predicate"));
                term_info_t res = get_term_type(c.args(0), env, backtrace);
                res.deterministic &= deterministic;
                return res;
            }
            break;
        case Builtin::ORDERBY:
            {
                check_function_args(c, TERM_TYPE_STREAM, 1, env, &deterministic, backtrace);
                term_info_t res = get_term_type(c.args(0), env, backtrace);
                res.deterministic &= deterministic;
                return res;
            }
            break;
        case Builtin::NTH:
            {
                check_polymorphic_function_args(c, TERM_TYPE_JSON, 2, env, &deterministic, backtrace);
                term_info_t res = get_term_type(c.args(0), env, backtrace);
                const_cast<Term::Call&>(c).mutable_args(0)->SetExtension(extension::inferred_type, static_cast<int32_t>(res.type));
                return term_info_t(TERM_TYPE_JSON, deterministic);
                break;
            }
            break;
        case Builtin::LENGTH:
            {
                check_arg_count(c, 1, backtrace);
                term_info_t res = get_term_type(c.args(0), env, backtrace);
                const_cast<Term::Call&>(c).mutable_args(0)->SetExtension(extension::inferred_type, static_cast<int32_t>(res.type));
                return term_info_t(TERM_TYPE_JSON, deterministic & res.deterministic);
            }
        case Builtin::STREAMTOARRAY:
            check_function_args(c, TERM_TYPE_STREAM, 1, env, &deterministic, backtrace);
            return term_info_t(TERM_TYPE_JSON, deterministic);
            break;
        case Builtin::REDUCE:
            {
                check_function_args(c, TERM_TYPE_STREAM, 1, env, &deterministic, backtrace);
                implicit_value_t<term_info_t>::impliciter_t impliciter(&env->implicit_type, term_info_t(TERM_TYPE_JSON, deterministic)); //make the implicit value be of type json
                check_reduction_type(b.reduce(), env, &deterministic, deterministic, backtrace.with("reduce"));
                return term_info_t(TERM_TYPE_JSON, false); //This is always false because we can't be sure the functions is associative or commutative
            }
            break;
        case Builtin::GROUPEDMAPREDUCE:
            {
                check_function_args(c, TERM_TYPE_STREAM, 1, env, &deterministic, backtrace);
                implicit_value_t<term_info_t>::impliciter_t impliciter(&env->implicit_type, term_info_t(TERM_TYPE_JSON, deterministic)); //make the implicit value be of type json
                check_mapping_type(b.grouped_map_reduce().group_mapping(), TERM_TYPE_JSON, env, &deterministic, deterministic, backtrace.with("group_mapping"));
                check_mapping_type(b.grouped_map_reduce().value_mapping(), TERM_TYPE_JSON, env, &deterministic, deterministic, backtrace.with("value_mapping"));
                check_reduction_type(b.grouped_map_reduce().reduction(), env, &deterministic, deterministic, backtrace.with("reduction"));
                return term_info_t(TERM_TYPE_JSON, false);
            }
            break;
        case Builtin::UNION:
            check_function_args(c, TERM_TYPE_STREAM, 2, env, &deterministic, backtrace);
            return term_info_t(TERM_TYPE_STREAM, deterministic);
            break;
        case Builtin::ARRAYTOSTREAM:
            check_function_args(c, TERM_TYPE_JSON, 1, env, &deterministic, backtrace);
            return term_info_t(TERM_TYPE_STREAM, deterministic);
            break;
        case Builtin::RANGE:
            check_function_args(c, TERM_TYPE_STREAM, 1, env, &deterministic, backtrace);
            return term_info_t(TERM_TYPE_STREAM, deterministic);
            break;
        default:
            crash("unreachable");
            break;
    }

    crash("unreachable");
}

void check_reduction_type(const Reduction &r, type_checking_environment_t *env, bool *is_det_out, bool args_are_deterministic, const backtrace_t &backtrace) {
    check_term_type(r.base(), TERM_TYPE_JSON, env, is_det_out, backtrace.with("base"));

    new_scope_t scope_maker(&env->scope);
    env->scope.put_in_scope(r.var1(), term_info_t(TERM_TYPE_JSON, args_are_deterministic));
    env->scope.put_in_scope(r.var2(), term_info_t(TERM_TYPE_JSON, args_are_deterministic));
    check_term_type(r.body(), TERM_TYPE_JSON, env, is_det_out, backtrace.with("body"));
}

void check_mapping_type(const Mapping &m, term_type_t return_type, type_checking_environment_t *env, bool *is_det_out, bool args_are_deterministic, const backtrace_t &backtrace) {
    new_scope_t scope_maker(&env->scope);
    env->scope.put_in_scope(m.arg(), term_info_t(TERM_TYPE_JSON, args_are_deterministic));
    check_term_type(m.body(), return_type, env, is_det_out, backtrace);
}

void check_predicate_type(const Predicate &p, type_checking_environment_t *env, bool *is_det_out, bool args_are_deterministic, const backtrace_t &backtrace) {
    new_scope_t scope_maker(&env->scope);
    env->scope.put_in_scope(p.arg(), term_info_t(TERM_TYPE_JSON, args_are_deterministic));
    check_term_type(p.body(), TERM_TYPE_JSON, env, is_det_out, backtrace);
}

void check_read_query_type(const ReadQuery &rq, type_checking_environment_t *env, bool *, const backtrace_t &backtrace) {
    /* Read queries could return anything--a view, a stream, a JSON, or an
    error. Views will be automatically converted to streams at evaluation time.
    */
    term_info_t res = get_term_type(rq.term(), env, backtrace);
    const_cast<ReadQuery&>(rq).SetExtension(extension::inferred_read_type, static_cast<int32_t>(res.type));
}

void check_write_query_type(const WriteQuery &w, type_checking_environment_t *env, bool *is_det_out, const backtrace_t &backtrace) {
    check_protobuf(WriteQuery::WriteQueryType_IsValid(w.type()));

    std::vector<const google::protobuf::FieldDescriptor *> fields;
    w.GetReflection()->ListFields(w, &fields);
    check_protobuf(fields.size() == 2);

    switch (w.type()) {
        case WriteQuery::UPDATE: {
            check_protobuf(w.has_update());
            check_term_type(w.update().view(), TERM_TYPE_VIEW, env, is_det_out, backtrace.with("view"));
            check_mapping_type(w.update().mapping(), TERM_TYPE_JSON, env, is_det_out, *is_det_out, backtrace.with("mapping"));
            break;
        }
        case WriteQuery::DELETE: {
            check_protobuf(w.has_delete_());
            check_term_type(w.delete_().view(), TERM_TYPE_VIEW, env, is_det_out, backtrace.with("view"));
            break;
        }
        case WriteQuery::MUTATE: {
            check_protobuf(w.has_mutate());
            check_term_type(w.mutate().view(), TERM_TYPE_VIEW, env, is_det_out, backtrace.with("view"));
            check_mapping_type(w.mutate().mapping(), TERM_TYPE_JSON, env, is_det_out, *is_det_out, backtrace.with("mapping"));
            break;
        }
        case WriteQuery::INSERT: {
            check_protobuf(w.has_insert());
            for (int i = 0; i < w.insert().terms_size(); ++i) {
                check_term_type(w.insert().terms(i), TERM_TYPE_JSON, env, is_det_out, backtrace.with(strprintf("term:%d", i)));
            }
            break;
        }
        case WriteQuery::INSERTSTREAM: {
            check_protobuf(w.has_insert_stream());
            check_term_type(w.insert_stream().stream(), TERM_TYPE_STREAM, env, is_det_out, backtrace.with("stream"));
            break;
        }
        case WriteQuery::FOREACH:
            {
                check_protobuf(w.has_for_each());
                check_term_type(w.for_each().stream(), TERM_TYPE_STREAM, env, is_det_out, backtrace.with("stream"));

                new_scope_t scope_maker(&env->scope, w.for_each().var(), term_info_t(TERM_TYPE_JSON, *is_det_out));
                for (int i = 0; i < w.for_each().queries_size(); ++i) {
                    check_write_query_type(w.for_each().queries(i), env, is_det_out, backtrace.with(strprintf("query:%d", i)));
                }
            }
            break;
        case WriteQuery::POINTUPDATE: {
            check_protobuf(w.has_point_update());
            check_term_type(w.point_update().key(), TERM_TYPE_JSON, env, is_det_out, backtrace.with("key"));
            check_mapping_type(w.point_update().mapping(), TERM_TYPE_JSON, env, is_det_out, *is_det_out, backtrace.with("mapping"));
            break;
        }
        case WriteQuery::POINTDELETE: {
            check_protobuf(w.has_point_delete());
            check_term_type(w.point_delete().key(), TERM_TYPE_JSON, env, is_det_out, backtrace.with("key"));
            break;
        }
        case WriteQuery::POINTMUTATE: {
            check_protobuf(w.has_point_mutate());
            check_term_type(w.point_mutate().key(), TERM_TYPE_JSON, env, is_det_out, backtrace.with("key"));
            check_mapping_type(w.point_mutate().mapping(), TERM_TYPE_JSON, env, is_det_out, *is_det_out, backtrace.with("mapping"));
            break;
        }
        default:
            unreachable("unhandled WriteQuery");
    }
}

void check_meta_query_type(const MetaQuery &t) {
    check_protobuf(MetaQuery::MetaQueryType_IsValid(t.type()));
    switch(t.type()) {
    case MetaQuery::CREATE_DB:
        check_protobuf(t.has_db_name());
        check_protobuf(!t.has_create_table());
        check_protobuf(!t.has_drop_table());
        break;
    case MetaQuery::DROP_DB:
        check_protobuf(t.has_db_name());
        check_protobuf(!t.has_create_table());
        check_protobuf(!t.has_drop_table());
        break;
    case MetaQuery::LIST_DBS:
        check_protobuf(!t.has_db_name());
        check_protobuf(!t.has_create_table());
        check_protobuf(!t.has_drop_table());
        break;
    case MetaQuery::CREATE_TABLE:
        check_protobuf(!t.has_db_name());
        check_protobuf(t.has_create_table());
        check_protobuf(!t.has_drop_table());
        break;
    case MetaQuery::DROP_TABLE:
        check_protobuf(!t.has_db_name());
        check_protobuf(!t.has_create_table());
        check_protobuf(t.has_drop_table());
        break;
    case MetaQuery::LIST_TABLES:
        check_protobuf(t.has_db_name());
        check_protobuf(!t.has_create_table());
        check_protobuf(!t.has_drop_table());
        break;
    default: unreachable("Unhandled MetaQuery.");
    }
}

void check_query_type(const Query &q, type_checking_environment_t *env, bool *is_det_out, const backtrace_t &backtrace) {
    check_protobuf(Query::QueryType_IsValid(q.type()));
    switch (q.type()) {
    case Query::READ:
        check_protobuf(q.has_read_query());
        check_protobuf(!q.has_write_query());
        check_protobuf(!q.has_meta_query());
        check_read_query_type(q.read_query(), env, is_det_out, backtrace);
        break;
    case Query::WRITE:
        check_protobuf(q.has_write_query());
        check_protobuf(!q.has_read_query());
        check_protobuf(!q.has_meta_query());
        check_write_query_type(q.write_query(), env, is_det_out, backtrace);
        break;
    case Query::CONTINUE:
        check_protobuf(!q.has_read_query());
        check_protobuf(!q.has_write_query());
        check_protobuf(!q.has_meta_query());
        break;
    case Query::STOP:
        check_protobuf(!q.has_read_query());
        check_protobuf(!q.has_write_query());
        check_protobuf(!q.has_meta_query());
        break;
    case Query::META:
        check_protobuf(q.has_meta_query());
        check_protobuf(!q.has_read_query());
        check_protobuf(!q.has_write_query());
        check_meta_query_type(q.meta_query());
        break;
    default:
        unreachable("unhandled Query");
    }
}

<<<<<<< HEAD
=======
std::string get_primary_key(const std::string &table_name, runtime_environment_t *env, const backtrace_t &backtrace) {
    const char *status;
    boost::optional< std::pair<namespace_id_t, deletable_t< namespace_semilattice_metadata_t<rdb_protocol_t> > > > ns_info =
        metadata_get_by_name(env->semilattice_metadata->get().rdb_namespaces.namespaces,
                             table_name, &status);

    if (!ns_info) {
        rassert(status);
        throw runtime_exc_t(strprintf("Namespace %s not found with error: %s",
                                      table_name.c_str(), status), backtrace);
    }

    if (ns_info->second.get().primary_key.in_conflict()) {
        throw runtime_exc_t(strprintf("Namespace %s has an in conflict primary key, this should really never happen.", ns_info->second.get().name.get().c_str()), backtrace);
    }

    return ns_info->second.get().primary_key.get();
}


>>>>>>> 12089df0
boost::shared_ptr<js::runner_t> runtime_environment_t::get_js_runner() {
    pool->assert_thread();
    if (!js_runner->connected()) {
        js_runner->begin(pool);
    }
    return js_runner;
}

class namespace_predicate_t {
public:
    bool operator()(namespace_semilattice_metadata_t<rdb_protocol_t> ns) {
        if (name && (ns.name.in_conflict() || ns.name.get() != *name)) {
            return false;
        } else if (db_id && (ns.database.in_conflict() || ns.database.get() != *db_id)) {
            return false;
        }
        return true;
    }
    explicit namespace_predicate_t(std::string &_name): name(&_name), db_id(0) { }
    explicit namespace_predicate_t(uuid_t &_db_id): name(0), db_id(&_db_id) { }
    namespace_predicate_t(std::string &_name, uuid_t &_db_id):
        name(&_name), db_id(&_db_id) { }
private:
    const std::string *name;
    const uuid_t *db_id;
};

static void meta_check(const char *status, const char *want,
                       const std::string &operation, const backtrace_t &backtrace) {
    if (status != want) {
        if (status == METADATA_SUCCESS) status = "Entry already exists.";
        throw runtime_exc_t(strprintf("Error during operation `%s`: %s",
                                      operation.c_str(), status), backtrace);
    }
}

template<class T, class U>
static uuid_t meta_get_uuid(T searcher, U predicate,
                     const std::string &operation, const backtrace_t &backtrace) {
    const char *status;
    typename T::iterator entry = searcher.find_uniq(predicate, &status);
    meta_check(status, METADATA_SUCCESS, operation, backtrace);
    return entry->first;
}

void execute_meta(MetaQuery *m, runtime_environment_t *env, Response *res, const backtrace_t &bt) THROWS_ONLY(runtime_exc_t, broken_client_exc_t) {
    cluster_semilattice_metadata_t metadata = env->semilattice_metadata->get();
<<<<<<< HEAD
    metadata_searcher_t<namespace_semilattice_metadata_t<rdb_protocol_t> >
        ns_searcher(&metadata.rdb_namespaces.namespaces);
    metadata_searcher_t<database_semilattice_metadata_t>
        db_searcher(&metadata.databases.databases);
    metadata_searcher_t<datacenter_semilattice_metadata_t>
        dc_searcher(&metadata.datacenters.datacenters);
=======
    switch(t->type()) {
    case TableopQuery::CREATE: {
        const char *status;
        std::string dc_name, db_name, table_name, primary_key;
        parse_tableop_create(t->create(), &dc_name, &db_name, &table_name, &primary_key);

        //Make sure namespace doesn't exist before we go any further.
        metadata_get_by_name(metadata.rdb_namespaces.namespaces, table_name, &status);
        if (status != METADATA_ERR_NONE) {
            if (status == METADATA_SUCCESS) {
                throw runtime_exc_t(strprintf("Table %s already exists!",
                                              table_name.c_str()), backtrace);
            } else {
                throw runtime_exc_t(strprintf("Table %s creation failed with error: %s",
                                              table_name.c_str(), status), backtrace);
            }
        }
>>>>>>> 12089df0

    const char *status;
    switch(m->type()) {
    case MetaQuery::CREATE_DB: {
        std::string db_name = m->db_name();

        /* Ensure database doesn't already exist. */
        db_searcher.find_uniq(db_name, &status);
        meta_check(status, METADATA_ERR_NONE, "CREATE_DB "+db_name, bt);

        /* Create namespace, insert into metadata, then join into real metadata. */
        database_semilattice_metadata_t db;
        db.name = vclock_t<std::string>(db_name, env->this_machine);
        metadata.databases.databases.insert(std::make_pair(generate_uuid(), db));
        env->semilattice_metadata->join(metadata);
        res->set_status_code(Response::SUCCESS_EMPTY); //return immediately.
    } break;
    case MetaQuery::DROP_DB: {
        std::string db_name = m->db_name();

        // Get database metadata.
        metadata_searcher_t<database_semilattice_metadata_t>::iterator
            db_metadata = db_searcher.find_uniq(db_name, &status);
        meta_check(status, METADATA_SUCCESS, "DROP_DB "+db_name, bt);
        rassert(!db_metadata->second.is_deleted());
        uuid_t db_id = db_metadata->first;

        // Delete all tables in database.
        namespace_predicate_t pred(db_id);
        for (metadata_searcher_t<namespace_semilattice_metadata_t<rdb_protocol_t> >
                 ::iterator it = ns_searcher.find_next(ns_searcher.begin(), pred);
             it != ns_searcher.end(); it = ns_searcher.find_next(++it, pred)) {
            rassert(!it->second.is_deleted());
            it->second.mark_deleted();
        }

        // Delete database.
        db_metadata->second.mark_deleted();
        env->semilattice_metadata->join(metadata);
        res->set_status_code(Response::SUCCESS_EMPTY);
    } break;
    case MetaQuery::LIST_DBS: {
        for (metadata_searcher_t<database_semilattice_metadata_t>::iterator
                 it = db_searcher.find_next(db_searcher.begin());
             it != db_searcher.end(); it = db_searcher.find_next(++it)) {

            // For each undeleted and unconflicted entry in the metadata, add a response.
            rassert(!it->second.is_deleted());
            if (it->second.get().name.in_conflict()) continue;
            scoped_cJSON_t json(cJSON_CreateString(it->second.get().name.get().c_str()));
            res->add_response(json.PrintUnformatted());
        }
        res->set_status_code(Response::SUCCESS_STREAM);
    } break;
    case MetaQuery::CREATE_TABLE: {
        std::string dc_name = m->create_table().datacenter();
        std::string db_name = m->create_table().table_ref().db_name();
        std::string table_name = m->create_table().table_ref().table_name();
        std::string primary_key = m->create_table().primary_key();

        uuid_t db_id = meta_get_uuid(db_searcher, db_name, "FIND_DATABASE "+db_name, bt);
        uuid_t dc_id = meta_get_uuid(dc_searcher, dc_name,"FIND_DATACENTER "+dc_name,bt);

        /* Ensure table doesn't already exist. */
        ns_searcher.find_uniq(namespace_predicate_t(table_name, db_id), &status);
        meta_check(status, METADATA_ERR_NONE, "CREATE_TABLE "+table_name, bt);

        /* Create namespace, insert into metadata, then join into real metadata. */
        uuid_t namespace_id = generate_uuid();
        //TODO(mlucy): What is the port for?  Why is it always the same?
        namespace_semilattice_metadata_t<rdb_protocol_t> ns =
            new_namespace<rdb_protocol_t>(env->this_machine, db_id, dc_id, table_name,
                                          primary_key, port_constants::namespace_port);
        metadata.rdb_namespaces.namespaces.insert(std::make_pair(namespace_id, ns));
        fill_in_blueprints(&metadata, env->directory_metadata->get(), env->this_machine);
        env->semilattice_metadata->join(metadata);

        /* The following is an ugly hack, but it's probably what we want.  It
           takes about a third of a second for the new namespace to get to the
           point where we can do reads/writes on it.  We don't want to return
           until that has happened, so we try to do a read every `poll_ms`
           milliseconds until one succeeds, then return. */

        int64_t poll_ms = 200; //with this value, usually polls twice
        //This read won't succeed, but we care whether it fails with an exception.
        rdb_protocol_t::read_t bad_read(rdb_protocol_t::point_read_t(store_key_t("")));
        try {
            for (;;) {
                signal_timer_t start_poll(poll_ms);
                wait_interruptible(&start_poll, env->interruptor);
                try {
                    namespace_repo_t<rdb_protocol_t>::access_t ns_access(env->ns_repo, namespace_id, env->interruptor);
                    rdb_protocol_t::read_response_t read_res;
                    ns_access.get_namespace_if()->read(bad_read, &read_res, order_token_t::ignore, env->interruptor);
                    break;
                } catch (cannot_perform_query_exc_t e) { } //continue loop
            }
        } catch (interrupted_exc_t e) {
            throw runtime_exc_t("Query interrupted, probably by user.", bt);
        }
        res->set_status_code(Response::SUCCESS_EMPTY);
    } break;
<<<<<<< HEAD
    case MetaQuery::DROP_TABLE: {
        std::string db_name = m->drop_table().db_name();
        std::string table_name = m->drop_table().table_name();

        // Get namespace metadata.
        uuid_t db_id = meta_get_uuid(db_searcher, db_name, "FIND_DATABASE "+db_name, bt);
        metadata_searcher_t<namespace_semilattice_metadata_t<rdb_protocol_t> >::iterator
            ns_metadata =
            ns_searcher.find_uniq(namespace_predicate_t(table_name, db_id), &status);
        std::string op=strprintf("FIND_TABLE %s.%s",db_name.c_str(),table_name.c_str());
        meta_check(status, METADATA_SUCCESS, op, bt);
=======
    case TableopQuery::DROP: {
        const char *status;
        std::string table_name = t->drop().table_name();

        // Get namespace ID.
        boost::optional<std::pair<uuid_t, deletable_t< namespace_semilattice_metadata_t<rdb_protocol_t> > > > ns_metadata =
            metadata_get_by_name(metadata.rdb_namespaces.namespaces, table_name, &status);
        if (!ns_metadata) {
            rassert(status);
            throw runtime_exc_t(strprintf("No table %s found with error: %s",
                                          table_name.c_str(), status), backtrace);
        }
>>>>>>> 12089df0
        rassert(!ns_metadata->second.is_deleted());

        // Delete namespace
        ns_metadata->second.mark_deleted();
        env->semilattice_metadata->join(metadata);
        res->set_status_code(Response::SUCCESS_EMPTY); //return immediately
    } break;
    case MetaQuery::LIST_TABLES: {
        std::string db_name = m->db_name();
        uuid_t db_id = meta_get_uuid(db_searcher, db_name, "FIND_DATABASE "+db_name, bt);
        namespace_predicate_t pred(db_id);
        for (metadata_searcher_t<namespace_semilattice_metadata_t<rdb_protocol_t> >
                 ::iterator it = ns_searcher.find_next(ns_searcher.begin(), pred);
             it != ns_searcher.end(); it = ns_searcher.find_next(++it, pred)) {

            // For each undeleted and unconflicted entry in the metadata, add a response.
            rassert(!it->second.is_deleted());
            if (it->second.get().name.in_conflict()) continue;
            scoped_cJSON_t json(cJSON_CreateString(it->second.get().name.get().c_str()));
            res->add_response(json.PrintUnformatted());
        }
        res->set_status_code(Response::SUCCESS_STREAM);
    } break;
    default: crash("unreachable");
    }
}

std::string get_primary_key(TableRef *t, runtime_environment_t *env,
                            const backtrace_t &bt) {
    const char *status;
    std::string db_name = t->db_name();
    std::string table_name = t->table_name();
    cluster_semilattice_metadata_t metadata = env->semilattice_metadata->get();
    metadata_searcher_t<namespace_semilattice_metadata_t<rdb_protocol_t> >
        ns_searcher(&metadata.rdb_namespaces.namespaces);
    metadata_searcher_t<database_semilattice_metadata_t>
        db_searcher(&metadata.databases.databases);

    uuid_t db_id = meta_get_uuid(db_searcher, db_name, "FIND_DB "+db_name, bt);
    namespace_predicate_t pred(table_name, db_id);
    metadata_searcher_t<namespace_semilattice_metadata_t<rdb_protocol_t> >::iterator
        ns_metadata = ns_searcher.find_uniq(pred, &status);
    meta_check(status, METADATA_SUCCESS, "FIND_TABLE "+table_name, bt);
    rassert(!ns_metadata->second.is_deleted());
    if (ns_metadata->second.get().primary_key.in_conflict()) {
        throw runtime_exc_t(strprintf(
            "Table %s.%s has a primary key in conflict, which should never happen.",
            db_name.c_str(), table_name.c_str()), bt);
    }
    return ns_metadata->second.get().primary_key.get();
}

void execute(Query *q, runtime_environment_t *env, Response *res, const backtrace_t &backtrace, stream_cache_t *stream_cache) THROWS_ONLY(runtime_exc_t, broken_client_exc_t) {
    rassert(q->token() == res->token());
    switch(q->type()) {
    case Query::READ:
        execute(q->mutable_read_query(), env, res, backtrace, stream_cache);
        break; //status set in [execute]
    case Query::WRITE:
        execute(q->mutable_write_query(), env, res, backtrace);
        break; //status set in [execute]
    case Query::CONTINUE:
        if (!stream_cache->serve(q->token(), res)) {
            throw runtime_exc_t(strprintf("Could not serve key %ld from stream cache.", q->token()), backtrace);
        }
        break; //status set in [serve]
    case Query::STOP:
        if (!stream_cache->contains(q->token())) {
            throw broken_client_exc_t(strprintf("No key %ld in stream cache.", q->token()));
        } else {
            res->set_status_code(Response::SUCCESS_EMPTY);
            stream_cache->erase(q->token());
        }
        break;
    case Query::META:
        execute_meta(q->mutable_meta_query(), env, res, backtrace);
        break;
    default:
        crash("unreachable");
    }
}

void execute(ReadQuery *r, runtime_environment_t *env, Response *res, const backtrace_t &backtrace, stream_cache_t *stream_cache) THROWS_ONLY(runtime_exc_t, broken_client_exc_t) {
    int type = r->GetExtension(extension::inferred_read_type);

    switch (type) {
    case TERM_TYPE_JSON: {
        boost::shared_ptr<scoped_cJSON_t> json = eval(r->mutable_term(), env, backtrace);
        res->add_response(json->PrintUnformatted());
        res->set_status_code(Response::SUCCESS_JSON);
        break;
    }
    case TERM_TYPE_STREAM:
    case TERM_TYPE_VIEW: {
        boost::shared_ptr<json_stream_t> stream = eval_stream(r->mutable_term(), env, backtrace);
        int64_t key = res->token();
        if (stream_cache->contains(key)) {
            throw runtime_exc_t(strprintf("Token %ld already in stream cache, use CONTINUE.", key), backtrace);
        } else {
            stream_cache->insert(r, key, stream);
        }
        DEBUG_VAR bool b = stream_cache->serve(key, res);
        rassert(b);
        break; //status code set in [serve]
    }
    case TERM_TYPE_ARBITRARY: {
        eval(r->mutable_term(), env, backtrace);
        unreachable("This term has type `TERM_TYPE_ARBITRARY`, so evaluating "
            "it should throw `runtime_exc_t`.");
    }
    default:
        unreachable("read query type invalid.");
    }
}

void insert(namespace_repo_t<rdb_protocol_t>::access_t ns_access, const std::string &pk, boost::shared_ptr<scoped_cJSON_t> data, runtime_environment_t *env, const backtrace_t &backtrace) {
    if (!data->GetObjectItem(pk.c_str())) {
        throw runtime_exc_t(strprintf("Must have a field named \"%s\" (The primary key).", pk.c_str()), backtrace);
    }

    try {
        rdb_protocol_t::write_t write(rdb_protocol_t::point_write_t(store_key_t(cJSON_print_std_string(data->GetObjectItem(pk.c_str()))), data));
        rdb_protocol_t::write_response_t response;
        ns_access.get_namespace_if()->write(write, &response, order_token_t::ignore, env->interruptor);
    } catch (cannot_perform_query_exc_t e) {
        throw runtime_exc_t("cannot perform write: " + std::string(e.what()), backtrace);
    }
}

void point_delete(namespace_repo_t<rdb_protocol_t>::access_t ns_access, cJSON *id, runtime_environment_t *env, const backtrace_t &backtrace) {
    try {
        rdb_protocol_t::write_t write(rdb_protocol_t::point_delete_t(store_key_t(cJSON_print_std_string(id))));
        rdb_protocol_t::write_response_t response;
        ns_access.get_namespace_if()->write(write, &response, order_token_t::ignore, env->interruptor);
    } catch (cannot_perform_query_exc_t e) {
        throw runtime_exc_t("cannot perform write: " + std::string(e.what()), backtrace);
    }
}

void point_delete(namespace_repo_t<rdb_protocol_t>::access_t ns_access, boost::shared_ptr<scoped_cJSON_t> id, runtime_environment_t *env, const backtrace_t &backtrace) {
    point_delete(ns_access, id->get(), env, backtrace);
}

void execute(WriteQuery *w, runtime_environment_t *env, Response *res, const backtrace_t &backtrace) THROWS_ONLY(runtime_exc_t, broken_client_exc_t) {
    //TODO: When writes can return different responses, be more clever.
    res->set_status_code(Response::SUCCESS_JSON);
    switch (w->type()) {
        case WriteQuery::UPDATE:
            {
                view_t view = eval_view(w->mutable_update()->mutable_view(), env, backtrace.with("view"));
                std::string reported_error = "";

                int updated = 0, errors = 0, skipped = 0;
                while (boost::shared_ptr<scoped_cJSON_t> json = view.stream->next()) {
                    try {
                        variable_val_scope_t::new_scope_t scope_maker(&env->scope, w->update().mapping().arg(), json);
                        boost::shared_ptr<scoped_cJSON_t> rhs =
                            eval(w->mutable_update()->mutable_mapping()->mutable_body(), env, backtrace.with("mapping"));
                        if (rhs->type() == cJSON_NULL) {
                            ++skipped;
                        } else {
                            boost::shared_ptr<scoped_cJSON_t> val(new scoped_cJSON_t(cJSON_merge(json->get(), rhs->get())));
                            cJSON *json_key = json->GetObjectItem(view.primary_key.c_str());
                            cJSON *val_key = val->GetObjectItem(view.primary_key.c_str());
                            if (!cJSON_Equal(json_key, val_key)) {
                                ++errors;
                                if (reported_error == "") {
                                    reported_error = strprintf("Update cannot change priamary keys: %s -> %s\n",
                                                               json->PrintUnformatted().c_str(), val->PrintUnformatted().c_str());
                                }
                            } else {
                                insert(view.access, view.primary_key, val, env, backtrace);
                                updated++;
                            }
                        }
                    } catch (const query_language::broken_client_exc_t &e) {
                        ++errors;
                        if (reported_error == "") reported_error = e.message;
                    } catch (const query_language::runtime_exc_t &e) {
                        ++errors;
                        if (reported_error == "") reported_error = e.message + "\n" + e.backtrace.print();
                    }
                }
                std::string res_list = strprintf("\"updated\": %d, \"skipped\": %d, \"errors\": %d", updated, skipped, errors);
                if (reported_error != "") {
                    res_list = strprintf("%s, \"first_error\": %s", res_list.c_str(),
                                         scoped_cJSON_t(cJSON_CreateString(reported_error.c_str())).Print().c_str());
                }
                res->add_response("{"+res_list+"}");
            }
            break;
        case WriteQuery::DELETE:
            {
                view_t view = eval_view(w->mutable_delete_()->mutable_view(), env, backtrace.with("view"));

                int deleted = 0;
                while (boost::shared_ptr<scoped_cJSON_t> json = view.stream->next()) {
                    point_delete(view.access, json->GetObjectItem(view.primary_key.c_str()), env, backtrace);
                    deleted++;
                }

                res->add_response(strprintf("{\"deleted\": %d}", deleted));
            }
            break;
        case WriteQuery::MUTATE:
            {
                view_t view = eval_view(w->mutable_mutate()->mutable_view(), env, backtrace.with("view"));

                int modified = 0, deleted = 0, errors = 0;
                std::string reported_error = "";
                while (boost::shared_ptr<scoped_cJSON_t> json = view.stream->next()) {
                    try {
                        variable_val_scope_t::new_scope_t scope_maker(&env->scope, w->mutate().mapping().arg(), json);
                        boost::shared_ptr<scoped_cJSON_t> val =
                            eval(w->mutable_mutate()->mutable_mapping()->mutable_body(), env, backtrace.with("mapping"));
                        if (val->type() == cJSON_NULL) {
                            point_delete(view.access, json->GetObjectItem(view.primary_key.c_str()), env, backtrace);
                            ++deleted;
                        } else {
                            cJSON *json_key = json->GetObjectItem(view.primary_key.c_str());
                            cJSON *val_key = val->GetObjectItem(view.primary_key.c_str());
                            if (!cJSON_Equal(json_key, val_key)) {
                                ++errors;
                                if (reported_error == "") {
                                    reported_error = strprintf("Update cannot change priamary keys: %s -> %s\n",
                                                               json->PrintUnformatted().c_str(), val->PrintUnformatted().c_str());
                                }
                            } else {
                                insert(view.access, view.primary_key, val, env, backtrace);
                                ++modified;
                            }
                        }
                    } catch (const query_language::broken_client_exc_t &e) {
                        ++errors;
                        if (reported_error == "") reported_error = e.message;
                    } catch (const query_language::runtime_exc_t &e) {
                        ++errors;
                        if (reported_error == "") reported_error = e.message + "\n" + e.backtrace.print();
                    }
                }
                std::string res_list = strprintf("\"modified\": %d, \"deleted\": %d, \"errors\": %d", modified, deleted, errors);
                if (reported_error != "") {
                    res_list = strprintf("%s, \"first_error\": %s", res_list.c_str(),
                                         scoped_cJSON_t(cJSON_CreateString(reported_error.c_str())).Print().c_str());
                }
                res->add_response("{"+res_list+"}");
            }
            break;
        case WriteQuery::INSERT:
            {
                std::string pk = get_primary_key(w->mutable_insert()->mutable_table_ref(), env, backtrace);
                namespace_repo_t<rdb_protocol_t>::access_t ns_access = eval(w->mutable_insert()->mutable_table_ref(), env, backtrace);

                for (int i = 0; i < w->insert().terms_size(); ++i) {
                    boost::shared_ptr<scoped_cJSON_t> data = eval(w->mutable_insert()->mutable_terms(i), env,
                        backtrace.with(strprintf("term:%d", i)));

                    insert(ns_access, pk, data, env, backtrace.with(strprintf("term:%d", i)));
                }

                res->add_response(strprintf("{\"inserted\": %d}", w->insert().terms_size()));
            }
            break;
        case WriteQuery::INSERTSTREAM:
            {
                std::string pk = get_primary_key(w->mutable_insert_stream()->mutable_table_ref(), env, backtrace);
                boost::shared_ptr<json_stream_t> stream = eval_stream(w->mutable_insert_stream()->mutable_stream(), env, backtrace.with("stream"));

                namespace_repo_t<rdb_protocol_t>::access_t ns_access = eval(w->mutable_insert_stream()->mutable_table_ref(), env, backtrace);

                int inserted = 0;
                while (boost::shared_ptr<scoped_cJSON_t> json = stream->next()) {
                    inserted++;
                    insert(ns_access, pk, json, env, backtrace);
                }

                res->add_response(strprintf("{\"inserted\": %d}", inserted));
            }
            break;
        case WriteQuery::FOREACH:
            {
                boost::shared_ptr<json_stream_t> stream = eval_stream(w->mutable_for_each()->mutable_stream(), env, backtrace.with("stream"));

                while (boost::shared_ptr<scoped_cJSON_t> json = stream->next()) {
                    variable_val_scope_t::new_scope_t scope_maker(&env->scope, w->for_each().var(), json);

                    for (int i = 0; i < w->for_each().queries_size(); ++i) {
                        execute(w->mutable_for_each()->mutable_queries(i), env, res, backtrace.with(strprintf("query:%d", i)));
                    }
                }
            }
            break;
        case WriteQuery::POINTUPDATE:
            {
                int skipped = 0;
                //First we need to grab the value the easiest way to do this is to just construct a term and evaluate it.
                Term get;
                get.set_type(Term::GETBYKEY);
                Term::GetByKey get_by_key;
                *get_by_key.mutable_table_ref() = w->point_update().table_ref();
                get_by_key.set_attrname(w->point_update().attrname());
                *get_by_key.mutable_key() = w->point_update().key();
                *get.mutable_get_by_key() = get_by_key;

                boost::shared_ptr<scoped_cJSON_t> original_val = eval(&get, env, backtrace);
                new_val_scope_t scope_maker(&env->scope, w->point_update().mapping().arg(), original_val);

                boost::shared_ptr<scoped_cJSON_t> rhs = eval(w->mutable_point_update()->mutable_mapping()->mutable_body(), env, backtrace.with("mapping"));
                if (rhs->type() == cJSON_NULL) {
                    skipped = 1;
                } else {
                    boost::shared_ptr<scoped_cJSON_t> new_val(new scoped_cJSON_t(cJSON_merge(original_val->get(), rhs->get())));
                    /* Now we insert the new value. */
                    namespace_repo_t<rdb_protocol_t>::access_t ns_access = eval(w->mutable_point_update()->mutable_table_ref(), env, backtrace);

                    /* Get the primary key */
                    std::string pk = get_primary_key(w->mutable_point_update()->mutable_table_ref(), env, backtrace);

                    /* Make sure that the primary key wasn't changed. */
                    if (!cJSON_Equal(cJSON_GetObjectItem(original_val->get(), pk.c_str()),
                                     cJSON_GetObjectItem(new_val->get(), pk.c_str()))) {
                        throw runtime_exc_t(strprintf("Updates are not allowed to change the primary key (%s).", pk.c_str()), backtrace);
                    }

                    insert(ns_access, pk, new_val, env, backtrace);
                }

                res->add_response(strprintf("{\"updated\": %d, \"skipped\": %d, \"errors\": %d}", 1-skipped, skipped, 0));
            }
            break;
        case WriteQuery::POINTDELETE:
            {
                namespace_repo_t<rdb_protocol_t>::access_t ns_access = eval(w->mutable_point_delete()->mutable_table_ref(), env, backtrace);
                boost::shared_ptr<scoped_cJSON_t> id = eval(w->mutable_point_delete()->mutable_key(), env, backtrace.with("key"));
                point_delete(ns_access, id, env, backtrace);

                res->add_response(strprintf("{\"deleted\": %d}", 1));
            }
            break;
        case WriteQuery::POINTMUTATE: {
            int deleted = 0;
            //First we need to grab the value the easiest way to do this is to just construct a term and evaluate it.
            Term get;
            get.set_type(Term::GETBYKEY);
            Term::GetByKey get_by_key;
            *get_by_key.mutable_table_ref() = w->point_mutate().table_ref();
            get_by_key.set_attrname(w->point_mutate().attrname());
            *get_by_key.mutable_key() = w->point_mutate().key();
            *get.mutable_get_by_key() = get_by_key;

            boost::shared_ptr<scoped_cJSON_t> original_val = eval(&get, env, backtrace);
            new_val_scope_t scope_maker(&env->scope, w->point_mutate().mapping().arg(), original_val);
            boost::shared_ptr<scoped_cJSON_t> new_val = eval(w->mutable_point_mutate()->mutable_mapping()->mutable_body(), env, backtrace.with("mapping"));

            namespace_repo_t<rdb_protocol_t>::access_t ns_access =
                eval(w->mutable_point_mutate()->mutable_table_ref(), env, backtrace);
            /* Get the primary key */
            std::string pk = get_primary_key(w->mutable_point_mutate()->mutable_table_ref(), env, backtrace);
            if (new_val->type() == cJSON_NULL) {
                deleted = 1;
                point_delete(ns_access, cJSON_GetObjectItem(original_val->get(), pk.c_str()), env, backtrace);
            } else {
                /* Make sure that the primary key wasn't changed. */
                if (!cJSON_Equal(cJSON_GetObjectItem(original_val->get(), pk.c_str()),
                                 cJSON_GetObjectItem(new_val->get(), pk.c_str()))) {
                    throw runtime_exc_t(strprintf("Mutates musn't change the primary key (%s).", pk.c_str()), backtrace);
                }
                insert(ns_access, pk, new_val, env, backtrace);
            }
            res->add_response(strprintf("{\"modified\": %d, \"deleted\": %d, \"errors\": %d}", 1-deleted, deleted, 0));
        } break;
        default:
            unreachable();
    }
}

//This doesn't create a scope for the evals
void eval_let_binds(Term::Let *let, runtime_environment_t *env, const backtrace_t &backtrace) THROWS_ONLY(runtime_exc_t) {
    // Go through the bindings in a let and add them one by one
    for (int i = 0; i < let->binds_size(); ++i) {
        backtrace_t backtrace_bind = backtrace.with(strprintf("bind:%s", let->binds(i).var().c_str()));
        term_info_t type = get_term_type(let->binds(i).term(), &env->type_env, backtrace_bind);

        if (type.type == TERM_TYPE_JSON) {
            env->scope.put_in_scope(let->binds(i).var(),
                    eval(let->mutable_binds(i)->mutable_term(), env, backtrace_bind));
        } else if (type.type == TERM_TYPE_STREAM || type.type == TERM_TYPE_VIEW) {
            throw runtime_exc_t("Cannot bind streams/views to variable names", backtrace);
        } else if (type.type == TERM_TYPE_ARBITRARY) {
            eval(let->mutable_binds(i)->mutable_term(), env, backtrace_bind);
            unreachable("This term has type `TERM_TYPE_ARBITRARY`, so "
                "evaluating it must throw  `runtime_exc_t`.");
        }

        env->type_env.scope.put_in_scope(let->binds(i).var(),
                                     type);
    }
}

boost::shared_ptr<scoped_cJSON_t> eval_and_check(Term *t, runtime_environment_t *env, const backtrace_t &backtrace, int type, const std::string &msg) {
    boost::shared_ptr<scoped_cJSON_t> res = eval(t, env, backtrace);
    if (res->type() != type) {
        throw runtime_exc_t(msg, backtrace);
    }
    return res;
}

boost::shared_ptr<scoped_cJSON_t> eval_and_check_either(Term *t, runtime_environment_t *env, const backtrace_t &backtrace, int type1, int type2, const std::string &msg) {
    boost::shared_ptr<scoped_cJSON_t> res = eval(t, env, backtrace);
    if (res->type() != type1 && res->type() != type2) {
        throw runtime_exc_t(msg, backtrace);
    }
    return res;
}


boost::shared_ptr<scoped_cJSON_t> eval(Term *t, runtime_environment_t *env, const backtrace_t &backtrace) THROWS_ONLY(runtime_exc_t) {
    switch (t->type()) {
        case Term::VAR:
            return env->scope.get(t->var());
            break;
        case Term::LET:
            {
                // Push the scope
                variable_val_scope_t::new_scope_t new_scope(&env->scope);
                variable_type_scope_t::new_scope_t new_type_scope(&env->type_env.scope);

                eval_let_binds(t->mutable_let(), env, backtrace);

                return eval(t->mutable_let()->mutable_expr(), env, backtrace.with("expr"));
            }
            break;
        case Term::CALL:
            return eval(t->mutable_call(), env, backtrace);
            break;
        case Term::IF:
            {
                boost::shared_ptr<scoped_cJSON_t> test = eval_and_check_either(t->mutable_if_()->mutable_test(), env, backtrace.with("test"), cJSON_True, cJSON_False, "The IF test must evaluate to a boolean.");

                boost::shared_ptr<scoped_cJSON_t> res;
                if (test->type() == cJSON_True) {
                    res = eval(t->mutable_if_()->mutable_true_branch(), env, backtrace.with("true"));
                } else {
                    res = eval(t->mutable_if_()->mutable_false_branch(), env, backtrace.with("false"));
                }
                return res;
            }
            break;
        case Term::ERROR:
            throw runtime_exc_t(t->error(), backtrace);
            break;
        case Term::NUMBER:
            {
                return boost::shared_ptr<scoped_cJSON_t>(new scoped_cJSON_t(safe_cJSON_CreateNumber(t->number(), backtrace)));
            }
            break;
        case Term::STRING:
            {
                return boost::shared_ptr<scoped_cJSON_t>(new scoped_cJSON_t(cJSON_CreateString(t->valuestring().c_str())));
            }
            break;
        case Term::JSON: {
            const char *str = t->jsonstring().c_str();
            boost::shared_ptr<scoped_cJSON_t> json(new scoped_cJSON_t(cJSON_Parse(str)));
            if (!json->get()) {
                throw runtime_exc_t(strprintf("Malformed JSON: %s", str), backtrace);
            }
            return json;
        } break;
        case Term::BOOL:
            {
                return boost::shared_ptr<scoped_cJSON_t>(new scoped_cJSON_t(cJSON_CreateBool(t->valuebool())));
            }
            break;
        case Term::JSON_NULL:
            {
                return boost::shared_ptr<scoped_cJSON_t>(new scoped_cJSON_t(cJSON_CreateNull()));
            }
            break;
        case Term::ARRAY:
            {
                boost::shared_ptr<scoped_cJSON_t> res(new scoped_cJSON_t(cJSON_CreateArray()));
                for (int i = 0; i < t->array_size(); ++i) {
                    res->AddItemToArray(eval(t->mutable_array(i), env, backtrace.with(strprintf("elem:%d", i)))->release());
                }
                return res;
            }
            break;
        case Term::OBJECT:
            {
                boost::shared_ptr<scoped_cJSON_t> res(new scoped_cJSON_t(cJSON_CreateObject()));
                for (int i = 0; i < t->object_size(); ++i) {
                    std::string item_name(t->object(i).var());
                    res->AddItemToObject(item_name.c_str(), eval(t->mutable_object(i)->mutable_term(), env, backtrace.with(strprintf("key:%s", item_name.c_str())))->release());
                }
                return res;
            }
            break;
        case Term::GETBYKEY:
            {
                std::string pk = get_primary_key(t->mutable_get_by_key()->mutable_table_ref(), env, backtrace);

                if (t->get_by_key().attrname() != pk) {
                    throw runtime_exc_t(strprintf("Attribute: %s is not the primary key (%s) and thus cannot be selected upon.", t->get_by_key().attrname().c_str(), pk.c_str()),
                        backtrace.with("attrname"));
                }

                namespace_repo_t<rdb_protocol_t>::access_t ns_access = eval(t->mutable_get_by_key()->mutable_table_ref(), env, backtrace);

                boost::shared_ptr<scoped_cJSON_t> key = eval(t->mutable_get_by_key()->mutable_key(), env, backtrace.with("key"));

                try {
                    rdb_protocol_t::read_t read(rdb_protocol_t::point_read_t(store_key_t(key->Print())));
                    rdb_protocol_t::read_response_t res;
                    ns_access.get_namespace_if()->read(read, &res, order_token_t::ignore, env->interruptor);

                    rdb_protocol_t::point_read_response_t *p_res = boost::get<rdb_protocol_t::point_read_response_t>(&res.response);
                    return p_res->data;
                } catch (cannot_perform_query_exc_t e) {
                    throw runtime_exc_t("cannot perform read: " + std::string(e.what()), backtrace);
                }
                break;
            }
        case Term::TABLE:
            crash("Term::TABLE must be evaluated with eval_stream or eval_view");

        case Term::JAVASCRIPT: {
            // TODO(rntz): optimize map/reduce/filter queries whose
            // mappings/reductions/predicates are just javascript terms by
            // streaming arguments to them and streaming results back. Should
            // wait to do this until it's established it's a bottleneck, but
            // it's a reasonably good bet that it is. Putting this comment here
            // not because the changes will need to be made here but because
            // it's the most logical place to put it.

            // TODO (rntz): implicitly bound argument should become receiver
            // ("this") object on javascript side.

            boost::shared_ptr<js::runner_t> js = env->get_js_runner();
            std::string errmsg;
            boost::shared_ptr<scoped_cJSON_t> result;

            // TODO(rntz): set up a js::runner_t::req_config_t with an
            // appropriately-chosen timeout.

            // Check whether the function has been compiled already.
            bool compiled = t->HasExtension(extension::js_id);

            // We give all values in scope as arguments.
            // TODO(rntz): this is wasteful double-copying.
            std::vector<std::string> argnames; // only used if (!compiled)
            std::vector<boost::shared_ptr<scoped_cJSON_t> > argvals;
            env->scope.dump(compiled ? NULL : &argnames, &argvals);

            js::id_t id;
            if (compiled) {
                id = t->GetExtension(extension::js_id);
            } else {
                // Not compiled yet. Compile it and add the extension.
                id = js->compile(argnames, t->javascript(), &errmsg);
                if (js::INVALID_ID == id) {
                    throw runtime_exc_t("failed to compile javascript: " + errmsg, backtrace);
                }
                t->SetExtension(extension::js_id, (int32_t) id);
            }

            // Figure out whether to bind "this" to the implicit object.
            boost::shared_ptr<scoped_cJSON_t> object;
            if (env->implicit_attribute_value.has_value()) {
                object = env->implicit_attribute_value.get_value();
                if (object->type() != cJSON_Object) {
                    // If it's not a JSON object, we have to ignore it ("this"
                    // can't be bound to a non-object).
                    object.reset();
                }
            }

            // Evaluate the source.
            result = js->call(id, object, argvals, &errmsg);
            if (!result) {
                throw runtime_exc_t("failed to evaluate javascript: " + errmsg, backtrace);
            }
            return result;
        }

        default:
            unreachable();
    }
    unreachable();
}

boost::shared_ptr<json_stream_t> eval_stream(Term *t, runtime_environment_t *env, const backtrace_t &backtrace) THROWS_ONLY(runtime_exc_t) {
    switch (t->type()) {
        case Term::VAR:
            crash("Eval stream should never be called on a var term (because"
                "streams can't be bound to vars) how did you get here and why"
                    "did you think this was a nice place to come to?");
            break;
        case Term::LET:
            {
                // Push the scope
                variable_val_scope_t::new_scope_t new_scope(&env->scope);
                variable_type_scope_t::new_scope_t new_type_scope(&env->type_env.scope);

                eval_let_binds(t->mutable_let(), env, backtrace);

                return eval_stream(t->mutable_let()->mutable_expr(), env, backtrace.with("expr"));
            }
            break;
        case Term::CALL:
            return eval_stream(t->mutable_call(), env, backtrace);
            break;
        case Term::IF:
            {
                boost::shared_ptr<scoped_cJSON_t> test = eval_and_check_either(t->mutable_if_()->mutable_test(), env, backtrace.with("test"), cJSON_True, cJSON_False, "The IF test must evaluate to a boolean.");

                if (test->type() == cJSON_True) {
                    return eval_stream(t->mutable_if_()->mutable_true_branch(), env, backtrace.with("true"));
                } else {
                    return eval_stream(t->mutable_if_()->mutable_false_branch(), env, backtrace.with("false"));
                }
            }
            break;
        case Term::TABLE:
            {
                return eval_view(t->mutable_table(), env, backtrace).stream;
            }
            break;
        case Term::ERROR:
        case Term::NUMBER:
        case Term::STRING:
        case Term::JSON:
        case Term::BOOL:
        case Term::JSON_NULL:
        case Term::ARRAY:
        case Term::OBJECT:
        case Term::GETBYKEY:
        case Term::JAVASCRIPT:
            unreachable("eval_stream called on a function that does not return a stream (use eval instead).");
            break;
        default:
            unreachable();
            break;
    }
    unreachable();
}

boost::shared_ptr<scoped_cJSON_t> eval(Term::Call *c, runtime_environment_t *env, const backtrace_t &backtrace) THROWS_ONLY(runtime_exc_t) {
    switch (c->builtin().type()) {
        //JSON -> JSON
        case Builtin::NOT:
            {
                boost::shared_ptr<scoped_cJSON_t> data = eval(c->mutable_args(0), env, backtrace.with("arg:0"));

                if (data->get()->type == cJSON_False) {
                    data->get()->type = cJSON_True;
                } else if (data->get()->type == cJSON_True) {
                    data->get()->type = cJSON_False;
                } else {
                    throw runtime_exc_t("Not can only be called on a boolean", backtrace.with("arg:0"));
                }
                return data;
            }
            break;
        case Builtin::GETATTR:
        case Builtin::IMPLICIT_GETATTR:
            {
                boost::shared_ptr<scoped_cJSON_t> data;
                if (c->builtin().type() == Builtin::GETATTR) {
                    data = eval(c->mutable_args(0), env, backtrace.with("arg:0"));
                } else {
                    rassert(env->implicit_attribute_value.has_value());
                    data = env->implicit_attribute_value.get_value();
                }

                if (!data->type() == cJSON_Object) {
                    throw runtime_exc_t("Data must be an object", backtrace.with("arg:0"));
                }

                cJSON *value = data->GetObjectItem(c->builtin().attr().c_str());

                if (!value) {
                    throw runtime_exc_t("Object is missing attribute \"" + c->builtin().attr() + "\"", backtrace.with("attr"));
                }

                return shared_scoped_json(cJSON_DeepCopy(value));
            }
            break;
        case Builtin::HASATTR:
        case Builtin::IMPLICIT_HASATTR:
            {
                boost::shared_ptr<scoped_cJSON_t> data;
                if (c->builtin().type() == Builtin::HASATTR) {
                    data = eval(c->mutable_args(0), env, backtrace.with("arg:0"));
                } else {
                    rassert(env->implicit_attribute_value.has_value());
                    data = env->implicit_attribute_value.get_value();
                }

                if (!data->type() == cJSON_Object) {
                    throw runtime_exc_t("Data must be an object", backtrace.with("arg:0"));
                }

                cJSON *attr = data->GetObjectItem(c->builtin().attr().c_str());

                if (attr) {
                    return shared_scoped_json(cJSON_CreateTrue());
                } else {
                    return shared_scoped_json(cJSON_CreateFalse());
                }
            }
            break;
        case Builtin::PICKATTRS:
        case Builtin::IMPLICIT_PICKATTRS:
            {
                boost::shared_ptr<scoped_cJSON_t> data;
                if (c->builtin().type() == Builtin::PICKATTRS) {
                    data = eval(c->mutable_args(0), env, backtrace.with("arg:0"));
                } else {
                    rassert(env->implicit_attribute_value.has_value());
                    data = env->implicit_attribute_value.get_value();
                }

                if (!data->type() == cJSON_Object) {
                    throw runtime_exc_t("Data must be an object", backtrace.with("arg:0"));
                }

                boost::shared_ptr<scoped_cJSON_t> res = shared_scoped_json(cJSON_CreateObject());

                for (int i = 0; i < c->builtin().attrs_size(); ++i) {
                    cJSON *item = data->GetObjectItem(c->builtin().attrs(i).c_str());
                    if (!item) {
                        throw runtime_exc_t("Attempting to pick missing attribute.", backtrace.with(strprintf("attrs:%d", i)));
                    } else {
                        res->AddItemToObject(item->string, cJSON_DeepCopy(item));
                    }
                }
                return res;
            }
            break;
        case Builtin::MAPMERGE:
            {
                boost::shared_ptr<scoped_cJSON_t> left  = eval_and_check(c->mutable_args(0), env, backtrace.with("arg:0"),
                                                                         cJSON_Object, "Data must be an object"),
                                                  right = eval_and_check(c->mutable_args(1), env, backtrace.with("arg:1"),
                                                                         cJSON_Object, "Data must be an object");
                return boost::shared_ptr<scoped_cJSON_t>(new scoped_cJSON_t(cJSON_merge(left->get(), right->get())));
            }
            break;
        case Builtin::ARRAYAPPEND:
            {
                // Check first arg type
                boost::shared_ptr<scoped_cJSON_t> array = eval_and_check(c->mutable_args(0), env, backtrace.with("arg:0"),
                    cJSON_Array, "The first argument must be an array.");
                boost::shared_ptr<scoped_cJSON_t> res(new scoped_cJSON_t(array->DeepCopy()));
                res->AddItemToArray(eval(c->mutable_args(1), env, backtrace.with("arg:1"))->release());
                return res;
            }
            break;
        case Builtin::SLICE:
            {
                int start, stop;

                // Check first arg type
                boost::shared_ptr<scoped_cJSON_t> array = eval_and_check(c->mutable_args(0), env, backtrace.with("arg:0"),
                                                                         cJSON_Array, "The first argument must be an array.");

                int length = array->GetArraySize();

                // Check second arg type
                {
                    boost::shared_ptr<scoped_cJSON_t> start_json = eval_and_check_either(c->mutable_args(1), env, backtrace.with("arg:1"), cJSON_NULL, cJSON_Number, "Slice start must be null or an integer.");
                    if (start_json->type() == cJSON_NULL) {
                        start = 0;
                    } else {    // cJSON_Number
                        float float_start = start_json->get()->valuedouble;
                        start = static_cast<int>(float_start);
                        if (float_start != start) {
                            throw runtime_exc_t("Slice start must be null or an integer.", backtrace.with("arg:1"));
                        }
                    }
                }

                // Check third arg type
                {
                    boost::shared_ptr<scoped_cJSON_t> stop_json = eval_and_check_either(c->mutable_args(2), env, backtrace.with("arg:2"), cJSON_NULL, cJSON_Number, "Slice stop must be null or an integer.");
                    if (stop_json->type() == cJSON_NULL) {
                        stop = length;
                    } else {
                        float float_stop = stop_json->get()->valuedouble;
                        stop = static_cast<int>(float_stop);
                        if (float_stop != stop) {
                            throw runtime_exc_t("Slice stop must be null or an integer.", backtrace.with("arg:2"));
                        }
                    }
                }

                if (start < 0) {
                    start = std::max(start + length, 0);
                }
                if (start > length) {
                    start = length;
                }

                if (stop < 0) {
                    stop = std::max(stop + length, 0);
                }
                if (stop > length) {
                    stop = length;
                }

                if (start == 0 && stop == length) {
                    return array;   // nothing to do
                }

                // Create a new array and slice the elements into it
                if (start > stop) {
                    throw runtime_exc_t("The second argument cannot be greater than the third argument.", backtrace.with("arg:2"));
                }
                boost::shared_ptr<scoped_cJSON_t> res(new scoped_cJSON_t(cJSON_CreateArray()));
                for(int i = start; i < stop; i++) {
                    res->AddItemToArray(cJSON_DeepCopy(array->GetArrayItem(i)));
                }

                return res;
            }
            break;
        case Builtin::ADD:
            {
                std::vector<std::string> argnames;
                std::vector<boost::shared_ptr<scoped_cJSON_t> > values;
                env->scope.dump(&argnames, &values);

                if (c->args_size() == 0) {
                    return boost::shared_ptr<scoped_cJSON_t>(new scoped_cJSON_t(cJSON_CreateNull()));
                }

                boost::shared_ptr<scoped_cJSON_t> arg = eval(c->mutable_args(0), env, backtrace.with("arg:0"));

                if (arg->type() == cJSON_Number) {
                    double result = arg->get()->valuedouble;

                    for (int i = 1; i < c->args_size(); ++i) {
                        arg = eval_and_check(c->mutable_args(i), env, backtrace.with(strprintf("arg:%d", i)), cJSON_Number, "Cannot ADD numbers to non-numbers");
                        result += arg->get()->valuedouble;
                    }

                    return boost::shared_ptr<scoped_cJSON_t>(new scoped_cJSON_t(safe_cJSON_CreateNumber(result, backtrace)));
                } else if (arg->type() == cJSON_Array) {
                    boost::shared_ptr<scoped_cJSON_t> res(new scoped_cJSON_t(arg->DeepCopy()));
                    for (int i = 1; i < c->args_size(); ++i) {
                        boost::shared_ptr<scoped_cJSON_t> arg2 = eval_and_check(c->mutable_args(i), env, backtrace.with(strprintf("arg:%d", i)), cJSON_Array, "Cannot ADD arrays to non-arrays");
                        for(int j = 0; j < arg2->GetArraySize(); ++j) {
                            res->AddItemToArray(cJSON_DeepCopy(arg2->GetArrayItem(j)));
                        }
                    }
                    return res;
                } else {
                    throw runtime_exc_t("Can only ADD numbers with numbers and arrays with arrays", backtrace.with("arg:0"));
                }
            }
            break;
        case Builtin::SUBTRACT:
            {
                double result = 0.0;

                if (c->args_size() > 0) {
                    boost::shared_ptr<scoped_cJSON_t> arg = eval_and_check(c->mutable_args(0), env, backtrace.with("arg:0"), cJSON_Number, "All operands to SUBTRACT must be numbers.");
                    if (c->args_size() == 1) {
                        result = -arg->get()->valuedouble;  // (- x) is negate
                    } else {
                        result = arg->get()->valuedouble;
                    }

                    for (int i = 1; i < c->args_size(); ++i) {
                        boost::shared_ptr<scoped_cJSON_t> arg2 = eval_and_check(c->mutable_args(i), env, backtrace.with(strprintf("arg:%d", i)), cJSON_Number, "All operands to SUBTRACT must be numbers.");
                        result -= arg2->get()->valuedouble;
                    }
                }

                boost::shared_ptr<scoped_cJSON_t> res(new scoped_cJSON_t(safe_cJSON_CreateNumber(result, backtrace)));
                return res;
            }
            break;
        case Builtin::MULTIPLY:
            {
                double result = 1.0;

                for (int i = 0; i < c->args_size(); ++i) {
                    boost::shared_ptr<scoped_cJSON_t> arg = eval_and_check(c->mutable_args(i), env, backtrace.with(strprintf("arg:%d", i)), cJSON_Number, "All operands of MULTIPLY must be numbers.");
                    result *= arg->get()->valuedouble;
                }

                boost::shared_ptr<scoped_cJSON_t> res(new scoped_cJSON_t(safe_cJSON_CreateNumber(result, backtrace)));
                return res;
            }
            break;
        case Builtin::DIVIDE:
            {
                double result = 0.0;

                if (c->args_size() > 0) {
                    boost::shared_ptr<scoped_cJSON_t> arg = eval_and_check(c->mutable_args(0), env, backtrace.with("arg:0"), cJSON_Number, "All operands to DIVIDE must be numbers.");
                    if (c->args_size() == 1) {
                        result = 1.0 / arg->get()->valuedouble;  // (/ x) is reciprocal
                    } else {
                        result = arg->get()->valuedouble;
                    }

                    for (int i = 1; i < c->args_size(); ++i) {
                        boost::shared_ptr<scoped_cJSON_t> arg2 = eval_and_check(c->mutable_args(i), env, backtrace.with(strprintf("arg:%d", i)), cJSON_Number, "All operands to DIVIDE must be numbers.");
                        result /= arg2->get()->valuedouble;
                    }
                }

                boost::shared_ptr<scoped_cJSON_t> res(new scoped_cJSON_t(safe_cJSON_CreateNumber(result, backtrace)));
                return res;
            }
            break;
        case Builtin::MODULO:
            {
                boost::shared_ptr<scoped_cJSON_t> lhs = eval_and_check(c->mutable_args(0), env, backtrace.with("arg:0"), cJSON_Number, "First operand of MOD must be a number."),
                                                  rhs = eval_and_check(c->mutable_args(1), env, backtrace.with("arg:1"), cJSON_Number, "Second operand of MOD must be a number.");

                boost::shared_ptr<scoped_cJSON_t> res(new scoped_cJSON_t(safe_cJSON_CreateNumber(fmod(lhs->get()->valuedouble, rhs->get()->valuedouble), backtrace)));
                return res;
            }
            break;
        case Builtin::COMPARE:
            {
                bool result = true;

                boost::shared_ptr<scoped_cJSON_t> lhs = eval(c->mutable_args(0), env, backtrace.with("arg:0"));

                for (int i = 1; i < c->args_size(); ++i) {
                    boost::shared_ptr<scoped_cJSON_t> rhs = eval(c->mutable_args(i), env, backtrace.with(strprintf("arg:%d", i)));

                    int res = cJSON_cmp(lhs->get(), rhs->get(), backtrace.with(strprintf("arg:%d", i)));

                    switch (c->builtin().comparison()) {
                    case Builtin_Comparison_EQ:
                        result &= (res == 0);
                        break;
                    case Builtin_Comparison_NE:
                        result &= (res != 0);
                        break;
                    case Builtin_Comparison_LT:
                        result &= (res < 0);
                        break;
                    case Builtin_Comparison_LE:
                        result &= (res <= 0);
                        break;
                    case Builtin_Comparison_GT:
                        result &= (res > 0);
                        break;
                    case Builtin_Comparison_GE:
                        result &= (res >= 0);
                        break;
                    default:
                        crash("Unknown comparison operator.");
                        break;
                    }

                    if (!result)
                        break;

                    lhs = rhs;
                }

                return boost::shared_ptr<scoped_cJSON_t>(new scoped_cJSON_t(cJSON_CreateBool(result)));
            }
            break;
        case Builtin::FILTER:
        case Builtin::MAP:
        case Builtin::CONCATMAP:
        case Builtin::ORDERBY:
        case Builtin::DISTINCT:
        case Builtin::ARRAYTOSTREAM:
        case Builtin::GROUPEDMAPREDUCE:
        case Builtin::UNION:
        case Builtin::RANGE:
            unreachable("eval called on a function that returns a stream (use eval_stream instead).");
            break;
        case Builtin::LENGTH:
            {
                int length = 0;

                if (c->args(0).GetExtension(extension::inferred_type) == TERM_TYPE_JSON)
                {
                    // Check first arg type
                    boost::shared_ptr<scoped_cJSON_t> array = eval_and_check(c->mutable_args(0), env, backtrace.with("arg:0"), cJSON_Array, "LENGTH argument must be an array.");
                    length = array->GetArraySize();
                } else {
                    boost::shared_ptr<json_stream_t> stream = eval_stream(c->mutable_args(0), env, backtrace.with("arg:0"));
                    while (boost::shared_ptr<scoped_cJSON_t> json = stream->next()) {
                        ++length;
                    }
                }

                return boost::shared_ptr<scoped_cJSON_t>(new scoped_cJSON_t(safe_cJSON_CreateNumber(length, backtrace)));
            }
            break;
        case Builtin::NTH:
            if (c->args(0).GetExtension(extension::inferred_type) == TERM_TYPE_JSON) {
                boost::shared_ptr<scoped_cJSON_t> array = eval_and_check(c->mutable_args(0), env, backtrace.with("arg:0"),
                    cJSON_Array, "The first argument must be an array.");

                boost::shared_ptr<scoped_cJSON_t> index_json = eval_and_check(c->mutable_args(1), env, backtrace.with("arg:1"),
                    cJSON_Number, "The second argument must be an integer.");

                float float_index = index_json->get()->valuedouble;
                int index = static_cast<int>(float_index);
                if (float_index != index) {
                    throw runtime_exc_t("The second argument must be an integer.", backtrace.with("arg:1"));
                }

                int length = array->GetArraySize();

                if (index < 0) {
                    index += length;
                }
                if (index < 0 || index >= length) {
                    throw runtime_exc_t("Array index out of bounds.", backtrace.with("arg:1"));
                }

                return boost::shared_ptr<scoped_cJSON_t>(new scoped_cJSON_t(cJSON_DeepCopy(array->GetArrayItem(index))));
            } else {
                boost::shared_ptr<json_stream_t> stream = eval_stream(c->mutable_args(0), env, backtrace.with("arg:0"));

                // Check second arg type
                boost::shared_ptr<scoped_cJSON_t> index_json = eval_and_check(c->mutable_args(1), env, backtrace.with("arg:1"), cJSON_Number, "The second argument must be an integer.");
                float index_float = index_json->get()->valuedouble;
                int index = static_cast<int>(index_float);
                if (index_float != index || index < 0) {
                    throw runtime_exc_t("The second argument must be a nonnegative integer.", backtrace.with("arg:1"));
                }

                boost::shared_ptr<scoped_cJSON_t> json;
                for (int i = 0; i <= index; ++i) {
                    json = stream->next();
                    if (!json) {
                        throw runtime_exc_t("Index out of bounds.", backtrace.with("arg:1"));
                    }
                }

                return boost::shared_ptr<scoped_cJSON_t>(new scoped_cJSON_t(json->DeepCopy()));
            }
            break;
        case Builtin::STREAMTOARRAY:
            {
                boost::shared_ptr<json_stream_t> stream = eval_stream(c->mutable_args(0), env, backtrace.with("arg:0"));

                boost::shared_ptr<scoped_cJSON_t> res(new scoped_cJSON_t(cJSON_CreateArray()));

                while (boost::shared_ptr<scoped_cJSON_t> json = stream->next()) {
                    res->AddItemToArray(json->DeepCopy());
                }

                return res;
            }
            break;
        case Builtin::REDUCE:
            {
                boost::shared_ptr<json_stream_t> stream = eval_stream(c->mutable_args(0), env, backtrace.with("arg:0"));

                try {
                    return boost::get<boost::shared_ptr<scoped_cJSON_t> >(stream->apply_terminal(c->builtin().reduce()));
                } catch (const boost::bad_get &) {
                    crash("Expected a json atom... something is implemented wrong in the clustering code\n");
                }
                // Start off accumulator with the base
                //boost::shared_ptr<scoped_cJSON_t> acc = eval(c->mutable_builtin()->mutable_reduce()->mutable_base(), env);

                //for (json_stream_t::iterator it  = stream.begin();
                //                             it != stream.end();
                //                             ++it)
                //{
                //    variable_val_scope_t::new_scope_t scope_maker(&env->scope);
                //    env->scope.put_in_scope(c->builtin().reduce().var1(), acc);
                //    env->scope.put_in_scope(c->builtin().reduce().var2(), *it);

                //    acc = eval(c->mutable_builtin()->mutable_reduce()->mutable_body(), env);
                //}
                //return acc;
            }
            break;
        case Builtin::ALL:
            {
                bool result = true;

                for (int i = 0; i < c->args_size(); ++i) {
                    boost::shared_ptr<scoped_cJSON_t> arg = eval(c->mutable_args(i), env, backtrace.with(strprintf("arg:%d", i)));
                    if (arg->type() != cJSON_False && arg->type() != cJSON_True) {
                        throw runtime_exc_t("All operands to ALL must be booleans.", backtrace.with(strprintf("arg:%d", i)));
                    }
                    if (arg->type() != cJSON_True) {
                        result = false;
                    }
                }

                boost::shared_ptr<scoped_cJSON_t> res(new scoped_cJSON_t(cJSON_CreateBool(result)));
                return res;
            }
            break;
        case Builtin::ANY:
            {
                bool result = false;

                for (int i = 0; i < c->args_size(); ++i) {
                    boost::shared_ptr<scoped_cJSON_t> arg = eval(c->mutable_args(i), env, backtrace.with(strprintf("arg:%d", i)));
                    if (arg->type() != cJSON_False && arg->type() != cJSON_True) {
                        throw runtime_exc_t("All operands to ANY must be booleans.", backtrace.with(strprintf("arg:%d", i)));
                    }
                    if (arg->type() == cJSON_True) {
                        result = true;
                    }
                }

                boost::shared_ptr<scoped_cJSON_t> res(new scoped_cJSON_t(cJSON_CreateBool(result)));
                return res;
            }
            break;
        default:
            crash("unreachable");
            break;
    }
    crash("unreachable");
}

predicate_t::predicate_t(const Predicate &_pred, runtime_environment_t _env, const backtrace_t &_backtrace)
    : pred(_pred), env(_env), backtrace(_backtrace)
{ }

bool predicate_t::operator()(boost::shared_ptr<scoped_cJSON_t> json) {
    variable_val_scope_t::new_scope_t scope_maker(&env.scope, pred.arg(), json);
    implicit_value_setter_t impliciter(&env.implicit_attribute_value, json);
    boost::shared_ptr<scoped_cJSON_t> a_bool = eval(pred.mutable_body(), &env, backtrace.with("predicate"));

    if (a_bool->type() == cJSON_True) {
        return true;
    } else if (a_bool->type() == cJSON_False) {
        return false;
    } else {
        throw runtime_exc_t("Predicate failed to evaluate to a bool", backtrace.with("predicate"));
    }
}

class ordering_t {
public:
    ordering_t(const google::protobuf::RepeatedPtrField<Builtin::OrderBy> &_order, const backtrace_t &bt)
        : order(_order), backtrace(bt)
    { }

    //returns true if x < y according to the ordering
    bool operator()(const boost::shared_ptr<scoped_cJSON_t> &x, const boost::shared_ptr<scoped_cJSON_t> &y) {
        for (int i = 0; i < order.size(); ++i) {
            const Builtin::OrderBy& cur = order.Get(i);

            cJSON *a = cJSON_GetObjectItem(x->get(), cur.attr().c_str());
            cJSON *b = cJSON_GetObjectItem(y->get(), cur.attr().c_str());

            if (a == NULL || b == NULL) {
                throw runtime_exc_t("OrderBy encountered a row missing attr " + cur.attr(), backtrace);
            }

            int cmp = cJSON_cmp(a, b, backtrace);
            if (cmp) {
                return (cmp > 0) ^ cur.ascending();
            }
        }

        return false;
    }

private:
    const google::protobuf::RepeatedPtrField<Builtin::OrderBy> &order;
    backtrace_t backtrace;
};

boost::shared_ptr<scoped_cJSON_t> map(std::string arg, Term *term, runtime_environment_t env, boost::shared_ptr<scoped_cJSON_t> val, const backtrace_t &backtrace) {
    variable_val_scope_t::new_scope_t scope_maker(&env.scope, arg, val);
    implicit_value_setter_t impliciter(&env.implicit_attribute_value, val);
    return eval(term, &env, backtrace);
}

boost::shared_ptr<json_stream_t> concatmap(std::string arg, Term *term, runtime_environment_t env, boost::shared_ptr<scoped_cJSON_t> val, const backtrace_t &backtrace) {
    variable_val_scope_t::new_scope_t scope_maker(&env.scope, arg, val);
    implicit_value_setter_t impliciter(&env.implicit_attribute_value, val);
    return eval_stream(term, &env, backtrace);
}

boost::shared_ptr<json_stream_t> eval_stream(Term::Call *c, runtime_environment_t *env, const backtrace_t &backtrace) THROWS_ONLY(runtime_exc_t) {
    switch (c->builtin().type()) {
        //JSON -> JSON
        case Builtin::NOT:
        case Builtin::GETATTR:
        case Builtin::IMPLICIT_GETATTR:
        case Builtin::HASATTR:
        case Builtin::IMPLICIT_HASATTR:
        case Builtin::PICKATTRS:
        case Builtin::IMPLICIT_PICKATTRS:
        case Builtin::MAPMERGE:
        case Builtin::ARRAYAPPEND:
        case Builtin::ADD:
        case Builtin::SUBTRACT:
        case Builtin::MULTIPLY:
        case Builtin::DIVIDE:
        case Builtin::MODULO:
        case Builtin::COMPARE:
        case Builtin::LENGTH:
        case Builtin::NTH:
        case Builtin::STREAMTOARRAY:
        case Builtin::REDUCE:
        case Builtin::ALL:
        case Builtin::ANY:
            unreachable("eval_stream called on a function that does not return a stream (use eval instead).");
            break;
        case Builtin::GROUPEDMAPREDUCE:
            {
                Builtin::GroupedMapReduce *g = c->mutable_builtin()->mutable_grouped_map_reduce();
                shared_scoped_less_t comparator(backtrace);
                std::map<boost::shared_ptr<scoped_cJSON_t>, boost::shared_ptr<scoped_cJSON_t>, shared_scoped_less_t> groups(comparator);
                boost::shared_ptr<json_stream_t> stream = eval_stream(c->mutable_args(0), env, backtrace.with("arg:0"));

                while (boost::shared_ptr<scoped_cJSON_t> json = stream->next()) {
                    boost::shared_ptr<scoped_cJSON_t> group_mapped_row, value_mapped_row, reduced_row;

                    // Figure out which group we belong to
                    {
                        variable_val_scope_t::new_scope_t scope_maker(&env->scope, g->group_mapping().arg(), json);
                        implicit_value_setter_t impliciter(&env->implicit_attribute_value, json);
                        group_mapped_row = eval(g->mutable_group_mapping()->mutable_body(), env, backtrace.with("group_mapping"));
                    }

                    // Map the value for comfy reduction goodness
                    {
                        variable_val_scope_t::new_scope_t scope_maker(&env->scope, g->value_mapping().arg(), json);
                        implicit_value_setter_t impliciter(&env->implicit_attribute_value, json);
                        value_mapped_row = eval(g->mutable_value_mapping()->mutable_body(), env, backtrace.with("value_mapping"));
                    }

                    // Do the reduction
                    {
                        variable_val_scope_t::new_scope_t scope_maker(&env->scope);
                        std::map<boost::shared_ptr<scoped_cJSON_t>, boost::shared_ptr<scoped_cJSON_t>, shared_scoped_less_t>::iterator
                            elem = groups.find(group_mapped_row);
                        if(elem != groups.end()) {
                            env->scope.put_in_scope(g->reduction().var1(),
                                                    (*elem).second);
                        } else {
                            env->scope.put_in_scope(g->reduction().var1(),
                                                    eval(g->mutable_reduction()->mutable_base(), env, backtrace.with("reduction").with("base")));
                        }
                        env->scope.put_in_scope(g->reduction().var2(), value_mapped_row);

                        reduced_row = eval(g->mutable_reduction()->mutable_body(), env, backtrace.with("reduction").with("body"));
                    }

                    // Phew, update the relevant group
                    groups[group_mapped_row] = reduced_row;

                }

                // Phew, convert the whole shebang to a stream
                // TODO this is an extra copy we just need a gracefull way to
                // deal with this
                std::list<boost::shared_ptr<scoped_cJSON_t> > res;

                std::map<boost::shared_ptr<scoped_cJSON_t>, boost::shared_ptr<scoped_cJSON_t>, shared_scoped_less_t>::iterator it;
                for(it = groups.begin(); it != groups.end(); ++it) {
                    res.push_back((*it).second);
                }

                return boost::shared_ptr<in_memory_stream_t>(new in_memory_stream_t(res.begin(), res.end(), env));
            }
            break;
        case Builtin::FILTER:
            {
                boost::shared_ptr<json_stream_t> stream = eval_stream(c->mutable_args(0), env, backtrace.with("arg:0"));
                stream->add_transformation(c->builtin().filter());
                return stream;
            }
            break;
        case Builtin::MAP:
            {
                boost::shared_ptr<json_stream_t> stream = eval_stream(c->mutable_args(0), env, backtrace.with("arg:0"));
                stream->add_transformation(c->builtin().map());
                return stream;
            }
            break;
        case Builtin::CONCATMAP:
            {
                boost::shared_ptr<json_stream_t> stream = eval_stream(c->mutable_args(0), env, backtrace.with("arg:0"));
                stream->add_transformation(c->builtin().concat_map());
                return stream;
            }
            break;
        case Builtin::ORDERBY:
            {
                ordering_t o(c->builtin().order_by(), backtrace.with("order_by"));
                boost::shared_ptr<json_stream_t> stream = eval_stream(c->mutable_args(0), env, backtrace.with("arg:0"));

                boost::shared_ptr<in_memory_stream_t> sorted_stream(new in_memory_stream_t(stream, env));
                sorted_stream->sort(o);
                return sorted_stream;
            }
            break;
        case Builtin::DISTINCT:
            {
                boost::shared_ptr<json_stream_t> stream = eval_stream(c->mutable_args(0), env, backtrace.with("arg:0"));

                shared_scoped_less_t comparator(backtrace);

                return boost::shared_ptr<json_stream_t>(new distinct_stream_t<shared_scoped_less_t>(stream, comparator));
            }
            break;
        case Builtin::SLICE:
            {
                boost::shared_ptr<json_stream_t> stream = eval_stream(c->mutable_args(0), env, backtrace.with("arg:0"));

                int start, stop;
                bool stop_unbounded = false;

                {
                    boost::shared_ptr<scoped_cJSON_t> start_json = eval_and_check_either(c->mutable_args(1), env, backtrace.with("arg:1"), cJSON_NULL, cJSON_Number, "Slice start must be null or a nonnegative integer.");
                    if (start_json->type() == cJSON_NULL) {
                        start = 0;
                    } else {    // cJSON_Number
                        float float_start = start_json->get()->valuedouble;
                        start = static_cast<int>(float_start);
                        if (float_start != start || start < 0) {
                            throw runtime_exc_t("Slice start must be null or a nonnegative integer.", backtrace.with("arg:1"));
                        }
                    }
                }

                // Check third arg type
                {
                    boost::shared_ptr<scoped_cJSON_t> stop_json = eval_and_check_either(c->mutable_args(2), env, backtrace.with("arg:2"), cJSON_NULL, cJSON_Number, "Slice stop must be null or a nonnegative integer.");
                    if (stop_json->type() == cJSON_NULL) {
                        stop_unbounded = true;
                        stop = 0;
                    } else {
                        float float_stop = stop_json->get()->valuedouble;
                        stop = static_cast<int>(float_stop);
                        if (float_stop != stop || stop < 0) {
                            throw runtime_exc_t("Slice stop must be null or a nonnegative integer.", backtrace.with("arg:2"));
                        }
                    }
                }

                if (!stop_unbounded && stop < start) {
                    throw runtime_exc_t("Slice stop cannot be before slice start", backtrace.with("arg:2"));
                }

                return boost::shared_ptr<json_stream_t>(new slice_stream_t(stream, start, stop_unbounded, stop));
            }
        case Builtin::UNION:
            {
                union_stream_t::stream_list_t streams;

                streams.push_back(eval_stream(c->mutable_args(0), env, backtrace.with("arg:0")));

                streams.push_back(eval_stream(c->mutable_args(1), env, backtrace.with("arg:1")));

                return boost::shared_ptr<json_stream_t>(new union_stream_t(streams));
            }
            break;
        case Builtin::ARRAYTOSTREAM:
            {
                boost::shared_ptr<scoped_cJSON_t> array = eval(c->mutable_args(0), env, backtrace.with("arg:0"));
                if (array->get()->type != cJSON_Array) {
                    throw runtime_exc_t("TO_STREAM called on non-array", backtrace);
                }
                json_array_iterator_t it(array->get());

                return boost::shared_ptr<json_stream_t>(new in_memory_stream_t(it, env));
            }
            break;
        case Builtin::RANGE:
            {
                boost::shared_ptr<json_stream_t> stream = eval_stream(c->mutable_args(0), env, backtrace.with("arg:0"));

                boost::shared_ptr<scoped_cJSON_t> lowerbound, upperbound;

                Builtin::Range *r = c->mutable_builtin()->mutable_range();

                key_range_t range;

                if (r->has_lowerbound()) {
                    lowerbound = eval(r->mutable_lowerbound(), env, backtrace.with("lowerbound"));
                }

                if (r->has_upperbound()) {
                    upperbound = eval(r->mutable_upperbound(), env, backtrace.with("upperbound"));
                }

                if (lowerbound && upperbound) {
                    range = key_range_t(key_range_t::closed, store_key_t(lowerbound->Print()),
                                        key_range_t::closed, store_key_t(upperbound->Print()));
                } else if (lowerbound) {
                    range = key_range_t(key_range_t::closed, store_key_t(lowerbound->Print()),
                                        key_range_t::none, store_key_t());
                } else if (upperbound) {
                    range = key_range_t(key_range_t::none, store_key_t(),
                                        key_range_t::closed, store_key_t(upperbound->Print()));
                }

                return boost::shared_ptr<json_stream_t>(new range_stream_t(stream, range, r->attrname()));
            }
            throw runtime_exc_t("Unimplemented: Builtin::RANGE", backtrace);
            break;
        default:
            crash("unreachable");
            break;
    }
    crash("unreachable");

}

namespace_repo_t<rdb_protocol_t>::access_t eval(
    TableRef *t, runtime_environment_t *env, const backtrace_t &bt)
    THROWS_ONLY(runtime_exc_t) {
<<<<<<< HEAD
    std::string table_name = t->table_name();
    std::string db_name = t->db_name();

    cluster_semilattice_metadata_t metadata = env->semilattice_metadata->get();
    metadata_searcher_t<namespace_semilattice_metadata_t<rdb_protocol_t> >
        ns_searcher(&metadata.rdb_namespaces.namespaces);
    metadata_searcher_t<database_semilattice_metadata_t>
        db_searcher(&metadata.databases.databases);

    uuid_t db_id = meta_get_uuid(db_searcher, db_name, "EVAL_DB "+db_name, bt);
    namespace_predicate_t pred(table_name, db_id);
    uuid_t id = meta_get_uuid(ns_searcher, pred, "EVAL_TABLE "+table_name, bt);

    return namespace_repo_t<rdb_protocol_t>::access_t(env->ns_repo,id,env->interruptor);
=======
    boost::optional<std::pair<namespace_id_t, deletable_t< namespace_semilattice_metadata_t<rdb_protocol_t> > > > namespace_info =
        metadata_get_by_name(env->semilattice_metadata->get().rdb_namespaces.namespaces, t->table_name());
    if (namespace_info) {
        return namespace_repo_t<rdb_protocol_t>::access_t(
            env->ns_repo, namespace_info->first, env->interruptor);
    } else {
        throw runtime_exc_t(strprintf("Namespace %s either not found, ambiguous or namespace metadata in conflict.", t->table_name().c_str()), backtrace);
    }
>>>>>>> 12089df0
}

view_t eval_view(Term::Call *c, runtime_environment_t *env, const backtrace_t &backtrace) THROWS_ONLY(runtime_exc_t) {
    switch (c->builtin().type()) {
        //JSON -> JSON
        case Builtin::NOT:
        case Builtin::GETATTR:
        case Builtin::IMPLICIT_GETATTR:
        case Builtin::HASATTR:
        case Builtin::IMPLICIT_HASATTR:
        case Builtin::PICKATTRS:
        case Builtin::IMPLICIT_PICKATTRS:
        case Builtin::MAPMERGE:
        case Builtin::ARRAYAPPEND:
        case Builtin::ADD:
        case Builtin::SUBTRACT:
        case Builtin::MULTIPLY:
        case Builtin::DIVIDE:
        case Builtin::MODULO:
        case Builtin::COMPARE:
        case Builtin::LENGTH:
        case Builtin::NTH:
        case Builtin::STREAMTOARRAY:
        case Builtin::REDUCE:
        case Builtin::ALL:
        case Builtin::ANY:
        case Builtin::GROUPEDMAPREDUCE:
        case Builtin::MAP:
        case Builtin::CONCATMAP:
        case Builtin::DISTINCT:
        case Builtin::UNION:
        case Builtin::ARRAYTOSTREAM:
            unreachable("eval_view called on a function that does not return a view");
            break;
        case Builtin::FILTER:
            {
                view_t view = eval_view(c->mutable_args(0), env, backtrace.with("arg:0"));
                view.stream->add_transformation(c->builtin().filter());
                return view_t(view.access, view.primary_key, view.stream);
            }
            break;
        case Builtin::ORDERBY:
            {
                ordering_t o(c->builtin().order_by(), backtrace.with("order_by"));
                view_t view = eval_view(c->mutable_args(0), env, backtrace.with("arg:0"));

                boost::shared_ptr<in_memory_stream_t> sorted_stream(new in_memory_stream_t(view.stream, env));
                sorted_stream->sort(o);
                return view_t(view.access, view.primary_key, sorted_stream);
            }
            break;
        case Builtin::SLICE:
            {
                view_t view = eval_view(c->mutable_args(0), env, backtrace.with("arg:0"));

                int start, stop;
                bool stop_unbounded = false;

                {
                    boost::shared_ptr<scoped_cJSON_t> start_json = eval_and_check_either(c->mutable_args(1), env, backtrace.with("arg:1"), cJSON_NULL, cJSON_Number, "Slice start must be null or a nonnegative integer.");
                    if (start_json->type() == cJSON_NULL) {
                        start = 0;
                    } else {    // cJSON_Number
                        float float_start = start_json->get()->valuedouble;
                        start = static_cast<int>(float_start);
                        if (float_start != start || start < 0) {
                            throw runtime_exc_t("Slice start must be null or a nonnegative integer.", backtrace.with("arg:1"));
                        }
                    }
                }

                // Check third arg type
                {
                    boost::shared_ptr<scoped_cJSON_t> stop_json = eval_and_check_either(c->mutable_args(2), env, backtrace.with("arg:2"), cJSON_NULL, cJSON_Number, "Slice stop must be null or a nonnegative integer.");
                    if (stop_json->type() == cJSON_NULL) {
                        stop_unbounded = true;
                        stop = 0;
                    } else {
                        float float_stop = stop_json->get()->valuedouble;
                        stop = static_cast<int>(float_stop);
                        if (float_stop != stop || stop < 0) {
                            throw runtime_exc_t("Slice stop must be null or a nonnegative integer.", backtrace.with("arg:2"));
                        }
                    }
                }

                if (!stop_unbounded && stop < start) {
                    throw runtime_exc_t("Slice stop cannot be before slice start", backtrace.with("arg:2"));
                }

                return view_t(view.access, view.primary_key, boost::shared_ptr<json_stream_t>(new slice_stream_t(view.stream, start, stop_unbounded, stop)));
            }
            break;
        case Builtin::RANGE:
            throw runtime_exc_t("Unimplemented: Builtin::RANGE", backtrace);
            break;
        default:
            crash("unreachable");
            break;
    }
    crash("unreachable");

}

view_t eval_view(Term *t, runtime_environment_t *env, const backtrace_t &backtrace) THROWS_ONLY(runtime_exc_t) {
    switch (t->type()) {
        case Term::VAR:
        case Term::LET:
        case Term::ERROR:
        case Term::NUMBER:
        case Term::STRING:
        case Term::JSON:
        case Term::BOOL:
        case Term::JSON_NULL:
        case Term::ARRAY:
        case Term::OBJECT:
        case Term::JAVASCRIPT:
            crash("eval_view called on incompatible Term");
            break;
        case Term::CALL:
            return eval_view(t->mutable_call(), env, backtrace);
            break;
        case Term::IF:
            {
                boost::shared_ptr<scoped_cJSON_t> test = eval_and_check_either(t->mutable_if_()->mutable_test(), env, backtrace.with("test"), cJSON_True, cJSON_False, "The IF test must evaluate to a boolean.");

                if (test->type() == cJSON_True) {
                    return eval_view(t->mutable_if_()->mutable_true_branch(), env, backtrace.with("true"));
                } else {
                    return eval_view(t->mutable_if_()->mutable_false_branch(), env, backtrace.with("false"));
                }
            }
            break;
        case Term::GETBYKEY:
            crash("unimplemented");
            break;
        case Term::TABLE:
            return eval_view(t->mutable_table(), env, backtrace.with("table_ref"));
            break;
        default:
            unreachable();
    }
    unreachable();
}

view_t eval_view(Term::Table *t, runtime_environment_t *env, const backtrace_t &backtrace) THROWS_ONLY(runtime_exc_t) {
    namespace_repo_t<rdb_protocol_t>::access_t ns_access = eval(t->mutable_table_ref(), env, backtrace);
    std::string pk = get_primary_key(t->mutable_table_ref(), env, backtrace);
    boost::shared_ptr<json_stream_t> stream(new batched_rget_stream_t(ns_access, env->interruptor, key_range_t::universe(), 100, backtrace));
    return view_t(ns_access, pk, stream);
}

} //namespace query_language<|MERGE_RESOLUTION|>--- conflicted
+++ resolved
@@ -703,11 +703,10 @@
     }
 }
 
-<<<<<<< HEAD
-=======
 std::string get_primary_key(const std::string &table_name, runtime_environment_t *env, const backtrace_t &backtrace) {
     const char *status;
-    boost::optional< std::pair<namespace_id_t, deletable_t< namespace_semilattice_metadata_t<rdb_protocol_t> > > > ns_info =
+    boost::optional<std::pair<namespace_id_t, deletable_t<
+        namespace_semilattice_metadata_t<rdb_protocol_t> > > > ns_info =
         metadata_get_by_name(env->semilattice_metadata->get().rdb_namespaces.namespaces,
                              table_name, &status);
 
@@ -724,8 +723,6 @@
     return ns_info->second.get().primary_key.get();
 }
 
-
->>>>>>> 12089df0
 boost::shared_ptr<js::runner_t> runtime_environment_t::get_js_runner() {
     pool->assert_thread();
     if (!js_runner->connected()) {
@@ -773,32 +770,12 @@
 
 void execute_meta(MetaQuery *m, runtime_environment_t *env, Response *res, const backtrace_t &bt) THROWS_ONLY(runtime_exc_t, broken_client_exc_t) {
     cluster_semilattice_metadata_t metadata = env->semilattice_metadata->get();
-<<<<<<< HEAD
     metadata_searcher_t<namespace_semilattice_metadata_t<rdb_protocol_t> >
         ns_searcher(&metadata.rdb_namespaces.namespaces);
     metadata_searcher_t<database_semilattice_metadata_t>
         db_searcher(&metadata.databases.databases);
     metadata_searcher_t<datacenter_semilattice_metadata_t>
         dc_searcher(&metadata.datacenters.datacenters);
-=======
-    switch(t->type()) {
-    case TableopQuery::CREATE: {
-        const char *status;
-        std::string dc_name, db_name, table_name, primary_key;
-        parse_tableop_create(t->create(), &dc_name, &db_name, &table_name, &primary_key);
-
-        //Make sure namespace doesn't exist before we go any further.
-        metadata_get_by_name(metadata.rdb_namespaces.namespaces, table_name, &status);
-        if (status != METADATA_ERR_NONE) {
-            if (status == METADATA_SUCCESS) {
-                throw runtime_exc_t(strprintf("Table %s already exists!",
-                                              table_name.c_str()), backtrace);
-            } else {
-                throw runtime_exc_t(strprintf("Table %s creation failed with error: %s",
-                                              table_name.c_str(), status), backtrace);
-            }
-        }
->>>>>>> 12089df0
 
     const char *status;
     switch(m->type()) {
@@ -901,7 +878,6 @@
         }
         res->set_status_code(Response::SUCCESS_EMPTY);
     } break;
-<<<<<<< HEAD
     case MetaQuery::DROP_TABLE: {
         std::string db_name = m->drop_table().db_name();
         std::string table_name = m->drop_table().table_name();
@@ -913,20 +889,6 @@
             ns_searcher.find_uniq(namespace_predicate_t(table_name, db_id), &status);
         std::string op=strprintf("FIND_TABLE %s.%s",db_name.c_str(),table_name.c_str());
         meta_check(status, METADATA_SUCCESS, op, bt);
-=======
-    case TableopQuery::DROP: {
-        const char *status;
-        std::string table_name = t->drop().table_name();
-
-        // Get namespace ID.
-        boost::optional<std::pair<uuid_t, deletable_t< namespace_semilattice_metadata_t<rdb_protocol_t> > > > ns_metadata =
-            metadata_get_by_name(metadata.rdb_namespaces.namespaces, table_name, &status);
-        if (!ns_metadata) {
-            rassert(status);
-            throw runtime_exc_t(strprintf("No table %s found with error: %s",
-                                          table_name.c_str(), status), backtrace);
-        }
->>>>>>> 12089df0
         rassert(!ns_metadata->second.is_deleted());
 
         // Delete namespace
@@ -2350,7 +2312,6 @@
 namespace_repo_t<rdb_protocol_t>::access_t eval(
     TableRef *t, runtime_environment_t *env, const backtrace_t &bt)
     THROWS_ONLY(runtime_exc_t) {
-<<<<<<< HEAD
     std::string table_name = t->table_name();
     std::string db_name = t->db_name();
 
@@ -2365,16 +2326,6 @@
     uuid_t id = meta_get_uuid(ns_searcher, pred, "EVAL_TABLE "+table_name, bt);
 
     return namespace_repo_t<rdb_protocol_t>::access_t(env->ns_repo,id,env->interruptor);
-=======
-    boost::optional<std::pair<namespace_id_t, deletable_t< namespace_semilattice_metadata_t<rdb_protocol_t> > > > namespace_info =
-        metadata_get_by_name(env->semilattice_metadata->get().rdb_namespaces.namespaces, t->table_name());
-    if (namespace_info) {
-        return namespace_repo_t<rdb_protocol_t>::access_t(
-            env->ns_repo, namespace_info->first, env->interruptor);
-    } else {
-        throw runtime_exc_t(strprintf("Namespace %s either not found, ambiguous or namespace metadata in conflict.", t->table_name().c_str()), backtrace);
-    }
->>>>>>> 12089df0
 }
 
 view_t eval_view(Term::Call *c, runtime_environment_t *env, const backtrace_t &backtrace) THROWS_ONLY(runtime_exc_t) {
