--- conflicted
+++ resolved
@@ -83,7 +83,6 @@
     v8::Context::Scope scope;
 };
 
-<<<<<<< HEAD
 // Tasks: jobs we run on the JS worker, within an env_t
 class task_t :
     private extproc::job_t
@@ -103,37 +102,6 @@
 
 template <class instance_t>
 struct auto_task_t : extproc::auto_job_t<instance_t, task_t> {};
-=======
-// Results we get back from tasks, generally "success or error" variants
-typedef boost::variant<id_t, std::string> id_result_t;
-typedef boost::variant<boost::shared_ptr<scoped_cJSON_t>, std::string> json_result_t;
-
-// Visitors to extract values from results.
-struct id_visitor_t {
-    typedef id_t result_type;
-    explicit id_visitor_t(std::string *errmsg) : errmsg_(errmsg) {}
-    std::string *errmsg_;
-    id_t operator()(const id_t &id) {
-        guarantee(id != INVALID_ID);
-        return id;
-    }
-    id_t operator()(const std::string &msg) {
-        *errmsg_ = msg;
-        return INVALID_ID;
-    }
-};
-
-struct json_visitor_t {
-    typedef boost::shared_ptr<scoped_cJSON_t> result_type;
-    explicit json_visitor_t(std::string *errmsg) : errmsg_(errmsg) {}
-    std::string *errmsg_;
-    result_type operator()(const result_type &r) { return r; }
-    result_type operator()(const std::string &msg) {
-        *errmsg_ = msg;
-        return result_type();
-    }
-};
->>>>>>> c1d7958d
 
 } // namespace js
 
