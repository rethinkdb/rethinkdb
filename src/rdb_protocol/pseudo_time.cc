// Copyright 2010-2014 RethinkDB, all rights reserved.
#include "rdb_protocol/pseudo_time.hpp"

#include <time.h>
#include <math.h>

#include "errors.hpp"
#include <boost/date_time.hpp>

#include "rdb_protocol/datum.hpp"
#include "utils.hpp"

namespace ql {
namespace pseudo {

const char *const time_string = "TIME";
const char *const epoch_time_key = "epoch_time";
const char *const timezone_key = "timezone";

typedef boost::local_time::local_time_input_facet input_timefmt_t;
typedef boost::local_time::local_time_facet output_timefmt_t;
typedef boost::local_time::local_date_time time_t;
typedef boost::posix_time::ptime ptime_t;
typedef boost::posix_time::time_duration dur_t;
typedef boost::gregorian::date date_t;

// Some notes on our ISO 8601 parsing --
// * We use %ZP instead of %Q because I can't get %Q to work.  I don't know why,
//   the documentation says it should, but there you go.
// * The above is fine because we need a sanitization step anyway.
// * We need a sanitization step because Boost is very...liberal in its parsing,
//   so much so that it will sometimes parse total gibberish.  When I tried
//   the classic approach of simply listing all the possible formats (you can
//   see the list in 06f4535 or earlier), I ended up needing about 90 formats,
//   and with that many options to work with boost would parse basically
//   anything.  It would also often parse correct dates in one format
//   (especially week dates; see below) as incorrect dates in a similar format,
//   happily skipping characters and leaving garbage at the end in pursuit of a
//   valid interpretation of the input string.
// * We can't support week dates right now, because Boost doesn't allow %V or %u
//   in parsing right now.  This will theoretically change at some point in the
//   future.
// * I hate boost, I hate dates, and most of all, I hate myself.
const std::locale daycount_format =
    std::locale(std::locale::classic(), new input_timefmt_t("%Y-%jT%H:%M:%s%ZP"));
// One day...
// const std::locale weekcount_format =
//     std::locale(std::locale::classic(), new input_timefmt_t("%Y-W%V-%uT%H:%M:%s%ZP"));
const std::locale month_day_format =
    std::locale(std::locale::classic(), new input_timefmt_t("%Y-%m-%dT%H:%M:%s%ZP"));

const ptime_t raw_epoch(date_t(1970, 1, 1));
const boost::local_time::time_zone_ptr utc(
    new boost::local_time::posix_time_zone("UTC"));
const boost::local_time::local_date_time epoch(raw_epoch, utc);

// Boost's documentation on what errors may be thrown where is somewhat lacking,
// so this is probably a slight superset of what we actually need to handle.  We
// may also need to catch the following exceptions in the future, but I omitted
// them because we never seem to encounter them and they might catch legitimate
// non-boost exceptions as well:
// * std::out_of_range
// * std::invalid_argument
// * std::runtime_error
// (Note: we catch `std::ios_base::failure` because Boost uses that to report
// parsing errors, and we don't use streams anywhere else.)
#define HANDLE_BOOST_ERRORS(TARGET)                                     \
      catch (const boost::gregorian::bad_year &e) {                     \
        rfail_target(TARGET, base_exc_t::GENERIC,                       \
                     "Error in time logic: %s.", e.what());             \
    } catch (const boost::gregorian::bad_month &e) {                    \
        rfail_target(TARGET, base_exc_t::GENERIC,                       \
                     "Error in time logic: %s.", e.what());             \
    } catch (const boost::gregorian::bad_day_of_month &e) {             \
        rfail_target(TARGET, base_exc_t::GENERIC,                       \
                     "Error in time logic: %s.", e.what());             \
    } catch (const boost::gregorian::bad_weekday &e) {                  \
        rfail_target(TARGET, base_exc_t::GENERIC,                       \
                     "Error in time logic: %s.", e.what());             \
    } catch (const boost::local_time::bad_offset &e) {                  \
        rfail_target(TARGET, base_exc_t::GENERIC,                       \
                     "Error in time logic: %s.", e.what());             \
    } catch (const boost::local_time::bad_adjustment &e) {              \
        rfail_target(TARGET, base_exc_t::GENERIC,                       \
                     "Error in time logic: %s.", e.what());             \
    } catch (const boost::local_time::time_label_invalid &e) {          \
        rfail_target(TARGET, base_exc_t::GENERIC,                       \
                     "Error in time logic: %s.", e.what());             \
    } catch (const boost::local_time::dst_not_valid &e) {               \
        rfail_target(TARGET, base_exc_t::GENERIC,                       \
                     "Error in time logic: %s.", e.what());             \
    } catch (const boost::local_time::ambiguous_result &e) {            \
        rfail_target(TARGET, base_exc_t::GENERIC,                       \
                     "Error in time logic: %s.", e.what());             \
    } catch (const boost::local_time::data_not_accessible &e) {         \
        rfail_target(TARGET, base_exc_t::GENERIC,                       \
                     "Error in time logic: %s.", e.what());             \
    } catch (const boost::local_time::bad_field_count &e) {             \
        rfail_target(TARGET, base_exc_t::GENERIC,                       \
                     "Error in time logic: %s.", e.what());             \
    } catch (const std::ios_base::failure &e) {                         \
        rfail_target(TARGET, base_exc_t::GENERIC,                       \
                     "Error in time logic: %s.", e.what());             \
    }                                                                   \

// Produces a datum_exc_t instead
static const datum_t dummy_datum((datum_t::construct_null_t()));
#define HANDLE_BOOST_ERRORS_NO_TARGET HANDLE_BOOST_ERRORS(&dummy_datum)

enum date_format_t { UNSET, MONTH_DAY, WEEKCOUNT, DAYCOUNT };

// This is where we do our sanitization.
namespace sanitize {

// Copy n digits from `s` to the end of `*p_out`, starting at `*p_at`.
// Increment `*p_at` by the number of digits copied.  Throw on any error.
void mandatory_digits(const std::string &s, size_t n, size_t *p_at, std::string *p_out) {
    for (size_t i = 0; i < n; ++i) {
        size_t at = (*p_at)++;
        rcheck_datum(at < s.size(), base_exc_t::GENERIC,
                     strprintf("Truncated date string `%s`.", s.c_str()));
        char c = s[at];
        rcheck_datum('0' <= c && c <= '9', base_exc_t::GENERIC,
                     strprintf(
                         "Invalid date string `%s` (got `%c` but expected a digit).",
                         s.c_str(), c));
        if (p_out) {
            *p_out += c;
        }
    }
}

enum optional_char_default_behavior_t { INCLUDE, EXCLUDE };
// If `s[*p_at]` is `c`, increment `*p_at` and add `c` to the end of `*p_out`.
// Otherwise, if `default_behavior` is `INCLUDE`, add `c` to the end of `*p_out`
// anyway.  Return whether or not `*p_at` was incremented.
bool optional_char(const std::string &s, char c, size_t *p_at, std::string *p_out,
                   optional_char_default_behavior_t default_behavior = INCLUDE) {
    bool consumed = false;
    size_t at = *p_at;
    if (at < s.size() && s[at] == c) {
        (*p_at) += 1;
        consumed = true;
        *p_out += c;
    } else {
        if (default_behavior == INCLUDE) {
            *p_out += c;
        }
    }
    return consumed;
}

// Sanitize a date, and return which format it's in.
std::string date(const std::string &s, date_format_t *df_out) {
    std::string out;
    size_t at = 0;
    // Add Year
    mandatory_digits(s, 4, &at, &out);
    if (at == s.size()) {
        *df_out = MONTH_DAY;
        return out + "-01-01";
    }
    // We need to keep track of this because YYYY-MM and YYYYMMDD are valid, but
    // YYYYMM is not.  I don't write these standards.
    bool first_hyphen = optional_char(s, '-', &at, &out);
    if (optional_char(s, 'W', &at, &out, EXCLUDE)) {
        *df_out = WEEKCOUNT;
        mandatory_digits(s, 2, &at, &out);
        if (at == s.size()) {
            return out + "-1"; // 1 through 7
        }
        optional_char(s, '-', &at, &out);
        mandatory_digits(s, 1, &at, &out);
    } else if (s.size() - at == 3) {
        *df_out = DAYCOUNT;
        mandatory_digits(s, 3, &at, &out);
    } else {
        *df_out = MONTH_DAY;
        mandatory_digits(s, 2, &at, &out);
        if (first_hyphen && at == s.size()) {
            return out + "-01";
        }
        bool second_hyphen = optional_char(s, '-', &at, &out);
        rcheck_datum(!(first_hyphen ^ second_hyphen), base_exc_t::GENERIC,
                     strprintf("Date string `%s` must have 0 or 2 hyphens.", s.c_str()));
        mandatory_digits(s, 2, &at, &out);
    }
    rcheck_datum(at == s.size(), base_exc_t::GENERIC,
                 strprintf("Garbage characters `%s` at end of date string `%s`.",
                           s.substr(at).c_str(), s.c_str()));
    return out;
}

// Sanitize a time.
std::string time(const std::string &s) {
    std::string out;
    size_t at = 0;
    mandatory_digits(s, 2, &at, &out);
    if (at == s.size()) {
        return out + ":00:00.000";
    }
    bool first_colon = optional_char(s, ':', &at, &out);
    mandatory_digits(s, 2, &at, &out);
    if (at == s.size()) {
        return out + ":00.000";
    }
    bool second_colon = optional_char(s, ':', &at, &out);
    rcheck_datum(!(first_colon ^ second_colon), base_exc_t::GENERIC,
                 strprintf("Time string `%s` must have 0 or 2 colons.", s.c_str()));
    mandatory_digits(s, 2, &at, &out);
    if (optional_char(s, '.', &at, &out)) {
        size_t read = 0;
        while (at < s.size() && read < 3) {
            mandatory_digits(s, 1, &at, &out);
            read += 1;
        }
        while (at < s.size()) {
            mandatory_digits(s, 1, &at, NULL);
        }
        while (read++ < 3) {
            out += '0';
        }
    } else {
        out += "000";
    }
    rcheck_datum(at == s.size(), base_exc_t::GENERIC,
                 strprintf("Garbage characters `%s` at end of time string `%s`.",
                           s.substr(at).c_str(), s.c_str()));
    return out;
}

bool hours_valid(char l, char r) {
    return ((l == '0' || l == '1') && ('0' <= r && r <= '9'))
        || ((l == '2') && ('0' <= r && r <= '4'));
}
bool minutes_valid(char l, char r) {
    return ('0' <= l && l <= '5') && ('0' <= r && r <= '9');
}

// Sanitize a timezone.
std::string tz(const std::string &s) {
    rcheck_datum(s != "-00" && s != "-00:00", base_exc_t::GENERIC,
                 strprintf("`%s` is not a valid time offset.", s.c_str()));
    if (s == "Z") {
        return "+00:00";
    }
    std::string out;
    size_t at = 0;
    bool sign_prefix = optional_char(s, '-', &at, &out, EXCLUDE)
        || optional_char(s, '+', &at, &out, EXCLUDE);
    rcheck_datum(sign_prefix, base_exc_t::GENERIC,
                 strprintf("Timezone `%s` does not start with `-` or `+`.", s.c_str()));
    mandatory_digits(s, 2, &at, &out);
    if (at == s.size()) {
        return out + ":00";
    }
    optional_char(s, ':', &at, &out);
    mandatory_digits(s, 2, &at, &out);
    rcheck_datum(at == s.size(), base_exc_t::GENERIC,
                 strprintf("Garbage characters `%s` at end of timezone string `%s`.",
                           s.substr(at).c_str(), s.c_str()));

    r_sanity_check(out.size() == 6);
    rcheck_datum(hours_valid(out[1], out[2]), base_exc_t::GENERIC,
                 strprintf("Hours out of range in `%s`.", s.c_str()));
    rcheck_datum(minutes_valid(out[4], out[5]), base_exc_t::GENERIC,
                 strprintf("Minutes out of range in `%s`.", s.c_str()));
    return out;
}

// Sanitize an ISO 8601 string.
std::string iso8601(const std::string &s, const std::string &default_tz, date_format_t *df_out) {
    std::string date_s, time_s, tz_s;
    size_t tloc, start, sign_loc;
    tloc = s.find('T');
    date_s = date(s.substr(0, tloc), df_out);
    if (tloc == std::string::npos) {
        time_s = "00:00:00.000";
        tz_s = default_tz;
    } else {
        start = tloc + 1;
        sign_loc = s.find('-', start);
        sign_loc = (sign_loc == std::string::npos) ? s.find('+', start) : sign_loc;
        sign_loc = (sign_loc == std::string::npos) ? s.find('Z', start) : sign_loc;
        time_s = time(s.substr(start, sign_loc - start));
        if (sign_loc == std::string::npos) {
            tz_s = default_tz;
        } else {
            tz_s = tz(s.substr(sign_loc));
        }
    }
    return date_s + "T" + time_s + tz_s;
}

} // namespace sanitize

bool tz_valid(const std::string &tz, std::string *tz_out = NULL) {
    try {
        std::string s = sanitize::tz(tz);
        if (tz_out) {
            *tz_out = s;
        }
    } catch (const datum_exc_t &e) {
        return false;
    }
    return true;
}

// Sanitize the timezone we retrieve from a boost local time.  Boost local time
// gives a slight superset of ISO 8601 even when only fed ISO 8601 timezones, so
// we adjust for that here.
std::string sanitize_boost_tz(std::string tz, const rcheckable_t *target) {
    size_t colpos = tz.find(':');
    if (colpos != std::string::npos && (colpos + 1) < tz.size() && tz[colpos+1] == '-') {
        tz = tz.substr(0, colpos + 1) + tz.substr(colpos + 2, std::string::npos);
    }
    rcheck_target(target,
                  tz != "UTC+00" && tz != "",
                  base_exc_t::GENERIC,
                  "ISO 8601 string has no time zone, and no default time "
                  "zone was provided.");

    std::string tz_out;
    if (tz == "Z+00") {
        return "+00:00";
    } else if (tz_valid(tz, &tz_out)) {
        return tz_out;
    }
    rfail_target(target, base_exc_t::GENERIC,
                 "Invalid ISO 8601 timezone: `%s`.", tz.c_str());
}

datum_t boost_to_time(time_t t, const rcheckable_t *target) {
    dur_t dur(t - epoch);
    double seconds = dur.total_microseconds() / 1000000.0;
    std::string tz = t.zone_as_posix_string();
    tz = sanitize_boost_tz(tz, target);
    r_sanity_check(tz_valid(tz));
    return make_time(seconds, tz);
}

datum_t iso8601_to_time(
    const std::string &s, const std::string &default_tz, const rcheckable_t *target) {
    try {
        date_format_t df = UNSET;
        std::string sanitized;
        try {
            sanitized = sanitize::iso8601(s, default_tz, &df);
        } catch (const datum_exc_t &e) {
            rfail_target(target, base_exc_t::GENERIC, "%s", e.what());
        }

        std::istringstream ss(sanitized);
        ss.exceptions(std::ios_base::failbit);
        switch (df) {
        case UNSET: r_sanity_check(false); break;
        case MONTH_DAY: ss.imbue(month_day_format); break;
        case WEEKCOUNT: {
            rfail_target(target, base_exc_t::GENERIC, "%s",
                         "Due to limitations in the boost time library we use for "
                         "parsing, we cannot support ISO week dates right now.  "
                         "Sorry about that!  Please use years, calendar dates, or "
                         "ordinal dates instead.");
        } break;
        case DAYCOUNT: ss.imbue(daycount_format); break;
        default: unreachable();
        }
        time_t t(boost::date_time::not_a_date_time);
        ss >> t;
        rcheck_target(target,
                      !t.is_special(),
                      base_exc_t::GENERIC,
                      strprintf("Failed to parse `%s` (`%s`) as ISO 8601 time.",
                                s.c_str(),
                                sanitized.c_str()));
        return boost_to_time(t, target);
    } HANDLE_BOOST_ERRORS(target);
}

const int64_t sec_incr = INT_MAX;
void add_seconds_to_ptime(ptime_t *t, double raw_sec) {
    int64_t sec = raw_sec;
    int64_t microsec = (raw_sec * 1000000.0) - (sec * 1000000);

    // boost::posix_time::seconds doesn't like large numbers, and like any
    // mature library, it reacts by silently overflowing somewhere and producing
    // an incorrect date if you give it a number that it doesn't like.
    int sign = sec < 0 ? -1 : 1;
    sec *= sign;
    while (sec > 0) {
        int64_t diff = std::min(sec, sec_incr);
        sec -= diff;
        *t += boost::posix_time::seconds(diff * sign);
    }
    r_sanity_check(sec == 0);

    *t += boost::posix_time::microseconds(microsec);
}

time_t time_to_boost(datum_t d) {
    double raw_sec = d.get_field(epoch_time_key).as_num();
    ptime_t t(date_t(1970, 1, 1));
    add_seconds_to_ptime(&t, raw_sec);

    const datum_t tz = d.get_field(timezone_key, NOTHROW);
    if (tz.has()) {
        boost::local_time::time_zone_ptr zone(
            new boost::local_time::posix_time_zone(sanitize::tz(tz.as_str().to_std())));
        return time_t(t, zone);
    } else {
        return time_t(t, utc);
    }
}

const std::locale tz_format =
    std::locale(std::locale::classic(), new output_timefmt_t("%Y-%m-%dT%H:%M:%S%F%Q"));
const std::locale no_tz_format =
    std::locale(std::locale::classic(), new output_timefmt_t("%Y-%m-%dT%H:%M:%S%F"));
std::string time_to_iso8601(datum_t d) {
    try {
        time_t t = time_to_boost(d);
        int year = t.date().year();
        // Boost also accepts year 10000.  I don't think any real users will hit
        // that edge case, but better safe than sorry.
        rcheck_datum(year >= 0 && year <= 9999, base_exc_t::GENERIC,
                     strprintf("Year `%d` out of valid ISO 8601 range [0, 9999].",
                               year));
        std::ostringstream ss;
        ss.exceptions(std::ios_base::failbit);
        const datum_t tz = d.get_field(timezone_key, NOTHROW);
        if (tz.has()) {
            ss.imbue(tz_format);
        } else {
            ss.imbue(no_tz_format);
        }
        ss << time_to_boost(d);
        std::string s = ss.str();
        size_t dot_off = s.find('.');
        return (dot_off == std::string::npos) ? s :
            s.substr(0, dot_off + 4) + s.substr(dot_off + 7, std::string::npos);
    } HANDLE_BOOST_ERRORS_NO_TARGET;
}

double time_to_epoch_time(datum_t d) {
    return d.get_field(epoch_time_key).as_num();
}

datum_t time_now() {
    try {
        ptime_t t = boost::posix_time::microsec_clock::universal_time();
        return make_time((t - raw_epoch).total_microseconds() / 1000000.0, "+00:00");
    } HANDLE_BOOST_ERRORS_NO_TARGET;
}

int time_cmp(const datum_t &x, const datum_t &y) {
    r_sanity_check(x.is_ptype(time_string));
    r_sanity_check(y.is_ptype(time_string));
    // We know that these are both nums, so the reql_version doesn't actually affect
<<<<<<< HEAD
    // anything (between v1_13 and raft_is_latest).  But it's safer not to have to prove
    // that, so we take it and pass it anyway.
    return x.get_field(epoch_time_key).cmp(reql_version, y.get_field(epoch_time_key));
=======
    // anything (between v1_13 and v2_1_is_latest).  But it's safer not to have to
    // prove that, so we take it and pass it anyway.
    return x.get_field(epoch_time_key).cmp(y.get_field(epoch_time_key));
>>>>>>> 7985cdc7
}

double sanitize_epoch_sec(double d) {
    return round(d * 1000) / 1000;
}

void sanitize_time(datum_t *time) {
    r_sanity_check(time != NULL);
    r_sanity_check(time->is_ptype(time_string));
    std::string msg;
    bool has_epoch_time = false;
    bool has_timezone = false;
    for (size_t i = 0; i < time->obj_size(); ++i) {
        auto pair = time->get_pair(i);
        if (pair.first == epoch_time_key) {
            if (pair.second.get_type() == datum_t::R_NUM) {
                has_epoch_time = true;
                double d = pair.second.as_num();
                double d2 = sanitize_epoch_sec(d);
                if (d2 != d) {
                    time->replace_field(datum_string_t(epoch_time_key),
                                        datum_t(d2));
                }
            } else {
                msg = strprintf("field `%s` must be a number (got `%s` of type %s)",
                                epoch_time_key, pair.second.trunc_print().c_str(),
                                pair.second.get_type_name().c_str());
                break;
            }
        } else if (pair.first == timezone_key) {
            if (pair.second.get_type() == datum_t::R_STR) {
                const std::string raw_tz = pair.second.as_str().to_std();
                std::string tz;
                if (tz_valid(raw_tz, &tz)) {
                    has_timezone = true;
                    tz = (tz == "Z") ? "+00:00" : tz;
                    if (tz != raw_tz) {
                        time->replace_field(datum_string_t(timezone_key),
                                            datum_t(datum_string_t(tz)));
                    }
                    continue;
                } else {
                    msg = strprintf("invalid timezone string `%s`",
                                    pair.second.trunc_print().c_str());
                    break;
                }
            } else {
                msg = strprintf("field `%s` must be a string (got `%s` of type %s)",
                                timezone_key, pair.second.trunc_print().c_str(),
                                pair.second.get_type_name().c_str());
                break;
            }
        } else if (pair.first == datum_t::reql_type_string) {
            continue;
        } else {
            msg = strprintf("unrecognized field `%s`", pair.first.to_std().c_str());
            break;
        }
    }

    if (msg == "" && !has_epoch_time) {
        msg = strprintf("no field `%s`", epoch_time_key);
    } else if (msg == "" && !has_timezone) {
        msg = strprintf("no field `%s`", timezone_key);
    }

    if (msg != "") {
        rfail_target(time, base_exc_t::GENERIC,
                     "Invalid time object constructed (%s):\n%s",
                     msg.c_str(), time->trunc_print().c_str());
    }
}

datum_t time_tz(datum_t time) {
    r_sanity_check(time.is_ptype(time_string));
    const datum_t tz = time.get_field(timezone_key, NOTHROW);
    if (tz.has()) {
        return tz;
    } else {
        return datum_t::null();
    }
}

datum_t time_in_tz(datum_t t, datum_t tz) {
    r_sanity_check(t.is_ptype(time_string));
    datum_object_builder_t t2(t);
    std::string raw_new_tzs = tz.as_str().to_std();
    std::string new_tzs = sanitize::tz(raw_new_tzs);
    if (raw_new_tzs == new_tzs) {
        t2.overwrite(timezone_key, tz);
    } else {
        t2.overwrite(timezone_key, datum_t(datum_string_t(new_tzs)));
    }
    return std::move(t2).to_datum();
}

datum_t make_time(double epoch_time, std::string tz) {
    std::map<datum_string_t, datum_t> map
        = { { datum_string_t(datum_t::reql_type_string), datum_t(time_string) },
            { datum_string_t(epoch_time_key), datum_t(epoch_time) },
            { datum_string_t(timezone_key), datum_t(datum_string_t(tz)) } };
    return datum_t(std::move(map));
}

datum_t make_time(
    int year, int month, int day, int hours, int minutes, double seconds,
    std::string tz, const rcheckable_t *target) {
    try {
        ptime_t ptime(date_t(year, month, day), dur_t(hours, minutes, 0));
        add_seconds_to_ptime(&ptime, seconds);
        try {
            tz = sanitize::tz(tz);
        } catch (const datum_exc_t &e) {
            rfail_target(target, base_exc_t::GENERIC, "%s", e.what());
        }
        boost::local_time::time_zone_ptr zone(
            new boost::local_time::posix_time_zone(tz));
        return boost_to_time(time_t(ptime, zone) - zone->base_utc_offset(), target);
    } HANDLE_BOOST_ERRORS(target);
}

datum_t time_add(datum_t x, datum_t y) {
    datum_t time, duration;
    if (x.is_ptype(time_string)) {
        time = x;
        duration = y;
    } else {
        r_sanity_check(y.is_ptype(time_string));
        time = y;
        duration = x;
    }

    datum_object_builder_t res(time);
    res.overwrite(
        epoch_time_key,
        datum_t(time.get_field(epoch_time_key).as_num() +
                               duration.as_num()));

    return std::move(res).to_datum();
}

datum_t time_sub(datum_t time, datum_t time_or_duration) {
    r_sanity_check(time.is_ptype(time_string));

    if (time_or_duration.is_ptype(time_string)) {
        return datum_t(sanitize_epoch_sec(
            time.get_field(epoch_time_key).as_num()
            - time_or_duration.get_field(epoch_time_key).as_num()));
    } else {
        datum_object_builder_t res(time);
        res.overwrite(
            epoch_time_key,
            datum_t(time.get_field(epoch_time_key).as_num() -
                    time_or_duration.as_num()));
        return std::move(res).to_datum();
    }
}

double time_portion(datum_t time, time_component_t c) {
    try {
        ptime_t ptime = time_to_boost(time).local_time();
        switch (c) {
        case YEAR: return ptime.date().year();
        case MONTH: return ptime.date().month();
        case DAY: return ptime.date().day();
        case DAY_OF_WEEK: {
            // We use the ISO 8601 convention which counts from 1 and starts with Monday.
            int d = ptime.date().day_of_week();
            return d == 0 ? 7 : d;
        } break;
        case DAY_OF_YEAR: return ptime.date().day_of_year();
        case HOURS: return ptime.time_of_day().hours();
        case MINUTES: return ptime.time_of_day().minutes();
        case SECONDS: {
            double frac = modf(time.get_field(epoch_time_key).as_num(), &frac);
            frac = round(frac * 1000) / 1000;
            return ptime.time_of_day().seconds() + frac;
        } break;
        default: unreachable();
        }
    } HANDLE_BOOST_ERRORS_NO_TARGET;
}

time_t boost_date(time_t boost_time) {
    ptime_t ptime = boost_time.local_time();
    date_t d(ptime.date().year_month_day());
    return time_t(ptime_t(d), boost_time.zone());
}

datum_t time_date(datum_t time,
                                   const rcheckable_t *target) {
    try {
        return boost_to_time(boost_date(time_to_boost(time)), target);
    } HANDLE_BOOST_ERRORS(target);
}

datum_t time_of_day(datum_t time) {
    try {
        time_t boost_time = time_to_boost(time);
        double sec =
            (boost_time - boost_date(boost_time)).total_microseconds() / 1000000.0;
        sec = round(sec * 1000) / 1000;
        return datum_t(sec);
    } HANDLE_BOOST_ERRORS_NO_TARGET;
}

void time_to_str_key(const datum_t &d, std::string *str_out) {
    // We need to prepend "P" and append a character less than [a-zA-Z] so that
    // different pseudotypes sort correctly.
    str_out->append(std::string("P") + time_string + ":");
    d.get_field(epoch_time_key).num_to_str_key(str_out);
}

} // namespace pseudo
} // namespace ql<|MERGE_RESOLUTION|>--- conflicted
+++ resolved
@@ -456,15 +456,9 @@
     r_sanity_check(x.is_ptype(time_string));
     r_sanity_check(y.is_ptype(time_string));
     // We know that these are both nums, so the reql_version doesn't actually affect
-<<<<<<< HEAD
-    // anything (between v1_13 and raft_is_latest).  But it's safer not to have to prove
-    // that, so we take it and pass it anyway.
-    return x.get_field(epoch_time_key).cmp(reql_version, y.get_field(epoch_time_key));
-=======
     // anything (between v1_13 and v2_1_is_latest).  But it's safer not to have to
     // prove that, so we take it and pass it anyway.
     return x.get_field(epoch_time_key).cmp(y.get_field(epoch_time_key));
->>>>>>> 7985cdc7
 }
 
 double sanitize_epoch_sec(double d) {
