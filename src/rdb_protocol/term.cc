--- conflicted
+++ resolved
@@ -234,15 +234,11 @@
     return b;
 }
 
-<<<<<<< HEAD
 const Term *term_t::get_src() const {
     return src;
 }
 
 val_t *term_t::eval() {
-=======
-val_t *term_t::eval(bool _use_cached_val) {
->>>>>>> 5bca6500
     DEBUG_ONLY_CODE(env->do_eval_callback()); // This is basically a hook for unit tests to change things mid-query
     DBG("EVALUATING %s (%d):\n", name(), is_deterministic());
     env->throw_if_interruptor_pulsed();
