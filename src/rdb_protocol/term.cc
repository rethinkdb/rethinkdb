--- conflicted
+++ resolved
@@ -229,12 +229,8 @@
     return b;
 }
 
-<<<<<<< HEAD
 val_t *term_t::eval() {
-=======
-val_t *term_t::eval(bool _use_cached_val) {
     DEBUG_ONLY_CODE(env->do_eval_callback()); // This is basically a hook for unit tests to change things mid-query
->>>>>>> cd70325f
     DBG("EVALUATING %s (%d):\n", name(), is_deterministic());
     env->throw_if_interruptor_pulsed();
     INC_DEPTH;
