--- conflicted
+++ resolved
@@ -1,15 +1,11 @@
 #include "rdb_protocol/parser.hpp"
 
-<<<<<<< HEAD
 #include <stdexcept>
 
 #include "utils.hpp"
+#include <boost/make_shared.hpp>
 
 #include "rdb_protocol/query_language.pb.h"
-=======
-#include "errors.hpp"
-#include <boost/make_shared.hpp>
->>>>>>> 26e3fc7f
 
 namespace rdb_protocol {
 
@@ -71,16 +67,8 @@
 
                 rdb_protocol_t::point_read_response_t response = boost::get<rdb_protocol_t::point_read_response_t>(read_res.response);
                 if (response.data) {
-<<<<<<< HEAD
                     res.code = 200;
                     res.set_body("application/json", response.data.get()->Print());
-=======
-                    // TODO: What should this smart pointer be?
-                    char *json = cJSON_Print(response.data.get()->get());
-                    res.code = 200;
-                    res.set_body("application/json", json);
-                    free(json);
->>>>>>> 26e3fc7f
                 } else {
                     res.code = 404;
                 }
