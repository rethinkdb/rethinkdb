#include "unittest/gtest.hpp"

#include "errors.hpp"
#include <boost/tokenizer.hpp>

#include "clustering/administration/main/watchable_fields.hpp"
#include "clustering/immediate_consistency/query/namespace_interface.hpp"
#include "clustering/reactor/blueprint.hpp"
#include "clustering/reactor/blueprint.hpp"
#include "clustering/reactor/directory_echo.hpp"
#include "clustering/reactor/metadata.hpp"
#include "clustering/reactor/reactor.hpp"
#include "concurrency/watchable.hpp"
#include "mock/dummy_protocol.hpp"
#include "rpc/connectivity/multiplexer.hpp"
#include "rpc/directory/read_manager.hpp"
#include "rpc/directory/write_manager.hpp"
#include "rpc/semilattice/semilattice_manager.hpp"
#include "unittest/clustering_utils.hpp"
#include "unittest/dummy_metadata_controller.hpp"
#include "unittest/unittest_utils.hpp"

namespace unittest {

namespace {

/* `let_stuff_happen()` delays for some time to let events occur */
void let_stuff_happen() {
#ifdef VALGRIND
    nap(10000);
#else
    nap(1000);
#endif
}

void generate_sample_region(int i, int n, dummy_protocol_t::region_t *out) {
    *out = dummy_protocol_t::region_t('a' + ((i * 26)/n), 'a' + (((i + 1) * 26)/n) - 1);
}

template<class protocol_t>
bool is_blueprint_satisfied(const blueprint_t<protocol_t> &bp,
                            const std::map<peer_id_t, boost::optional<reactor_business_card_t<protocol_t> > > &reactor_directory) {
    for (typename blueprint_t<protocol_t>::role_map_t::const_iterator it  = bp.peers_roles.begin();
                                                                      it != bp.peers_roles.end();
                                                                      it++) {

        if (reactor_directory.find(it->first) == reactor_directory.end() ||
            !reactor_directory.find(it->first)->second) {
            return false;
        }
        reactor_business_card_t<protocol_t> bcard = reactor_directory.find(it->first)->second.get();

        for (typename blueprint_t<protocol_t>::region_to_role_map_t::const_iterator jt  = it->second.begin();
                                                                                    jt != it->second.end();
                                                                                    jt++) {
            bool found = false;
            for (typename reactor_business_card_t<protocol_t>::activity_map_t::const_iterator kt  = bcard.activities.begin();
                                                                                              kt != bcard.activities.end();
                                                                                              kt++) {
                if (jt->first == kt->second.first) {
                    if (jt->second == blueprint_details::role_primary &&
                        boost::get<typename reactor_business_card_t<protocol_t>::primary_t>(&kt->second.second)) {
                        found = true;
                        break;
                    } else if (jt->second == blueprint_details::role_secondary&&
                        boost::get<typename reactor_business_card_t<protocol_t>::secondary_up_to_date_t>(&kt->second.second)) {
                        found = true;
                        break;
                    } else if (jt->second == blueprint_details::role_nothing&&
                        boost::get<typename reactor_business_card_t<protocol_t>::nothing_t>(&kt->second.second)) {
                        found = true;
                        break;
                    } else {
                        return false;
                    }
                }
            }

            if (!found) {
                return false;
            }
        }
    }
    return true;
}

template<class protocol_t>
class test_cluster_directory_t {
public:
    boost::optional<directory_echo_wrapper_t<reactor_business_card_t<protocol_t> > > reactor_directory;
    std::map<master_id_t, master_business_card_t<protocol_t> > master_directory;

    RDB_MAKE_ME_SERIALIZABLE_2(reactor_directory, master_directory);
};

/* This is a cluster that is useful for reactor testing... but doesn't actually
 * have a reactor due to the annoyance of needing the peer ids to create a
 * correct blueprint. */
template<class protocol_t>
class reactor_test_cluster_t {
public:
    explicit reactor_test_cluster_t(int port) :
        connectivity_cluster(),
        message_multiplexer(&connectivity_cluster),

        mailbox_manager_client(&message_multiplexer, 'M'),
        mailbox_manager(&mailbox_manager_client),
        mailbox_manager_client_run(&mailbox_manager_client, &mailbox_manager),

        semilattice_manager_client(&message_multiplexer, 'S'),
        semilattice_manager_branch_history(&semilattice_manager_client, branch_history_t<protocol_t>()),
        semilattice_manager_client_run(&semilattice_manager_client, &semilattice_manager_branch_history),

        our_directory_variable(test_cluster_directory_t<protocol_t>()),
        directory_manager_client(&message_multiplexer, 'D'),
        directory_read_manager(&connectivity_cluster),
        directory_write_manager(&directory_manager_client, our_directory_variable.get_watchable()),
        directory_manager_client_run(&directory_manager_client, &directory_read_manager),

        message_multiplexer_run(&message_multiplexer),
        connectivity_cluster_run(&connectivity_cluster, port, &message_multiplexer_run)
        { }

    peer_id_t get_me() {
        return connectivity_cluster.get_me();
    }

    connectivity_cluster_t connectivity_cluster;
    message_multiplexer_t message_multiplexer;

    message_multiplexer_t::client_t mailbox_manager_client;
    mailbox_manager_t mailbox_manager;
    message_multiplexer_t::client_t::run_t mailbox_manager_client_run;

    message_multiplexer_t::client_t semilattice_manager_client;
    semilattice_manager_t<branch_history_t<protocol_t> > semilattice_manager_branch_history;
    message_multiplexer_t::client_t::run_t semilattice_manager_client_run;

    watchable_variable_t<test_cluster_directory_t<protocol_t> > our_directory_variable;
    message_multiplexer_t::client_t directory_manager_client;
    directory_read_manager_t<test_cluster_directory_t<protocol_t> > directory_read_manager;
    directory_write_manager_t<test_cluster_directory_t<protocol_t> > directory_write_manager;
    message_multiplexer_t::client_t::run_t directory_manager_client_run;

    message_multiplexer_t::run_t message_multiplexer_run;
    connectivity_cluster_t::run_t connectivity_cluster_run;
};

template<class protocol_t>
class test_reactor_t : private master_t<protocol_t>::ack_checker_t {
public:
    test_reactor_t(reactor_test_cluster_t<protocol_t> *r, const blueprint_t<protocol_t> &initial_blueprint, multistore_ptr_t<protocol_t> *svs) :
        blueprint_watchable(initial_blueprint),
        reactor(&r->mailbox_manager, this,
              r->directory_read_manager.get_root_view()->subview(&test_reactor_t<protocol_t>::extract_reactor_directory),
              r->semilattice_manager_branch_history.get_root_view(), blueprint_watchable.get_watchable(), svs),
        reactor_directory_copier(&test_cluster_directory_t<protocol_t>::reactor_directory, reactor.get_reactor_directory()->subview(&test_reactor_t<protocol_t>::wrap_in_optional), &r->our_directory_variable),
        master_directory_copier(&test_cluster_directory_t<protocol_t>::master_directory, reactor.get_master_directory(), &r->our_directory_variable)
    {
        rassert(svs->get_multistore_joined_region() == a_thru_z_region());
    }

    bool is_acceptable_ack_set(const std::set<peer_id_t> &acks) {
        return acks.size() >= 1;
    }

    watchable_variable_t<blueprint_t<protocol_t> > blueprint_watchable;
    reactor_t<protocol_t> reactor;
    field_copier_t<boost::optional<directory_echo_wrapper_t<reactor_business_card_t<protocol_t> > >, test_cluster_directory_t<protocol_t> > reactor_directory_copier;
    field_copier_t<std::map<master_id_t, master_business_card_t<protocol_t> >, test_cluster_directory_t<protocol_t> > master_directory_copier;

private:
    static boost::optional<directory_echo_wrapper_t<reactor_business_card_t<protocol_t> > > wrap_in_optional(
            const directory_echo_wrapper_t<reactor_business_card_t<protocol_t> > &input) {
        return boost::optional<directory_echo_wrapper_t<reactor_business_card_t<protocol_t> > >(input);
    }

    static std::map<peer_id_t, boost::optional<directory_echo_wrapper_t<reactor_business_card_t<protocol_t> > > > extract_reactor_directory(
            const std::map<peer_id_t, test_cluster_directory_t<protocol_t> > &bcards) {
        std::map<peer_id_t, boost::optional<directory_echo_wrapper_t<reactor_business_card_t<protocol_t> > > > out;
        for (typename std::map<peer_id_t, test_cluster_directory_t<protocol_t> >::const_iterator it = bcards.begin(); it != bcards.end(); it++) {
            out.insert(std::make_pair(it->first, it->second.reactor_directory));
        }
        return out;
    }
};

template<class protocol_t>
class test_cluster_group_t {
public:
    boost::ptr_vector<temp_file_t> files;
    boost::ptr_vector<typename protocol_t::store_t> stores;
    boost::ptr_vector<multistore_ptr_t<protocol_t> > svses;
    boost::ptr_vector<reactor_test_cluster_t<protocol_t> > test_clusters;

    boost::ptr_vector<test_reactor_t<protocol_t> > test_reactors;

    std::map<std::string, std::string> inserter_state;

    explicit test_cluster_group_t(int n_machines) {
        int port = 10000 + randint(20000);
        for (int i = 0; i < n_machines; i++) {
            files.push_back(new temp_file_t("/tmp/rdb_unittest.XXXXXX"));
<<<<<<< HEAD
            stores.push_back(new typename protocol_t::store_t(files[i].name(), true));
            store_view_t<protocol_t> *store_ptr = &stores[i];
            svses.push_back(new multistore_ptr_t<protocol_t>(&store_ptr, 1));
=======
            stores.push_back(new typename protocol_t::store_t(files[i].name(), true, NULL));
>>>>>>> f704fcde
            stores.back().metainfo.set(a_thru_z_region(), binary_blob_t(version_range_t(version_t::zero())));

            test_clusters.push_back(new reactor_test_cluster_t<protocol_t>(port + i));
            if (i > 0) {
                test_clusters[0].connectivity_cluster_run.join(test_clusters[i].connectivity_cluster.get_peer_address(test_clusters[i].connectivity_cluster.get_me()));
            }
        }
    }

    void construct_all_reactors(const blueprint_t<protocol_t> &bp) {
        for (unsigned i = 0; i < test_clusters.size(); i++) {
            test_reactors.push_back(new test_reactor_t<protocol_t>(&test_clusters[i], bp, &svses[i]));
        }
    }

    peer_id_t get_peer_id(unsigned i) {
        rassert(i < test_clusters.size());
        return test_clusters[i].get_me();
    }

    blueprint_t<protocol_t> compile_blueprint(const std::string& bp) {
        blueprint_t<protocol_t> blueprint;

        typedef boost::tokenizer<boost::char_separator<char> > tokenizer;
        typedef tokenizer::iterator tok_iterator;

        boost::char_separator<char> sep(",");
        tokenizer tokens(bp, sep);

        unsigned peer = 0;
        for (tok_iterator it =  tokens.begin();
                          it != tokens.end();
                          it++) {

            blueprint.add_peer(get_peer_id(peer));
            for (unsigned i = 0; i < it->size(); i++) {
                typename protocol_t::region_t region;
                generate_sample_region(i, it->size(), &region);

                switch (it->at(i)) {
                    case 'p':
                        blueprint.add_role(get_peer_id(peer), region, blueprint_details::role_primary);
                        break;
                    case 's':
                        blueprint.add_role(get_peer_id(peer), region, blueprint_details::role_secondary);
                        break;
                    case 'n':
                        blueprint.add_role(get_peer_id(peer), region, blueprint_details::role_nothing);
                        break;
                    default:
                        crash("Bad blueprint string\n");
                        break;
                }
            }
            peer++;
        }
        return blueprint;
    }

    void set_all_blueprints(const blueprint_t<protocol_t> &bp) {
        for (unsigned i = 0; i < test_clusters.size(); i++) {
            test_reactors[i].blueprint_watchable.set_value(bp);
        }
    }

    //void set_blueprint(unsigned i, const blueprint_t<protocol_t> &bp) {
    //    test_reactors[i].blueprint_watchable.set_value(bp);
    //}

    static std::map<peer_id_t, std::map<master_id_t, master_business_card_t<protocol_t> > > extract_master_directory(
            const std::map<peer_id_t, test_cluster_directory_t<protocol_t> > &input) {
        std::map<peer_id_t, std::map<master_id_t, master_business_card_t<protocol_t> > > output;
        for (typename std::map<peer_id_t, test_cluster_directory_t<protocol_t> >::const_iterator it = input.begin(); it != input.end(); it++) {
            output.insert(std::make_pair(it->first, it->second.master_directory));
        }
        return output;
    }

    void run_queries() {
        for (unsigned i = 0; i < test_clusters.size(); i++) {
            cluster_namespace_interface_t<protocol_t> namespace_if(&test_clusters[i].mailbox_manager,
                (&test_clusters[i])->directory_read_manager.get_root_view()
                    ->subview(&test_cluster_group_t::extract_master_directory));

            nap(50);

            order_source_t order_source;

            test_inserter_t inserter(&namespace_if, &key_gen<protocol_t>, &order_source, &inserter_state);
            let_stuff_happen();
            inserter.stop();
            inserter.validate();
        }
    }

    static std::map<peer_id_t, boost::optional<reactor_business_card_t<protocol_t> > > extract_reactor_business_cards(
            const std::map<peer_id_t, test_cluster_directory_t<protocol_t> > &input) {
        std::map<peer_id_t, boost::optional<reactor_business_card_t<protocol_t> > > out;
        for (typename std::map<peer_id_t, test_cluster_directory_t<protocol_t> >::const_iterator it = input.begin(); it != input.end(); it++) {
            if (it->second.reactor_directory) {
                out.insert(std::make_pair(it->first, boost::optional<reactor_business_card_t<protocol_t> >(it->second.reactor_directory->internal)));
            } else {
                out.insert(std::make_pair(it->first, boost::optional<reactor_business_card_t<protocol_t> >()));
            }
        }
        return out;
    }

    void wait_until_blueprint_is_satisfied(const blueprint_t<protocol_t> &bp) {
        try {
#ifdef VALGRIND
        const int timeout = 8000;
#else
        const int timeout = 2000;
#endif

            signal_timer_t timer(timeout);
            test_clusters[0].directory_read_manager.get_root_view()
                ->subview(&test_cluster_group_t<protocol_t>::extract_reactor_business_cards)
                    ->run_until_satisfied(boost::bind(&is_blueprint_satisfied<protocol_t>, bp, _1), &timer);
        } catch (interrupted_exc_t) {
            ADD_FAILURE() << "The blueprint took too long to be satisfied, this is probably an error but you could try increasing the timeout. Heres the blueprint:";
        }

        nap(100);
    }

    void wait_until_blueprint_is_satisfied(const std::string& bp) {
        wait_until_blueprint_is_satisfied(compile_blueprint(bp));
    }
};

}   /* anonymous namespace */

void runOneShardOnePrimaryOneNodeStartupShutdowntest() {
    test_cluster_group_t<dummy_protocol_t> cluster_group(2);
    nap(100);
    cluster_group.construct_all_reactors(cluster_group.compile_blueprint("p,n"));

    cluster_group.wait_until_blueprint_is_satisfied("p,n");

    cluster_group.run_queries();
}

TEST(ClusteringReactor, OneShardOnePrimaryOneNodeStartupShutdown) {
    run_in_thread_pool(&runOneShardOnePrimaryOneNodeStartupShutdowntest);
}

void runOneShardOnePrimaryOneSecondaryStartupShutdowntest() {
    test_cluster_group_t<dummy_protocol_t> cluster_group(3);

    cluster_group.construct_all_reactors(cluster_group.compile_blueprint("p,s,n"));

    cluster_group.wait_until_blueprint_is_satisfied("p,s,n");

    cluster_group.run_queries();
}

TEST(ClusteringReactor, OneShardOnePrimaryOneSecondaryStartupShutdowntest) {
    run_in_thread_pool(&runOneShardOnePrimaryOneSecondaryStartupShutdowntest);
}

void runTwoShardsTwoNodes() {
    test_cluster_group_t<dummy_protocol_t> cluster_group(2);

    cluster_group.construct_all_reactors(cluster_group.compile_blueprint("ps,sp"));

    cluster_group.wait_until_blueprint_is_satisfied("ps,sp");

    cluster_group.run_queries();
}

TEST(ClusteringReactor, TwoShardsTwoNodes) {
    run_in_thread_pool(&runTwoShardsTwoNodes);
}

void runRoleSwitchingTest() {
    test_cluster_group_t<dummy_protocol_t> cluster_group(2);

    cluster_group.construct_all_reactors(cluster_group.compile_blueprint("p,n"));
    cluster_group.wait_until_blueprint_is_satisfied("p,n");

    cluster_group.run_queries();

    cluster_group.set_all_blueprints(cluster_group.compile_blueprint("n,p"));
    cluster_group.wait_until_blueprint_is_satisfied("n,p");

    cluster_group.run_queries();
}

TEST(ClusteringReactor, RoleSwitchingTest) {
    run_in_thread_pool(&runRoleSwitchingTest);
}

void runOtherRoleSwitchingTest() {
    test_cluster_group_t<dummy_protocol_t> cluster_group(2);

    cluster_group.construct_all_reactors(cluster_group.compile_blueprint("p,s"));
    cluster_group.wait_until_blueprint_is_satisfied("p,s");
    cluster_group.run_queries();

    cluster_group.set_all_blueprints(cluster_group.compile_blueprint("s,p"));
    cluster_group.wait_until_blueprint_is_satisfied("s,p");

    cluster_group.run_queries();
}

TEST(ClusteringReactor, OtherRoleSwitchingTest) {
    run_in_thread_pool(&runOtherRoleSwitchingTest);
}

void runAddSecondaryTest() {
    test_cluster_group_t<dummy_protocol_t> cluster_group(3);
    cluster_group.construct_all_reactors(cluster_group.compile_blueprint("p,s,n"));
    cluster_group.wait_until_blueprint_is_satisfied("p,s,n");
    cluster_group.run_queries();

    cluster_group.set_all_blueprints(cluster_group.compile_blueprint("p,s,s"));
    cluster_group.wait_until_blueprint_is_satisfied("p,s,s");
    cluster_group.run_queries();
}

TEST(ClusteringReactor, AddSecondaryTest) {
    run_in_thread_pool(&runAddSecondaryTest);
}

void runReshardingTest() {
    test_cluster_group_t<dummy_protocol_t> cluster_group(2);

    cluster_group.construct_all_reactors(cluster_group.compile_blueprint("p,n"));
    cluster_group.wait_until_blueprint_is_satisfied("p,n");
    cluster_group.run_queries();

    cluster_group.set_all_blueprints(cluster_group.compile_blueprint("pp,ns"));
    cluster_group.wait_until_blueprint_is_satisfied("pp,ns");
    cluster_group.run_queries();

    cluster_group.set_all_blueprints(cluster_group.compile_blueprint("pn,np"));
    cluster_group.wait_until_blueprint_is_satisfied("pn,np");
    cluster_group.run_queries();
}

TEST(ClusteringReactor, ReshardingTest) {
    run_in_thread_pool(&runReshardingTest);
}

void runLessGracefulReshardingTest() {
    test_cluster_group_t<dummy_protocol_t> cluster_group(2);

    cluster_group.construct_all_reactors(cluster_group.compile_blueprint("p,n"));
    cluster_group.wait_until_blueprint_is_satisfied("p,n");
    cluster_group.run_queries();

    cluster_group.set_all_blueprints(cluster_group.compile_blueprint("pn,np"));
    cluster_group.wait_until_blueprint_is_satisfied("pn,np");
    cluster_group.run_queries();
}

TEST(ClusteringReactor, LessGracefulReshardingTest) {
    run_in_thread_pool(&runLessGracefulReshardingTest);
}

} // namespace unittest<|MERGE_RESOLUTION|>--- conflicted
+++ resolved
@@ -201,13 +201,9 @@
         int port = 10000 + randint(20000);
         for (int i = 0; i < n_machines; i++) {
             files.push_back(new temp_file_t("/tmp/rdb_unittest.XXXXXX"));
-<<<<<<< HEAD
-            stores.push_back(new typename protocol_t::store_t(files[i].name(), true));
+            stores.push_back(new typename protocol_t::store_t(files[i].name(), true, NULL));
             store_view_t<protocol_t> *store_ptr = &stores[i];
             svses.push_back(new multistore_ptr_t<protocol_t>(&store_ptr, 1));
-=======
-            stores.push_back(new typename protocol_t::store_t(files[i].name(), true, NULL));
->>>>>>> f704fcde
             stores.back().metainfo.set(a_thru_z_region(), binary_blob_t(version_range_t(version_t::zero())));
 
             test_clusters.push_back(new reactor_test_cluster_t<protocol_t>(port + i));
