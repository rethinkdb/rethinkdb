// Copyright 2010-2013 RethinkDB, all rights reserved.
#include "unittest/rdb_env.hpp"

#include "rdb_protocol/func.hpp"
#include "rdb_protocol/real_table.hpp"

namespace unittest {

mock_namespace_interface_t::mock_namespace_interface_t(ql::env_t *_env) :
    env(_env) {
    ready_cond.pulse();
}

mock_namespace_interface_t::~mock_namespace_interface_t() {
    while (!data.empty()) {
        delete data.begin()->second;
        data.erase(data.begin());
    }
}

void mock_namespace_interface_t::read(const read_t &query,
                                      read_response_t *response,
                                      UNUSED order_token_t tok,
                                      signal_t *interruptor) THROWS_ONLY(interrupted_exc_t, cannot_perform_query_exc_t) {
    read_outdated(query, response, interruptor);
}

void mock_namespace_interface_t::read_outdated(const read_t &query,
                                               read_response_t *response,
                                               signal_t *interruptor) THROWS_ONLY(interrupted_exc_t, cannot_perform_query_exc_t) {
    if (interruptor->is_pulsed()) {
        throw interrupted_exc_t();
    }
    read_visitor_t v(&data, response);
    boost::apply_visitor(v, query.read);
}

void mock_namespace_interface_t::write(const write_t &query,
                                       write_response_t *response,
                                       UNUSED order_token_t tok,
                                       signal_t *interruptor) THROWS_ONLY(interrupted_exc_t, cannot_perform_query_exc_t) {
    if (interruptor->is_pulsed()) {
        throw interrupted_exc_t();
    }
    write_visitor_t v(&data, env, response);
    boost::apply_visitor(v, query.write);
}

std::map<store_key_t, scoped_cJSON_t *> *mock_namespace_interface_t::get_data() {
    return &data;
}

std::set<region_t> mock_namespace_interface_t::get_sharding_scheme()
    THROWS_ONLY(cannot_perform_query_exc_t) {
    std::set<region_t> s;
    s.insert(region_t::universe());
    return s;
}

bool mock_namespace_interface_t::check_readiness(table_readiness_t, signal_t *) {
    throw cannot_perform_query_exc_t("unimplemented");
}

void mock_namespace_interface_t::read_visitor_t::operator()(const point_read_t &get) {
    ql::configured_limits_t limits;
    response->response = point_read_response_t();
    point_read_response_t &res = boost::get<point_read_response_t>(response->response);

    if (data->find(get.key) != data->end()) {
        res.data = ql::to_datum(data->at(get.key)->get(), limits,
                                reql_version_t::LATEST);
    } else {
        res.data = ql::datum_t::null();
    }
}

void mock_namespace_interface_t::read_visitor_t::operator()(const dummy_read_t &) {
    response->response = dummy_read_response_t();
}

void NORETURN mock_namespace_interface_t::read_visitor_t::operator()(
        const changefeed_subscribe_t &) {
    throw cannot_perform_query_exc_t("unimplemented");
}

void NORETURN mock_namespace_interface_t::read_visitor_t::operator()(
        const changefeed_limit_subscribe_t &) {
    throw cannot_perform_query_exc_t("unimplemented");
}

void NORETURN mock_namespace_interface_t::read_visitor_t::operator()(
        const changefeed_stamp_t &) {
    throw cannot_perform_query_exc_t("unimplemented");
}

void NORETURN mock_namespace_interface_t::read_visitor_t::operator()(
        UNUSED const rget_read_t &rget) {
    throw cannot_perform_query_exc_t("unimplemented");
}

void NORETURN mock_namespace_interface_t::read_visitor_t::operator()(
        const changefeed_point_stamp_t &) {
    throw cannot_perform_query_exc_t("unimplemented");
}

void NORETURN mock_namespace_interface_t::read_visitor_t::operator()(
        UNUSED const intersecting_geo_read_t &gr) {
    throw cannot_perform_query_exc_t("unimplemented");
}

void NORETURN mock_namespace_interface_t::read_visitor_t::operator()(
        UNUSED const nearest_geo_read_t &gr) {
    throw cannot_perform_query_exc_t("unimplemented");
}

void NORETURN mock_namespace_interface_t::read_visitor_t::operator()(
        UNUSED const distribution_read_t &dg) {
    throw cannot_perform_query_exc_t("unimplemented");
}

void NORETURN mock_namespace_interface_t::read_visitor_t::operator()(
        UNUSED const sindex_list_t &sinner) {
    throw cannot_perform_query_exc_t("unimplemented");
}

void NORETURN mock_namespace_interface_t::read_visitor_t::operator()(
        UNUSED const sindex_status_t &ss) {
    throw cannot_perform_query_exc_t("unimplemented");
}

mock_namespace_interface_t::read_visitor_t::read_visitor_t(
        std::map<store_key_t, scoped_cJSON_t *> *_data,
        read_response_t *_response) :
    data(_data), response(_response) {
    // Do nothing
}

void mock_namespace_interface_t::write_visitor_t::operator()(
    const batched_replace_t &r) {
    ql::configured_limits_t limits;
    ql::datum_t stats = ql::datum_t::empty_object();
    std::set<std::string> conditions;
    for (auto it = r.keys.begin(); it != r.keys.end(); ++it) {
        ql::datum_object_builder_t resp;
        ql::datum_t old_val;
        if (data->find(*it) != data->end()) {
            old_val = ql::to_datum(data->at(*it)->get(), limits, reql_version_t::LATEST);
        } else {
            old_val = ql::datum_t::null();
        }

        ql::datum_t new_val
            = r.f.compile_wire_func()->call(env, old_val)->as_datum();
        data->erase(*it);

        bool err;
        if (new_val.get_type() == ql::datum_t::R_OBJECT) {
            data->insert(std::make_pair(*it, new scoped_cJSON_t(new_val.as_json())));
            if (old_val.get_type() == ql::datum_t::R_NULL) {
                err = resp.add("inserted", ql::datum_t(1.0));
            } else {
                if (old_val == new_val) {
                    err = resp.add("unchanged", ql::datum_t(1.0));
                } else {
                    err = resp.add("replaced", ql::datum_t(1.0));
                }
            }
        } else if (new_val.get_type() == ql::datum_t::R_NULL) {
            if (old_val.get_type() == ql::datum_t::R_NULL) {
                err = resp.add("skipped", ql::datum_t(1.0));
            } else {
                err = resp.add("deleted", ql::datum_t(1.0));
            }
        } else {
            throw cannot_perform_query_exc_t(
                "value being inserted is neither an object nor an empty value");
        }
        guarantee(!err);
        stats = stats.merge(std::move(resp).to_datum(), ql::stats_merge,
                            limits, &conditions);
    }
    ql::datum_object_builder_t result(std::move(stats));
    result.add_warnings(conditions, limits);
    response->response = std::move(result).to_datum();
}

void mock_namespace_interface_t::write_visitor_t::operator()(
    const batched_insert_t &bi) {
    ql::configured_limits_t limits;
    ql::datum_t stats = ql::datum_t::empty_object();
    std::set<std::string> conditions;
    for (auto it = bi.inserts.begin(); it != bi.inserts.end(); ++it) {
        store_key_t key((*it).get_field(datum_string_t(bi.pkey)).print_primary());
        ql::datum_object_builder_t resp;
        ql::datum_t old_val;
        if (data->find(key) != data->end()) {
            old_val = ql::to_datum(data->at(key)->get(), limits, reql_version_t::LATEST);
        } else {
            old_val = ql::datum_t::null();
        }

        ql::datum_t new_val = *it;
        data->erase(key);

        bool err;
        if (new_val.get_type() == ql::datum_t::R_OBJECT) {
            data->insert(std::make_pair(key, new scoped_cJSON_t(new_val.as_json())));
            if (old_val.get_type() == ql::datum_t::R_NULL) {
                err = resp.add("inserted", ql::datum_t(1.0));
            } else {
                if (old_val == new_val) {
                    err = resp.add("unchanged", ql::datum_t(1.0));
                } else {
                    err = resp.add("replaced", ql::datum_t(1.0));
                }
            }
        } else if (new_val.get_type() == ql::datum_t::R_NULL) {
            if (old_val.get_type() == ql::datum_t::R_NULL) {
                err = resp.add("skipped", ql::datum_t(1.0));
            } else {
                err = resp.add("deleted", ql::datum_t(1.0));
            }
        } else {
            throw cannot_perform_query_exc_t(
                "value being inserted is neither an object nor an empty value");
        }
        guarantee(!err);
        stats = stats.merge(std::move(resp).to_datum(), ql::stats_merge, limits, &conditions);
    }
    ql::datum_object_builder_t result(stats);
    result.add_warnings(conditions, limits);
    response->response = std::move(result).to_datum();
}

void mock_namespace_interface_t::write_visitor_t::operator()(const dummy_write_t &) {
    response->response = dummy_write_response_t();
}

void NORETURN mock_namespace_interface_t::write_visitor_t::operator()(const point_write_t &) {
    throw cannot_perform_query_exc_t("unimplemented");
}

void NORETURN mock_namespace_interface_t::write_visitor_t::operator()(const point_delete_t &) {
    throw cannot_perform_query_exc_t("unimplemented");
}

void NORETURN mock_namespace_interface_t::write_visitor_t::operator()(const sindex_create_t &) {
    throw cannot_perform_query_exc_t("unimplemented");
}

void NORETURN mock_namespace_interface_t::write_visitor_t::operator()(const sindex_drop_t &) {
    throw cannot_perform_query_exc_t("unimplemented");
}

void NORETURN mock_namespace_interface_t::write_visitor_t::operator()(const sindex_rename_t &) {
    throw cannot_perform_query_exc_t("unimplemented");
}

void NORETURN mock_namespace_interface_t::write_visitor_t::operator()(const sync_t &) {
    throw cannot_perform_query_exc_t("unimplemented");
}

mock_namespace_interface_t::write_visitor_t::write_visitor_t(std::map<store_key_t, scoped_cJSON_t*> *_data,
                                                             ql::env_t *_env,
                                                             write_response_t *_response) :
    data(_data), env(_env), response(_response) {
    // Do nothing
}

test_rdb_env_t::test_rdb_env_t() { }

test_rdb_env_t::~test_rdb_env_t() {
    // Clean up initial datas (if there was no instance constructed, this may happen
    for (auto it = initial_datas.begin(); it != initial_datas.end(); ++it) {
        delete it->second;
    }
}

void test_rdb_env_t::add_table(const std::string &table_name,
                               const uuid_u &db_id,
                               const std::string &primary_key,
                               const std::set<std::map<std::string, std::string> > &initial_data) {
    name_string_t table_name_string;
    if (!table_name_string.assign_value(table_name)) throw invalid_name_exc_t(table_name);

    primary_keys.insert(std::make_pair(std::make_pair(db_id, table_name_string),
                                       primary_key));

    // Set up initial data
    std::map<store_key_t, scoped_cJSON_t*> *data = new std::map<store_key_t, scoped_cJSON_t*>();

    for (auto it = initial_data.begin(); it != initial_data.end(); ++it) {
        guarantee(it->find(primary_key) != it->end());
        store_key_t key("S" + it->at(primary_key));
        scoped_cJSON_t *item = new scoped_cJSON_t(cJSON_CreateObject());

        for (auto jt = it->begin(); jt != it->end(); ++jt) {
            cJSON* strvalue = cJSON_CreateString(jt->second.c_str());
            item->AddItemToObject(jt->first.c_str(), strvalue);
        }
        data->insert(std::make_pair(key, item));
    }

    initial_datas.insert(std::make_pair(std::make_pair(db_id, table_name_string), data));
}

database_id_t test_rdb_env_t::add_database(const std::string &db_name) {
    name_string_t db_name_string;
    if (!db_name_string.assign_value(db_name)) throw invalid_name_exc_t(db_name);
    database_id_t id = generate_uuid();
    databases[db_name_string] = id;
    return id;
}

scoped_ptr_t<test_rdb_env_t::instance_t> test_rdb_env_t::make_env() {
    return make_scoped<instance_t>(this);
}

test_rdb_env_t::instance_t::instance_t(test_rdb_env_t *test_env) :
    extproc_pool(2),
    rdb_ctx(&extproc_pool, this)
{
    env.init(new ql::env_t(&rdb_ctx,
                           &interruptor,
                           std::map<std::string, ql::wire_func_t>(),
                           nullptr /* no profile trace */));

    // Set up any initial datas
    databases = test_env->databases;
    primary_keys = test_env->primary_keys;
    for (auto it = test_env->initial_datas.begin(); it != test_env->initial_datas.end(); ++it) {
        scoped_ptr_t<mock_namespace_interface_t> storage(
            new mock_namespace_interface_t(env.get()));
        storage->get_data()->swap(*it->second);
        auto res = tables.insert(std::make_pair(it->first, std::move(storage)));
        guarantee(res.second == true);
        delete it->second;
    }
    test_env->initial_datas.clear();
}

ql::env_t *test_rdb_env_t::instance_t::get() {
    return env.get();
}

std::map<store_key_t, scoped_cJSON_t *> *test_rdb_env_t::instance_t::get_data(
        database_id_t db, name_string_t table) {
    guarantee(tables.count(std::make_pair(db, table)) == 1);
    return tables.at(std::make_pair(db, table))->get_data();
}

void test_rdb_env_t::instance_t::interrupt() {
    interruptor.pulse();
}

bool test_rdb_env_t::instance_t::db_create(UNUSED const name_string_t &name,
        UNUSED signal_t *local_interruptor, UNUSED ql::datum_t *result_out,
        std::string *error_out) {
    *error_out = "test_rdb_env_t::instance_t doesn't support mutation";
    return false;
}

bool test_rdb_env_t::instance_t::db_drop(UNUSED const name_string_t &name,
        UNUSED signal_t *local_interruptor, UNUSED ql::datum_t *result_out,
        std::string *error_out) {
    *error_out = "test_rdb_env_t::instance_t doesn't support mutation";
    return false;
}

bool test_rdb_env_t::instance_t::db_list(
        UNUSED signal_t *local_interruptor, std::set<name_string_t> *names_out,
        UNUSED std::string *error_out) {
    for (auto pair : databases) {
        names_out->insert(pair.first);
    }
    return true;
}

bool test_rdb_env_t::instance_t::db_find(const name_string_t &name,
        UNUSED signal_t *local_interruptor, counted_t<const ql::db_t> *db_out,
        std::string *error_out) {
    auto it = databases.find(name);
    if (it == databases.end()) {
        *error_out = "No database with that name";
        return false;
    } else {
        *db_out = make_counted<const ql::db_t>(it->second, name);
        return true;
    }
}

bool test_rdb_env_t::instance_t::db_config(
        UNUSED const counted_t<const ql::db_t> &db,
        UNUSED const ql::protob_t<const Backtrace> &bt,
        UNUSED ql::env_t *local_env,
        UNUSED scoped_ptr_t<ql::val_t> *selection_out,
        std::string *error_out) {
    *error_out = "test_db_env_t::instance_t doesn't support db_config()";
    return false;
}

bool test_rdb_env_t::instance_t::table_create(UNUSED const name_string_t &name,
        UNUSED counted_t<const ql::db_t> db,
        UNUSED const table_generate_config_params_t &config_params,
        UNUSED const std::string &primary_key,
        UNUSED signal_t *local_interruptor,
        UNUSED ql::datum_t *result_out,
        std::string *error_out) {
    *error_out = "test_rdb_env_t::instance_t doesn't support mutation";
    return false;
}

bool test_rdb_env_t::instance_t::table_drop(UNUSED const name_string_t &name,
        UNUSED counted_t<const ql::db_t> db,
        UNUSED signal_t *local_interruptor,
        UNUSED ql::datum_t *result_out,
        std::string *error_out) {
    *error_out = "test_rdb_env_t::instance_t doesn't support mutation";
    return false;
}

bool test_rdb_env_t::instance_t::table_list(counted_t<const ql::db_t> db,
        UNUSED signal_t *local_interruptor, std::set<name_string_t> *names_out,
        UNUSED std::string *error_out) {
    for (auto it = tables.begin(); it != tables.end(); it++) {
        if (it->first.first == db->id) {
            names_out->insert(it->first.second);
        }
    }
    return true;
}

class fake_ref_tracker_t : public namespace_interface_access_t::ref_tracker_t {
    void add_ref() { }
    void release() { }
};

bool test_rdb_env_t::instance_t::table_find(const name_string_t &name,
        counted_t<const ql::db_t> db,
        boost::optional<admin_identifier_format_t> identifier_format,
        UNUSED signal_t *local_interruptor, counted_t<base_table_t> *table_out,
        std::string *error_out) {
    auto it = tables.find(std::make_pair(db->id, name));
    if (it == tables.end()) {
        *error_out = "No table with that name";
        return false;
    } else {
        if (static_cast<bool>(identifier_format)) {
            *error_out = "identifier_format doesn't make sense for "
                "test_rdb_env_t::instance_t";
            return false;
        }
        static fake_ref_tracker_t fake_ref_tracker;
        namespace_interface_access_t table_access(
            it->second.get(), &fake_ref_tracker, get_thread_id());
        table_out->reset(new real_table_t(nil_uuid(), table_access,
            primary_keys.at(std::make_pair(db->id, name)), NULL));
        return true;
    }
}

bool test_rdb_env_t::instance_t::table_estimate_doc_counts(
        UNUSED counted_t<const ql::db_t> db,
        UNUSED const name_string_t &name,
        UNUSED ql::env_t *local_env,
        UNUSED std::vector<int64_t> *doc_counts_out,
        std::string *error_out) {
    *error_out = "test_rdb_env_t::instance_t doesn't support info()";
    return false;
}

bool test_rdb_env_t::instance_t::table_config(
        UNUSED counted_t<const ql::db_t> db,
        UNUSED const name_string_t &name,
        UNUSED const ql::protob_t<const Backtrace> &bt,
        UNUSED ql::env_t *local_env,
        UNUSED scoped_ptr_t<ql::val_t> *selection_out,
        std::string *error_out) {
    *error_out = "test_rdb_env_t::instance_t doesn't support table_config()";
    return false;
}

bool test_rdb_env_t::instance_t::table_status(
        UNUSED counted_t<const ql::db_t> db,
        UNUSED const name_string_t &name,
        UNUSED const ql::protob_t<const Backtrace> &bt,
        UNUSED ql::env_t *local_env,
        UNUSED scoped_ptr_t<ql::val_t> *selection_out,
        std::string *error_out) {
    *error_out = "test_rdb_env_t::instance_t doesn't support table_status()";
    return false;
}

bool test_rdb_env_t::instance_t::table_wait(
        UNUSED counted_t<const ql::db_t> db,
        UNUSED const name_string_t &name,
        UNUSED table_readiness_t readiness,
        UNUSED signal_t *local_interruptor,
        UNUSED ql::datum_t *result_out,
        std::string *error_out) {
    *error_out = "test_rdb_env_t::instance_t doesn't support table_wait()";
    return false;
}

bool test_rdb_env_t::instance_t::db_wait(
        UNUSED counted_t<const ql::db_t> db,
        UNUSED table_readiness_t readiness,
        UNUSED signal_t *local_interruptor,
        UNUSED ql::datum_t *result_out,
        std::string *error_out) {
    *error_out = "test_rdb_env_t::instance_t doesn't support db_wait()";
    return false;
}

bool test_rdb_env_t::instance_t::table_reconfigure(
        UNUSED counted_t<const ql::db_t> db,
        UNUSED const name_string_t &name,
        UNUSED const table_generate_config_params_t &params,
        UNUSED bool dry_run,
        UNUSED signal_t *local_interruptor,
        UNUSED ql::datum_t *result_out,
        std::string *error_out) {
    *error_out = "test_rdb_env_t::instance_t doesn't support reconfigure()";
    return false;
}

bool test_rdb_env_t::instance_t::db_reconfigure(
        UNUSED counted_t<const ql::db_t> db,
        UNUSED const table_generate_config_params_t &params,
        UNUSED bool dry_run,
        UNUSED signal_t *local_interruptor,
        UNUSED ql::datum_t *result_out,
        std::string *error_out) {
    *error_out = "test_rdb_env_t::instance_t doesn't support reconfigure()";
    return false;
}

bool test_rdb_env_t::instance_t::table_rebalance(
        UNUSED counted_t<const ql::db_t> db,
        UNUSED const name_string_t &name,
        UNUSED signal_t *local_interruptor,
        UNUSED ql::datum_t *result_out,
        std::string *error_out) {
    *error_out = "test_rdb_env_t::instance_t doesn't support rebalance()";
    return false;
}

bool test_rdb_env_t::instance_t::db_rebalance(
        UNUSED counted_t<const ql::db_t> db,
        UNUSED signal_t *local_interruptor,
        UNUSED ql::datum_t *result_out,
        std::string *error_out) {
    *error_out = "test_rdb_env_t::instance_t doesn't support rebalance()";
    return false;
}

<<<<<<< HEAD
bool test_rdb_env_t::instance_t::table_estimate_doc_counts(
        UNUSED counted_t<const ql::db_t> db,
        UNUSED const name_string_t &name,
        UNUSED ql::env_t *local_env,
        UNUSED std::vector<int64_t> *doc_counts_out,
        std::string *error_out) {
    *error_out = "test_rdb_env_t::instance_t doesn't support info()";
    return false;
}

}  // namespace unittest
=======
}  // namespace unittest
>>>>>>> 453c6f0c
<|MERGE_RESOLUTION|>--- conflicted
+++ resolved
@@ -554,18 +554,4 @@
     return false;
 }
 
-<<<<<<< HEAD
-bool test_rdb_env_t::instance_t::table_estimate_doc_counts(
-        UNUSED counted_t<const ql::db_t> db,
-        UNUSED const name_string_t &name,
-        UNUSED ql::env_t *local_env,
-        UNUSED std::vector<int64_t> *doc_counts_out,
-        std::string *error_out) {
-    *error_out = "test_rdb_env_t::instance_t doesn't support info()";
-    return false;
-}
-
-}  // namespace unittest
-=======
-}  // namespace unittest
->>>>>>> 453c6f0c
+}  // namespace unittest