// Copyright 2010-2013 RethinkDB, all rights reserved.
#include "errors.hpp"
#include <boost/make_shared.hpp>

#include "buffer_cache/buffer_cache.hpp"
#include "containers/iterators.hpp"
#include "memcached/protocol.hpp"
#include "rdb_protocol/protocol.hpp"
#include "serializer/config.hpp"
#include "serializer/translator.hpp"
#include "unittest/gtest.hpp"
#include "unittest/dummy_namespace_interface.hpp"

namespace unittest {
namespace {

void run_with_namespace_interface(boost::function<void(namespace_interface_t<rdb_protocol_t> *, order_source_t *)> fun) {

    order_source_t order_source;

    /* Pick shards */
    std::vector<rdb_protocol_t::region_t> shards;
    shards.push_back(rdb_protocol_t::region_t(key_range_t(key_range_t::none,   store_key_t(),  key_range_t::open, store_key_t("n"))));
    shards.push_back(rdb_protocol_t::region_t(key_range_t(key_range_t::closed, store_key_t("n"), key_range_t::none, store_key_t() )));

    boost::ptr_vector<temp_file_t> temp_files;
    for (size_t i = 0; i < shards.size(); ++i) {
<<<<<<< HEAD
        temp_files.push_back(new temp_file_t("/tmp/rdb_unittest.XXXXXX"));
=======
        temp_files.push_back(new temp_file_t);
>>>>>>> 0b501451
    }

    scoped_ptr_t<io_backender_t> io_backender;
    make_io_backender(aio_default, &io_backender);

    scoped_array_t<scoped_ptr_t<serializer_t> > serializers(shards.size());
    for (size_t i = 0; i < shards.size(); ++i) {
        filepath_file_opener_t file_opener(temp_files[i].name(), io_backender.get());
        standard_serializer_t::create(&file_opener,
                                      standard_serializer_t::static_config_t());
        serializers[i].init(new standard_serializer_t(standard_serializer_t::dynamic_config_t(),
                                                      &file_opener,
                                                      &get_global_perfmon_collection()));
    }

    boost::ptr_vector<rdb_protocol_t::store_t> underlying_stores;
    rdb_protocol_t::context_t ctx;

    for (size_t i = 0; i < shards.size(); ++i) {
        underlying_stores.push_back(new rdb_protocol_t::store_t(serializers[i].get(), temp_files[i].name().permanent_path(), GIGABYTE, true, &get_global_perfmon_collection(), &ctx));
    }

    boost::ptr_vector<store_view_t<rdb_protocol_t> > stores;
    for (size_t i = 0; i < shards.size(); ++i) {
        stores.push_back(new store_subview_t<rdb_protocol_t>(&underlying_stores[i], shards[i]));
    }

    /* Set up namespace interface */
    dummy_namespace_interface_t<rdb_protocol_t> nsi(shards, stores.c_array(), &order_source);

    fun(&nsi, &order_source);
}

void run_in_thread_pool_with_namespace_interface(boost::function<void(namespace_interface_t<rdb_protocol_t> *, order_source_t*)> fun) {
    unittest::run_in_thread_pool(boost::bind(&run_with_namespace_interface, fun));
}

}   /* anonymous namespace */

/* `SetupTeardown` makes sure that it can start and stop without anything going
horribly wrong */
void run_setup_teardown_test(UNUSED namespace_interface_t<rdb_protocol_t> *nsi, order_source_t *) {
    /* Do nothing */
}
TEST(RDBProtocol, SetupTeardown) {
    run_in_thread_pool_with_namespace_interface(&run_setup_teardown_test);
}

/* `GetSet` tests basic get and set operations */
void run_get_set_test(namespace_interface_t<rdb_protocol_t> *nsi, order_source_t *osource) {
    boost::shared_ptr<scoped_cJSON_t> data(new scoped_cJSON_t(cJSON_CreateNull()));
    {
        rdb_protocol_t::write_t write(rdb_protocol_t::point_write_t(store_key_t("a"), data));
        rdb_protocol_t::write_response_t response;

        cond_t interruptor;
        nsi->write(write, &response, osource->check_in("unittest::run_get_set_test(rdb_protocol.cc-A)"), &interruptor);

        if (rdb_protocol_t::point_write_response_t *maybe_point_write_response_t = boost::get<rdb_protocol_t::point_write_response_t>(&response.response)) {
            EXPECT_EQ(maybe_point_write_response_t->result, STORED);
        } else {
            ADD_FAILURE() << "got wrong type of result back";
        }
    }

    {
        rdb_protocol_t::read_t read(rdb_protocol_t::point_read_t(store_key_t("a")));
        rdb_protocol_t::read_response_t response;

        cond_t interruptor;
        nsi->read(read, &response, osource->check_in("unittest::run_get_set_test(rdb_protocol.cc-B)"), &interruptor);

        if (rdb_protocol_t::point_read_response_t *maybe_point_read_response = boost::get<rdb_protocol_t::point_read_response_t>(&response.response)) {
            EXPECT_TRUE(maybe_point_read_response->data->get() != NULL);
            EXPECT_TRUE(cJSON_Equal(data->get(), maybe_point_read_response->data->get()));
        } else {
            ADD_FAILURE() << "got wrong result back";
        }
    }
}

//TEST(RDBProtocol, GetSet) {
//    run_in_thread_pool_with_namespace_interface(&run_get_set_test);
//}

}   /* namespace unittest */
<|MERGE_RESOLUTION|>--- conflicted
+++ resolved
@@ -25,11 +25,7 @@
 
     boost::ptr_vector<temp_file_t> temp_files;
     for (size_t i = 0; i < shards.size(); ++i) {
-<<<<<<< HEAD
-        temp_files.push_back(new temp_file_t("/tmp/rdb_unittest.XXXXXX"));
-=======
         temp_files.push_back(new temp_file_t);
->>>>>>> 0b501451
     }
 
     scoped_ptr_t<io_backender_t> io_backender;
