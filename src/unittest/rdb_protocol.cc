--- conflicted
+++ resolved
@@ -30,13 +30,8 @@
     make_io_backender(aio_default, &io_backender);
 
     boost::ptr_vector<rdb_protocol_t::store_t> underlying_stores;
-<<<<<<< HEAD
-    for (int i = 0; i < (int)shards.size(); ++i) {
+    for (size_t i = 0; i < shards.size(); ++i) {
         underlying_stores.push_back(new rdb_protocol_t::store_t(io_backender.get(), temp_files[i].name(), true, &get_global_perfmon_collection(), NULL));
-=======
-    for (size_t i = 0; i < shards.size(); ++i) {
-        underlying_stores.push_back(new rdb_protocol_t::store_t(io_backender.get(), temp_files[i].name(), true, &get_global_perfmon_collection()));
->>>>>>> 6cba88f2
     }
 
     boost::ptr_vector<store_view_t<rdb_protocol_t> > stores;
