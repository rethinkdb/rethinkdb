space=$(eval) $(eval)
comma=,

##### Pretty-printing

ANSI_BOLD_ON:=[1m
ANSI_BOLD_OFF:=[0m
ANSI_UL_ON:=[4m
ANSI_UL_OFF:=[0m

##### Configuring stuff

# Set SOLO to 0 to build RethinkDB Cache (otherwise, RethinkDB Solo is built)
SOLO?=1
ifeq ($(SOLO),1)
RETHINKDB_CACHE_PRODUCT:=0
RETHINKDB_SOLO_PRODUCT:=1
PRODUCT_NAME:=RethinkDB
VANILLA_PACKAGE_NAME?=rethinkdb
SERVER_EXEC_NAME?=rethinkdb
else
RETHINKDB_CACHE_PRODUCT:=1
RETHINKDB_SOLO_PRODUCT:=0
PRODUCT_NAME:=RethinkDB Cache
VANILLA_PACKAGE_NAME?=rethinkdb-cache
SERVER_EXEC_NAME?=rethinkdb-cache
endif

TRIAL_PACKAGE_NAME:=$(VANILLA_PACKAGE_NAME)-trial
PACKAGE_NAME:=$(VANILLA_PACKAGE_NAME)
SERVER_UNIT_TEST_NAME:=$(SERVER_EXEC_NAME)-unittest

SCRIPTS_DIR:=../scripts
START_DB_NAME:=start_rethinkdb
GDB_FUNCTIONS_NAME:=rethinkdb-gdb.py
TAGS:=.tags
CSCOPE_XREF:=.cscope
RUN_PORT?=11211
RUN_FLAGS?=-s 3 -c 2 -m 10
RUN_FILE?=rethinkdb_data
VALGRIND_FLAGS?=--leak-check=full --db-attach=yes --show-reachable=yes --suppressions=../scripts/rethinkdb-valgrind-suppressions.supp
CALLGRIND_FLAGS?=--simulate-cache=yes --simulate-wb=yes --simulate-hwpref=yes --cacheuse=yes --collect-jumps=yes

# Set SYMBOLS to 1 to enable symbols, even in release mode
SYMBOLS?=0

DEBUG?=1
VALGRIND?=0
NO_TCMALLOC?=0
SEMANTIC_SERIALIZER_CHECK?=0
MOCK_CACHE_CHECK?=0
VERBOSE?=0
UNIT_TESTS?=$(DEBUG)

# Set TRIAL to 1 to build a 21-day trial version. If you want a different number of days, set TIMEBOMB to the number of days instead.
TRIAL?=0
TIMEBOMB?=0

# Choose our directories
# This makefile is meant to be run from the 'src' directory.
SOURCE_DIR:=.
EXTERNAL_SOURCE_DIR:=/usr/src/rethinkdb_lib_external
BUILD_ROOT_DIR:=../build
ifeq (${DEBUG},1)
BUILD_DIR:=$(BUILD_ROOT_DIR)/debug
else
BUILD_DIR:=$(BUILD_ROOT_DIR)/release
endif

ifeq ($(COMPILER), CLANG)
BUILD_DIR:=$(BUILD_DIR)_clang
else
ifeq ($(COMPILER), INTEL)
BUILD_DIR:=$(BUILD_DIR)_intel
endif
endif

PACKAGES_DIR:=$(BUILD_ROOT_DIR)/packages
RPM_PACKAGE_DIR:=$(PACKAGES_DIR)/rpm
DEB_PACKAGE_DIR:=$(PACKAGES_DIR)/deb


ifndef CXX

ifeq ($(COMPILER),CLANG)
CXX:=clang
else ifeq ($(COMPILER),INTEL)
CXX:=icc
else
CXX:=g++
endif

endif

ifeq ($(COMPILER),CLANG)
<<<<<<< HEAD
LDFLAGS:=-Wl,--no-as-needed -pthread -lrt -laio -lQtCore
=======
LDFLAGS:=-Wl,--no-as-needed -pthread -lrt -laio -lQtCore -lstdc++ -lm
>>>>>>> c3ea3566
else
ifeq ($(COMPILER),INTEL)
LDFLAGS:= -B/opt/intel/bin -pthread -lrt -laio -lQtCore -lstdc++
else
LDFLAGS:=-Wl,--no-as-needed -pthread -lrt -laio -lQtCore
endif
endif

STATIC_LIBRARIES:=boost_serialization

CXXFLAGS?=

CXXFLAGS+=-I$(SOURCE_DIR) -I/usr/include/qt4 -I$(EXTERNAL_SOURCE_DIR)/WebKit/Source -I$(EXTERNAL_SOURCE_DIR)/WebKit/Source/JavaScriptCore/ForwardingHeaders -I$(EXTERNAL_SOURCE_DIR)/WebKit/Source/JavaScriptCore -pthread
CXXFLAGS+="-DPRODUCT_NAME=\"$(PRODUCT_NAME)\""

ifeq ($(SOLO),1)
CXXFLAGS+=-DRETHINKDB_SOLO_PRODUCT
else
CXXFLAGS+=-DRETHINKDB_CACHE_PRODUCT
endif

CXXFLAGS+=-Wall -Wextra -Werror -Wnon-virtual-dtor

ifeq ($(COMPILER), INTEL)
CXXFLAGS+=-std=gnu++98 -w1 -ftls-model=local-dynamic
else
ifeq ($(COMPILER), CLANG)
CXXFLAGS+=-Wformat=2 -Wswitch-enum -Wswitch-default
else
CXXFLAGS+=-Wformat=2 -Wswitch-enum -Wswitch-default
endif
endif

ifeq ($(AGRESSIVE_BUF_UNLOADING),1)
CXXFLAGS+=-DAGRESSIVE_BUF_UNLOADING=1
endif

STRIP_ON_INSTALL?=1

# Configure debug vs. release
ifeq ($(DEBUG),1)
SYMBOLS:=1
CXXFLAGS+=-O0
else
# use -fno-strict-aliasing to not break things
# march=native used to break the serializer
CXXFLAGS+=-O3 -DNDEBUG -fno-strict-aliasing # -match=native
endif

ifneq ($(TRIAL),0)
ifeq ($(TIMEBOMB),0)
TIMEBOMB:=21
endif
endif

ifneq ($(TIMEBOMB),0)
TRIAL:=1
CXXFLAGS+=-DTIMEBOMB_DAYS=$(TIMEBOMB)
endif

ifneq ($(TRIAL),0)
BUILD_DIR:=$(BUILD_DIR)-trial
PACKAGE_NAME:=$(TRIAL_PACKAGE_NAME)
SERVER_EXEC_NAME:=$(SERVER_EXEC_NAME)-trial
endif

ifeq (${STATIC_LIBGCC},1)
LDFLAGS+=-static-libgcc -static-libstdc++
endif

ifeq ($(OPROFILE),1)
SYMBOLS=1
endif

ifeq ($(CALLGRIND),1)
SYMBOLS=1
endif

ifeq ($(SYMBOLS),1)
# -rdynamic is necessary so that backtrace_symbols() works properly
LDFLAGS+=-rdynamic
CXXFLAGS+=-g
endif

ifeq ($(SEMANTIC_SERIALIZER_CHECK),1)
CXXFLAGS+=-DSEMANTIC_SERIALIZER_CHECK
BUILD_DIR:=$(BUILD_DIR)-scs
endif

ifeq ($(MOCK_CACHE_CHECK),1)
CXXFLAGS+=-DMOCK_CACHE_CHECK
BUILD_DIR:=$(BUILD_DIR)-mockcache
endif

ifeq ($(BTREE_DEBUG),1)
CXXFLAGS+=-DBTREE_DEBUG
endif

ifeq ($(MALLOC_PROF),1)
CXXFLAGS+=-DMALLOC_PROF
endif

ifeq ($(SERIALIZER_DEBUG),1)
CXXFLAGS:=$(CXXFLAGS) -DSERIALIZER_MARKERS
endif

ifneq ($(MEMCACHED_STRICT), 0)
CXXFLAGS+=-DMEMCACHED_STRICT
endif

ifeq ($(LEGACY_LINUX),1)
#CXX=g++44
CXXFLAGS+=-DLEGACY_LINUX -DNO_EPOLL -Wno-format
BUILD_DIR:=$(BUILD_DIR)-legacy
endif

ifeq ($(LEGACY_GCC),1)
CXXFLAGS+=-Wno-switch-default -Wno-switch-enum
BUILD_DIR:=$(BUILD_DIR)-legacy-gcc
endif

ifeq ($(NO_EVENTFD),1)
CXXFLAGS+=-DNO_EVENTFD
BUILD_DIR:=$(BUILD_DIR)-no_eventfd
endif

ifeq ($(NO_EPOLL),1)
CXXFLAGS+=-DNO_EPOLL
BUILD_DIR:=$(BUILD_DIR)-noepoll
endif

ifeq ($(VALGRIND),1)
CXXFLAGS+=-DVALGRIND
BUILD_DIR:=$(BUILD_DIR)-valgrind
NO_TCMALLOC:=1
endif

PROTO_DIR:=$(BUILD_DIR)/proto
CXXFLAGS += -I$(PROTO_DIR)

ifeq ($(NO_TCMALLOC),0)
STATIC_LIBRARIES+=tcmalloc_minimal
endif

# look for the static library in the same directory as the .so file
STATIC_LIBRARY_PATHS:=$(foreach lib,$(STATIC_LIBRARIES),$(shell /sbin/ldconfig -p | awk '/lib$(lib).so / { gsub("\\.so$$", ".a", $$NF); print $$NF; exit 0; }')) $(EXTERNAL_SOURCE_DIR)/WebKit/WebKitBuild/Release/JavaScriptCore/release/libjscore.a

#  /usr/lib/x86_64-linux-gnu/libQtCore.so.4

# Should makefile be noisy?
ifeq ($(VERBOSE),1)
QUIET:=
else
ifeq ($(TIMINGS),1)
QUIET:=@ time
else
QUIET:=@
endif
endif

# googletest flags
ifeq ($(UNIT_TESTS),1)
LDFLAGS+=-L/usr/local/lib -lgtest
endif

UNIT_TEST_FILTER?=*

##### Finding what to build

DEP_DIR:=$(BUILD_DIR)/dep
OBJ_DIR:=$(BUILD_DIR)/obj

# redis_proto.cc and riak.cc are some of our slowest-compiling files, so we start them first.
ifeq ($(UNIT_TESTS),1)
SOURCES:=$(shell find $(SOURCE_DIR) -name 'redis_grammar*.cc') ./riak/riak.cc $(shell find $(SOURCE_DIR) -name '*.cc' | grep -v 'redis_grammar.*.cc' |  grep -v 'riak.cc')
else
SOURCES:=$(shell find $(SOURCE_DIR) -name 'redis_grammar*.cc') ./riak/riak.cc $(shell find $(SOURCE_DIR) -name '*.cc' | grep -v 'riak.cc' | grep -v 'redis_grammar.*.cc' | grep -vF "`find $(SOURCE_DIR)/unittest`")
endif

PROTO_SOURCES:=$(shell find $(SOURCE_DIR) -name '*.proto')
PROTO_HEADERS:=$(patsubst $(SOURCE_DIR)/%.proto,$(PROTO_DIR)/%.pb.h,$(PROTO_SOURCES))
PROTO_CODE:=$(patsubst $(SOURCE_DIR)/%.proto,$(PROTO_DIR)/%.pb.cc,$(PROTO_SOURCES))
PROTO_NAMES+=$(patsubst $(PROTO_DIR)/%.cc,%,$(PROTO_CODE))
PROTO_OBJS:=$(patsubst %,$(OBJ_DIR)/%.o,$(PROTO_NAMES))

NAMES:=$(patsubst $(SOURCE_DIR)/%.cc,%,$(SOURCES))
DEPS:=$(patsubst %,$(DEP_DIR)/%.d,$(NAMES))
OBJS:=$(PROTO_OBJS) $(patsubst %,$(OBJ_DIR)/%.o,$(NAMES))


SERVER_EXEC_OBJS:=$(PROTO_OBJS) $(patsubst %.cc,$(OBJ_DIR)/%.o,$(filter-out $(SOURCE_DIR)/unittest/%,$(SOURCES)))

SERVER_NOMAIN_OBJS:=$(PROTO_OBJS) $(patsubst %.cc,$(OBJ_DIR)/%.o,$(filter-out %/main.cc,$(SOURCES)))

SERVER_UNIT_TEST_OBJS:=$(SERVER_NOMAIN_OBJS) $(OBJ_DIR)/unittest/main.o

#### Version number handling
RETHINKDB_VERSION:=$(shell ../scripts/gen-version.sh)
RETHINKDB_SHORT_VERSION:=$(shell ../scripts/gen-version.sh -s)
PACKAGING_ALTERNATIVES_PRIORITY:=$(shell echo $$(../scripts/gen-version.sh -r)/100 | bc)

# ifneq ($(TIMEBOMB),0)
# RETHINKDB_VERSION:=$(RETHINKDB_VERSION)-trial
# RETHINKDB_SHORT_VERSION:=$(RETHINKDB_SHORT_VERSION)-trial
# endif
RETHINKDB_PACKAGING_VERSION?=$(RETHINKDB_VERSION)
CXXFLAGS+=-DRETHINKDB_VERSION=\"$(RETHINKDB_VERSION)\"

SERVER_EXEC_NAME_VERSIONED:=$(SERVER_EXEC_NAME)-$(RETHINKDB_SHORT_VERSION)

##### Build targets
.PHONY: all build-deb build-rpm callgrind callgrind clean cscope deb deb depclean gdb install install-binaries install-deb install-docs install-manpages install-rpm install-tools prepare_deb_package_dirs prepare_rpm_package_dirs regdb rerun revalgrind rpm rpm rpm-suse10 run sembuild showdefines style tags unit valgrind

# High level build targets

ifeq ($(UNIT_TESTS),1)
all: $(BUILD_DIR)/$(SERVER_EXEC_NAME) $(BUILD_DIR)/$(SERVER_UNIT_TEST_NAME) $(BUILD_DIR)/$(START_DB_NAME) $(BUILD_DIR)/$(GDB_FUNCTIONS_NAME)
else
all: $(BUILD_DIR)/$(SERVER_EXEC_NAME) $(BUILD_DIR)/$(START_DB_NAME) $(BUILD_DIR)/$(GDB_FUNCTIONS_NAME)
endif

unit:
	$(MAKE) UNIT_TESTS=1
	$(BUILD_DIR)/$(SERVER_UNIT_TEST_NAME) --gtest_filter=$(UNIT_TEST_FILTER)

# Packaging
ifeq ($(PACKAGING),1)
PACKAGE_FOR_SUSE_10?=0
RPM_SPEC_INPUT?=../packaging/rpm.spec 
DEBIAN_PKG_DIR:=debian
SUPPRESSED_LINTIAN_TAGS:=new-package-should-close-itp-bug
RPM_BUILD_ROOT=$(RPM_PACKAGE_DIR)/BUILD
DEB_CONTROL_ROOT=$(DEB_PACKAGE_DIR)/DEBIAN
RPM_SPEC_FILE=$(RPM_PACKAGE_DIR)/SPECS/rethinkdb.spec

ASSETS_DIR:=../packaging/assets

RETHINKDB_VERSION_RPM=$(subst -,_,$(RETHINKDB_PACKAGING_VERSION))
DEB_PACKAGE_REVISION?=1
RETHINKDB_VERSION_DEB=$(RETHINKDB_PACKAGING_VERSION)-$(DEB_PACKAGE_REVISION)

VERSIONED_PACKAGE_NAME:=$(PACKAGE_NAME)-$(RETHINKDB_SHORT_VERSION)
VERSIONED_TRIAL_PACKAGE_NAME:=$(TRIAL_PACKAGE_NAME)-$(RETHINKDB_SHORT_VERSION)

VERSIONED_PRODUCT_SHARE_DIR:=/usr/share/$(VERSIONED_PACKAGE_NAME)

prefix?=/usr
bin_dir:=$(prefix)/bin
doc_dir:=$(prefix)/share/doc/$(VERSIONED_PACKAGE_NAME)
man_dir:=$(prefix)/share/man
man1_dir:=$(man_dir)/man1
share_dir:=$(prefix)/share/$(VERSIONED_PACKAGE_NAME)
bash_completion_dir:=/etc/bash_completion.d
internal_bash_completion_dir:=$(share_dir)$(bash_completion_dir)
scripts_dir:=$(share_dir)/scripts

ASSET_SCRIPTS:=$(ASSETS_DIR)/scripts/rdb_migrate

CXXFLAGS+=-DMIGRATION_SCRIPT_LOCATION=\"$(scripts_dir)/rdb_migrate\"

FULL_SERVER_EXEC_NAME=$(bin_dir)/$(SERVER_EXEC_NAME)
FULL_SERVER_EXEC_NAME_VERSIONED=$(bin_dir)/$(SERVER_EXEC_NAME_VERSIONED)

prepare_deb_package_dirs:
	$(QUIET) mkdir -p $(DEB_PACKAGE_DIR)
	$(QUIET) mkdir -p $(DEB_CONTROL_ROOT)

prepare_rpm_package_dirs:
	$(QUIET) mkdir -p $(RPM_PACKAGE_DIR)
	$(QUIET) for d in BUILD RPMS/x86_64 SOURCES SPECS SRPMS; do mkdir -p $(RPM_PACKAGE_DIR)/$$d; done

install-binaries: $(BUILD_DIR)/$(SERVER_EXEC_NAME)
	$(QUIET) install -m755 -d $(DESTDIR)$(bin_dir)
	$(QUIET) install -m755 -T $(BUILD_DIR)/$(SERVER_EXEC_NAME) $(DESTDIR)$(FULL_SERVER_EXEC_NAME_VERSIONED)
ifeq ($(STRIP_ON_INSTALL),1)
	$(QUIET) strip --strip-unneeded $(DESTDIR)$(FULL_SERVER_EXEC_NAME_VERSIONED)
endif

install-manpages: $(ASSETS_DIR)/man/rethinkdb.1
	$(QUIET) install -m755 -d $(DESTDIR)$(man1_dir)
# TODO: support other man pages
	$(QUIET) m4 \
			-D "SHORT_VERSION=$(RETHINKDB_SHORT_VERSION)" \
			-D "CURRENT_DATE=$(shell date +%F)" \
			< $(ASSETS_DIR)/man/rethinkdb.1 | gzip -9 | install -m644 -T /dev/stdin $(DESTDIR)$(man1_dir)/$(VERSIONED_PACKAGE_NAME).1.gz;
#	$(QUIET) for manpage in $(MAN_PAGES); do \
#			gzip -9 < $$manpage | install -m644 -T /dev/stdin $(DESTDIR)$(man1_dir)/$$(basename $$manpage).gz; \
#		done

install-tools: $(ASSETS_DIR)/scripts/rethinkdb.bash $(ASSET_SCRIPTS)
	$(QUIET) install -m755 -d $(DESTDIR)$(internal_bash_completion_dir)
	$(QUIET) install -m755 -d $(DESTDIR)$(bash_completion_dir)
	$(QUIET) m4 																												\
			-D "SERVER_EXEC_NAME=$(SERVER_EXEC_NAME)" 											\
			-D "SERVER_EXEC_NAME_VERSIONED=$(SERVER_EXEC_NAME_VERSIONED)" 	\
			$(ASSETS_DIR)/scripts/rethinkdb.bash | install -m644 /dev/stdin $(DESTDIR)$(internal_bash_completion_dir)/$(SERVER_EXEC_NAME).bash
	$(QUIET) install -m755 -d $(DESTDIR)$(scripts_dir)
	$(QUIET) for s in $(ASSET_SCRIPTS); do install -m755 "$$s" $(DESTDIR)$(scripts_dir)/$$(basename $$s); done

install-docs:
	$(QUIET) install -m755 -d $(DESTDIR)$(doc_dir)
	$(QUIET) install -m644 -T $(ASSETS_DIR)/docs/LICENSE $(DESTDIR)$(doc_dir)/copyright

install: install-binaries install-manpages install-docs install-tools
install-rpm: install
install-deb: install
	$(QUIET) install -m755 -d $(DESTDIR)$(doc_dir)
	$(QUIET) sed	-e 's/PACKAGING_VERSION/$(RETHINKDB_VERSION_DEB)/' $(ASSETS_DIR)/docs/changelog.Debian | \
		gzip -c9 | \
		install -m644 -T /dev/stdin $(DESTDIR)$(doc_dir)/changelog.Debian.gz


build-deb: all prepare_deb_package_dirs
	@echo
	@echo "$(ANSI_BOLD_ON)Building DEB package for RethinkDB version $(RETHINKDB_PACKAGING_VERSION)$(ANSI_BOLD_OFF)"
	@echo

# Copy files to their correct places
	$(QUIET) $(MAKE) DESTDIR=$(DEB_PACKAGE_DIR) install-deb

# Produce md5sum file in control directory
	$(QUIET) find $(DEB_PACKAGE_DIR) -path $(DEB_CONTROL_ROOT) -prune -o -path $(DEB_PACKAGE_DIR)/etc -prune -o -type f -printf "%P\\0" | \
		(cd $(DEB_PACKAGE_DIR) && xargs -0 md5sum) \
		> $(DEB_CONTROL_ROOT)/md5sums

# List configuration files in conffiles
	$(QUIET) find $(DEB_PACKAGE_DIR) -type f -printf "/%P\n" | (grep '^/etc/' | true) > $(DEB_CONTROL_ROOT)/conffiles

# Copy {pre,post}{inst,rm} scripts
	$(QUIET) for script in preinst postinst prerm postrm; do		                  		\
			m4 																																						\
					-D "BIN_DIR=$(bin_dir)" 																									\
					-D "MAN1_DIR=$(man1_dir)" 																								\
					-D "BASH_COMPLETION_DIR=$(bash_completion_dir)" 													\
					-D "INTERNAL_BASH_COMPLETION_DIR=$(internal_bash_completion_dir)" 				\
					-D "SERVER_EXEC_NAME=$(SERVER_EXEC_NAME)" 																\
					-D "SERVER_EXEC_NAME_VERSIONED=$(SERVER_EXEC_NAME_VERSIONED)" 						\
					-D "PRIORITY=$(PACKAGING_ALTERNATIVES_PRIORITY)" 													\
				../packaging/$(DEBIAN_PKG_DIR)/$${script} > $(DEB_CONTROL_ROOT)/$${script}; \
			chmod 0755 $(DEB_CONTROL_ROOT)/$${script};																		\
		done

# Replace version/size fields in the deb control file
	$(QUIET) disk_size=$$(du -s -k $(DEB_PACKAGE_DIR) | cut -f1);	\
		m4																													\
				-D "SOLO=$(SOLO)"																				\
				-D "PACKAGE_NAME=$(PACKAGE_NAME)"												\
				-D "VERSIONED_PACKAGE_NAME=$(VERSIONED_PACKAGE_NAME)"		\
				-D "VANILLA_PACKAGE_NAME=$(VANILLA_PACKAGE_NAME)"				\
				-D "TRIAL_PACKAGE_NAME=$(TRIAL_PACKAGE_NAME)"						\
				-D "VERSIONED_TRIAL_PACKAGE_NAME=$(VERSIONED_TRIAL_PACKAGE_NAME)"						\
				-D "PACKAGE_VERSION=$(RETHINKDB_VERSION_DEB)"						\
				-D "LEGACY_LINUX=$(LEGACY_LINUX)"												\
				-D "TRIAL=$(TRIAL)"																			\
				-D "DISK_SIZE=$${disk_size}"														\
			../packaging/$(DEBIAN_PKG_DIR)/control >$(DEB_CONTROL_ROOT)/control

# Finally, produce a debian package
	$(QUIET) fakeroot dpkg-deb -b $(DEB_PACKAGE_DIR) $(PACKAGES_DIR)

deb: all prepare_deb_package_dirs
	$(QUIET) $(MAKE) STRIP_ON_INSTALL=0 RETHINKDB_PACKAGING_VERSION=$(RETHINKDB_VERSION)-unstripped build-deb
	$(QUIET) $(MAKE) STRIP_ON_INSTALL=1 RETHINKDB_PACKAGING_VERSION=$(RETHINKDB_VERSION) build-deb

# Print a nice message with the location of the created package
	@echo
	@echo "$(ANSI_BOLD_ON)Your DEB packages are here (with lintian output following each package):$(ANSI_BOLD_OFF)"
	$(QUIET) for f in $(PACKAGES_DIR)/*.deb; do \
			deb_name=`readlink -f $(PACKAGES_DIR)`/$$(basename $$f); \
			echo "  $(ANSI_UL_ON)$${deb_name}$(ANSI_UL_OFF)"; \
			lintian --color auto --suppress-tags "no-copyright-file,$(subst $(space),$(comma),$(SUPPRESSED_LINTIAN_TAGS))" $${deb_name} || true; \
		done
	$(QUIET) echo

build-rpm: all prepare_rpm_package_dirs
	@echo
	@echo "$(ANSI_BOLD_ON)Building RPM package for RethinkDB version $(RETHINKDB_PACKAGING_VERSION)$(ANSI_BOLD_OFF)"
	@echo

# Replace version/topdir fields in the spec file
	$(QUIET) m4																															\
				-D "SOLO=$(SOLO)"																									\
				-D "RPM_PACKAGE_DIR=`readlink -f $(RPM_PACKAGE_DIR)`"							\
				-D "SERVER_EXEC_NAME=$(SERVER_EXEC_NAME)"													\
				-D "SERVER_EXEC_NAME_VERSIONED=$(SERVER_EXEC_NAME_VERSIONED)"			\
				-D "PACKAGE_NAME=$(PACKAGE_NAME)"																	\
				-D "VERSIONED_PACKAGE_NAME=$(VERSIONED_PACKAGE_NAME)"							\
				-D "VANILLA_PACKAGE_NAME=$(VANILLA_PACKAGE_NAME)"									\
				-D "TRIAL_PACKAGE_NAME=$(TRIAL_PACKAGE_NAME)"											\
				-D "VERSIONED_TRIAL_PACKAGE_NAME=$(VERSIONED_TRIAL_PACKAGE_NAME)"	\
				-D "PACKAGE_VERSION=$(RETHINKDB_VERSION_DEB)"											\
				-D "LEGACY_LINUX=$(LEGACY_LINUX)"																	\
				-D "PACKAGE_FOR_SUSE_10=$(PACKAGE_FOR_SUSE_10)"								    \
				-D "TRIAL=$(TRIAL)"																						    \
				-D "BIN_DIR=$(bin_dir)"																						\
				-D "DOC_DIR=$(doc_dir)"																						\
				-D "MAN1_DIR=$(man1_dir)"																					\
				-D "BASH_COMPLETION_DIR=$(bash_completion_dir)" 									\
				-D "INTERNAL_BASH_COMPLETION_DIR=$(internal_bash_completion_dir)"	\
				-D "SCRIPTS_DIR=$(scripts_dir)"																		\
				-D "PRIORITY=$(PACKAGING_ALTERNATIVES_PRIORITY)" 									\
			$(RPM_SPEC_INPUT) >$(RPM_SPEC_FILE)

# Copy files to their correct places
	$(QUIET) $(MAKE) DESTDIR=$(RPM_BUILD_ROOT) install-rpm

# Produce RPM package
# FIXME: write rpmbuild output out to stderr if there's an error
	$(QUIET) rpmbuild -bb --target=x86_64 --buildroot `readlink -f $(RPM_BUILD_ROOT)` $(RPM_SPEC_FILE) > $(RPM_PACKAGE_DIR)/rpmbuild.stdout

# RPM for redhat and centos
rpm: all prepare_rpm_package_dirs
	$(QUIET) $(MAKE) STRIP_ON_INSTALL=0 RETHINKDB_VERSION=$(RETHINKDB_VERSION)-unstripped build-rpm
	$(QUIET) $(MAKE) STRIP_ON_INSTALL=1 RETHINKDB_VERSION=$(RETHINKDB_VERSION) build-rpm

# Print a nice message with the location of the created package
	@echo
	@echo "$(ANSI_BOLD_ON)Your RPM packages are here:$(ANSI_BOLD_OFF)"
	$(QUIET) for f in $(RPM_PACKAGE_DIR)/RPMS/x86_64/*.rpm; do	                \
			rpm_name=`readlink -f $(PACKAGES_DIR)`/$$(basename $$f);	\
			mv $$f $$rpm_name;						\
			echo "  $(ANSI_UL_ON)$${rpm_name}$(ANSI_UL_OFF)";		\
		done
	$(QUIET) echo

else
# Ubuntu/Debian
deb: clean
	$(QUIET) $(MAKE) PACKAGING=1 DEBUG=0 SYMBOLS=1 deb

# RPM for CentOS/RedHat
rpm: clean
	$(QUIET) $(MAKE) PACKAGING=1 DEBUG=0 SYMBOLS=1 rpm

# RPM for Suse 10
rpm-suse10:
	$(QUIET) $(MAKE) PACKAGE_FOR_SUSE_10=1 rpm
endif

# Build rules

# Special recipe for the proto buffer generated code
$(PROTO_DIR)/%.pb.h: $(SOURCE_DIR)/%.proto
	$(QUIET) mkdir -p $(PROTO_DIR)
ifeq ($(VERBOSE),0)
	@echo "    protoc --cpp_out $(PROTO_DIR) $<"
endif
	$(QUIET) protoc --cpp_out $(PROTO_DIR) $<

$(BUILD_DIR)/$(SERVER_EXEC_NAME): $(OBJS) $(BUILD_DIR)
ifeq ($(VERBOSE),0)
	@echo "    LD $@"
endif
	$(QUIET) $(CXX) $(LDFLAGS) $(SERVER_EXEC_OBJS) $(STATIC_LIBRARY_PATHS) -o $(BUILD_DIR)/$(SERVER_EXEC_NAME)
ifeq ($(NO_TCMALLOC),0)
	@objdump -T $(BUILD_DIR)/$(SERVER_EXEC_NAME) | c++filt | grep -q 'tcmalloc::\|google_malloc' || \
		(echo "    Failed to link in TCMalloc. Either install it, or make with NO_TCMALLOC=1." && \
		false)
endif
	@echo "    Finished building RethinkDB key-value store server version '${RETHINKDB_VERSION}'"

# The unittests use gtest, which uses macros that expand into switch statements which don't contain
# default cases. So we have to remove the -Wswitch-default argument for them.
$(OBJ_DIR)/unittest/%.o: CXXFLAGS:=$(filter-out -Wswitch-default,$(CXXFLAGS))

$(BUILD_DIR)/$(SERVER_UNIT_TEST_NAME): $(OBJS) $(BUILD_DIR)
ifeq ($(VERBOSE),0)
	@echo "    LD $@"
endif
	$(QUIET) $(CXX) $(LDFLAGS) $(SERVER_UNIT_TEST_OBJS) $(STATIC_LIBRARY_PATHS) -o $(BUILD_DIR)/$(SERVER_UNIT_TEST_NAME)

$(BUILD_DIR)/$(START_DB_NAME):
	$(QUIET) cp $(SCRIPTS_DIR)/$(START_DB_NAME) $(BUILD_DIR)/$(START_DB_NAME)

$(BUILD_DIR)/$(GDB_FUNCTIONS_NAME):
	$(QUIET) cp $(SCRIPTS_DIR)/$(GDB_FUNCTIONS_NAME) $(BUILD_DIR)/$(GDB_FUNCTIONS_NAME)

# The 'run' and 'gdb' targets build the server, automatically remove old data files, and then start
# it up. The difference is that the 'gdb' target starts it under a debugger. The 're*' targets are
# like the similarly-named targets except that they don't remove old data files.

run: $(BUILD_DIR)/$(SERVER_EXEC_NAME)
	$(QUIET) rm -f $(RUN_FILE)
	$(BUILD_DIR)/$(SERVER_EXEC_NAME) -p $(RUN_PORT) -f $(RUN_FILE) $(RUN_FLAGS)

rerun: $(BUILD_DIR)/$(SERVER_EXEC_NAME)
	$(BUILD_DIR)/$(SERVER_EXEC_NAME) -p $(RUN_PORT) -f $(RUN_FILE) $(RUN_FLAGS)

gdb: $(BUILD_DIR)/$(SERVER_EXEC_NAME)
	$(QUIET) rm -f $(RUN_FILE)
	cgdb --args $(BUILD_DIR)/$(SERVER_EXEC_NAME) -p $(RUN_PORT) -f $(RUN_FILE) $(RUN_FLAGS)

regdb: $(BUILD_DIR)/$(SERVER_EXEC_NAME)
	cgdb --args $(BUILD_DIR)/$(SERVER_EXEC_NAME) -p $(RUN_PORT) -f $(RUN_FILE) $(RUN_FLAGS)

sembuild: clean
	make SEMANTIC_SERIALIZER_CHECK=1 all

valgrind: $(BUILD_DIR)/$(SERVER_EXEC_NAME)
ifeq ($(VALGRIND),0)
	$(error Using the 'valgrind' target doesn't automatically set VALGRIND to 1. Try again with \
'make valgrind VALGRIND=1')
endif
	$(QUIET) rm -f $(RUN_FILE)
	valgrind $(VALGRIND_FLAGS) $(BUILD_DIR)/$(SERVER_EXEC_NAME) -p $(RUN_PORT) -f $(RUN_FILE) $(RUN_FLAGS)

revalgrind: $(BUILD_DIR)/$(SERVER_EXEC_NAME)
ifeq ($(VALGRIND),0)
	$(error Using the 'revalgrind' target doesn't automatically set VALGRIND to 1. Try again with \
'make valgrind VALGRIND=1')
endif
	valgrind $(VALGRIND_FLAGS) $(BUILD_DIR)/$(SERVER_EXEC_NAME) -p $(RUN_PORT) -f $(RUN_FILE) $(RUN_FLAGS)

ifeq ($(CALLGRIND),0)
callgrind:
	$(error "Using the 'callgrind' target doesn't automatically set CALLGRIND to 1. Try again with \
'make calgrind CALLGRIND=1'")
else
callgrind: $(BUILD_DIR)/$(SERVER_EXEC_NAME)
	$(QUIET) rm -f $(RUN_FILE)
	valgrind --tool=callgrind $(CALLGRIND_FLAGS) $(BUILD_DIR)/$(SERVER_EXEC_NAME) -p $(RUN_PORT) -f $(RUN_FILE) $(RUN_FLAGS)
endif

tags:
	$(QUIET) ctags -R --c++-kinds=+p --fields=+iaS --extra=+q -f $(TAGS) --langmap="c++:.cc.tcc.hpp"

cscope:
	$(QUIET) cscope -bR -f $(CSCOPE_XREF)

style:
	$(QUIET) find . -name \*.cc -o -name \*.hpp -o -name \*.tcc | xargs ../scripts/cpplint --verbose 2 --filter=-whitespace/end_of_line,-whitespace/parens,-whitespace/line_length,-readability/casting,-whitespace/braces,-readability/todo,-legal/copyright,-whitespace/comments,-build/include,-whitespace/labels,-runtime/references,-whitespace/blank_line,-readability/function 2>&1 | grep -v Done\ processing

showdefines:
	$(QUIET) $(CXX) $(CXXFLAGS) -m32 -E -dM - < /dev/null

depclean:
ifeq ($(VERBOSE),0)
	@echo "    RM -f $(BUILD_ROOT_DIR)/*.d"
endif
	$(QUIET) if test -d $(BUILD_ROOT_DIR); then find $(BUILD_ROOT_DIR) -name '*.d' -exec rm {} \; ; fi

clean:
ifeq ($(VERBOSE),0)
	@echo "    RM *~"
	@echo "    RM -r $(BUILD_ROOT_DIR)"
#	@echo "    RM $(TAGS)"
#	@echo "    RM $(CSCOPE_XREF)"
endif
	$(QUIET) find -name '*~' -exec rm {} \;
	$(QUIET) rm -rf $(BUILD_ROOT_DIR)
#	$(QUIET) rm -f $(TAGS) $(CSCOPE_XREF)

# Directories
$(BUILD_DIR):
	$(QUIET) mkdir -p $(BUILD_DIR)

# Object files

# Proto buffers object files
# This is hacky, as the following rule is just a duplicate of the rule for our own sources
$(OBJ_DIR)/%.pb.o:  $(PROTO_DIR)/%.pb.cc Makefile $(PROTO_HEADERS)
	$(QUIET) mkdir -p $(dir $@)
ifeq ($(VERBOSE),0)
	@echo "    CC $< -o $@"
endif
	$(QUIET) $(CXX) $(CXXFLAGS) -c -o $@ $<

$(OBJ_DIR)/%.o: $(SOURCE_DIR)/%.cc Makefile
	$(QUIET) mkdir -p $(dir $@)
ifeq ($(VERBOSE),0)
	@echo "    CC $< -o $@"
endif
	$(QUIET) $(CXX) $(CXXFLAGS) -c -o $@ $<

# Dependencies
$(DEP_DIR)/%.d: $(SOURCE_DIR)/%.cc $(PROTO_HEADERS)
ifeq ($(VERBOSE),0)
	@echo "    DEP $@"
endif
	$(QUIET) mkdir -p $(dir $@)
	$(QUIET) $(CXX) $(CXXFLAGS) -M -MQ $(OBJ_DIR)/$*.o -MQ $@ $< > $@

# Without this, the proto headers get generated to build the .d files, then are removed as
# intermediate files; then the .d files are read in, and some depend on the proto headers, so they
# get remade. This is redundant work. Also, it appears to cause nondeterministic races - possibly a
# bug in GNU Make, possibly a bug in our Makefile.
.SECONDARY: $(PROTO_HEADERS)

NO_DEPS_TARGETS:=clean depclean tags cscope style
# Include the dependencies into the makefile so that they take effect
ifneq (,$(if $(MAKECMDGOALS),$(filter-out $(NO_DEPS_TARGETS),$(MAKECMDGOALS)),non-empty-placeholder))
-include $(DEPS)
endif<|MERGE_RESOLUTION|>--- conflicted
+++ resolved
@@ -93,11 +93,7 @@
 endif
 
 ifeq ($(COMPILER),CLANG)
-<<<<<<< HEAD
-LDFLAGS:=-Wl,--no-as-needed -pthread -lrt -laio -lQtCore
-=======
 LDFLAGS:=-Wl,--no-as-needed -pthread -lrt -laio -lQtCore -lstdc++ -lm
->>>>>>> c3ea3566
 else
 ifeq ($(COMPILER),INTEL)
 LDFLAGS:= -B/opt/intel/bin -pthread -lrt -laio -lQtCore -lstdc++
