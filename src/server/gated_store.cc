--- conflicted
+++ resolved
@@ -6,13 +6,9 @@
 
 gated_get_store_t::gated_get_store_t(get_store_t *_internal) : internal(_internal) { }
 
-<<<<<<< HEAD
 gated_get_store_t::open_t::open_t(gated_get_store_t *s) : open(&s->gate) { }
 
-get_result_t gated_get_store_t::get(const store_key_t &key, order_token_t token) {
-=======
 get_result_t gated_get_store_t::get(const store_key_t &key, sequence_group_t *seq_group, order_token_t token) {
->>>>>>> 2a5908f2
     if (gate.is_open()) {
         threadsafe_gate_t::entry_t entry(&gate);
         return internal->get(key, seq_group, token);
