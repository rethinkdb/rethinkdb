#ifndef __SERVER_DISPATCHING_STORE_HPP__
#define __SERVER_DISPATCHING_STORE_HPP__

#include "store.hpp"
#include "concurrency/fifo_checker.hpp"

class btree_slice_t;

<<<<<<< HEAD
    dispatching_store_t(set_store_t *substore);
=======
class dispatching_store_t : public set_store_t, public home_thread_mixin_t {
public:
    dispatching_store_t(btree_slice_t *substore, int bucket);
>>>>>>> ac4b3c59
    void set_dispatcher(boost::function<mutation_t(const mutation_t &, castime_t, order_token_t)> disp);

    mutation_result_t change(const mutation_t& m, castime_t castime, order_token_t token);
    get_result_t get(const store_key_t &key, order_token_t token);
    rget_result_t rget(rget_bound_mode_t left_mode, const store_key_t &left_key, rget_bound_mode_t right_mode, const store_key_t &right_key, order_token_t token);
    void delete_all_keys_for_backfill(order_token_t token);
    void set_replication_clock(repli_timestamp_t t, order_token_t token);

private:
    order_source_t order_source_for_dispatchee;
    boost::function<mutation_t(const mutation_t&, castime_t, order_token_t)> dispatcher;
    btree_slice_t *substore;


    order_sink_t sink;
    order_source_t pre_dispatch_source;
    plain_sink_t post_dispatch_sink;

public:
    // for slice_manager_t, ugh.
    order_source_t substore_order_source;
};

#endif /* __SERVER_DISPATCHING_STORE_HPP__ */<|MERGE_RESOLUTION|>--- conflicted
+++ resolved
@@ -6,13 +6,10 @@
 
 class btree_slice_t;
 
-<<<<<<< HEAD
-    dispatching_store_t(set_store_t *substore);
-=======
+
 class dispatching_store_t : public set_store_t, public home_thread_mixin_t {
 public:
-    dispatching_store_t(btree_slice_t *substore, int bucket);
->>>>>>> ac4b3c59
+    dispatching_store_t(btree_slice_t *substore);
     void set_dispatcher(boost::function<mutation_t(const mutation_t &, castime_t, order_token_t)> disp);
 
     mutation_result_t change(const mutation_t& m, castime_t castime, order_token_t token);
