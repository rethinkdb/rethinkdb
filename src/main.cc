--- conflicted
+++ resolved
@@ -74,17 +74,7 @@
     } else if (!strcmp(args[1], "help") || !strcmp(args[1], "-h") || !strcmp(args[1], "--help")) {
         if (args.size() >= 3) {
             if (!strcmp(args[2], "serve")) {
-<<<<<<< HEAD
                 // usage_serve();
-            } else if (!strcmp(args[2], "extract")) {
-                extract::usage(args[1]);
-=======
-                usage_serve();
-            } else if (!strcmp(args[2], "create")) {
-                usage_create();
-            } else if (!strcmp(args[2], "import")) {
-                usage_import();
->>>>>>> 9feae985
             } else if (!strcmp(args[2], "fsck")) {
                 fsck::usage(args[1]);
             } else if (!strcmp(args[2], "migrate")) {
