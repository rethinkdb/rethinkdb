#ifndef CONCURRENCY_RWI_LOCK_HPP_
#define CONCURRENCY_RWI_LOCK_HPP_

#include "containers/intrusive_list.hpp"
#include "concurrency/access.hpp"

// Forward declarations
struct rwi_lock_t;
struct lock_request_t;

/**
 * Callback class used to notify lock clients that they now have the
 * lock.
 */
struct lock_available_callback_t {
public:
    virtual ~lock_available_callback_t() {}
    virtual void on_lock_available() = 0;
};

struct lock_in_line_callback_t {
public:
    lock_in_line_callback_t() { }
    virtual void on_in_line() = 0;
protected:
    virtual ~lock_in_line_callback_t() { }
private:
    DISABLE_COPYING(lock_in_line_callback_t);
};

/**
 * Read/write/intent lock allows locking a resource for reading,
 * reading with the intent to potentially upgrade to write, and
 * writing. This is useful in a btree setting, where something might
 * be locked with.
 */
struct rwi_lock_t {
public:
    // Note, the receiver of lock_request_t completion notifications
    // is responsible for freeing associated memory by calling delete.

    rwi_lock_t()
        : state(rwis_unlocked), nreaders(0)
        {}

    // Call to lock for read, write, intent, or upgrade intent to write
    bool lock(access_t access, lock_available_callback_t *callback);

    // Like `lock()` but blocks; only legal in a coroutine. If `call_when_in_line` is not zero,
    // it will be called as soon as `co_lock()` has gotten in line for the lock but before
    // `co_lock()` actually returns.

    // You are encouraged to use `read_acq_t` and `write_acq_t` instead of
    // `co_lock()`.
    void co_lock(access_t access, lock_in_line_callback_t *call_when_in_line = 0);

    // Call if you've locked for read or write, or upgraded to write,
    // and are now unlocking.
    void unlock();
    // Call if you've locked for intent before, didn't upgrade to
    // write, and are now unlocking.
    void unlock_intent();

    // Returns true if the lock is locked in any form, but doesn't acquire the lock. (In the buffer
    // cache, this is used by the page replacement algorithm to see whether the buffer is in use.)
    bool locked();

    struct read_acq_t {
        read_acq_t() : lock(NULL) { }
        explicit read_acq_t(rwi_lock_t *l) : lock(l) {
            lock->co_lock(rwi_read);
        }
        void reset() {
            if (lock) {
                lock->unlock();
                lock = NULL;
            }
        }
<<<<<<< HEAD
        void assert_is_holding(rwi_lock_t *l) {
=======
        void assert_is_holding(DEBUG_VAR rwi_lock_t *l) {
>>>>>>> 9584ab54
            rassert(lock == l);
        }
        ~read_acq_t() {
            reset();
        }
    private:
        friend void swap(read_acq_t &, read_acq_t &);
        rwi_lock_t *lock;
        DISABLE_COPYING(read_acq_t);
    };

    struct write_acq_t {
        write_acq_t() : lock(NULL) { }
        explicit write_acq_t(rwi_lock_t *l) : lock(l) {
            lock->co_lock(rwi_write);
        }
        void reset() {
            if (lock) {
                lock->unlock();
                lock = NULL;
            }
        }
        void assert_is_holding(DEBUG_VAR rwi_lock_t *l) {
            rassert(lock == l);
        }
        ~write_acq_t() {
            reset();
        }
    private:
        friend void swap(write_acq_t &, write_acq_t &);
        rwi_lock_t *lock;
        DISABLE_COPYING(write_acq_t);
    };

private:
    enum rwi_state {
        rwis_unlocked,
        rwis_reading,
        rwis_writing,
        rwis_reading_with_intent
    };

    typedef intrusive_list_t<lock_request_t> request_list_t;

    bool try_lock(access_t access, bool from_queue);
    bool try_lock_read(bool from_queue);
    bool try_lock_write(bool from_queue);
    bool try_lock_intent(bool from_queue);
    bool try_lock_upgrade(bool from_queue);
    void enqueue_request(access_t access, lock_available_callback_t *callback);
    void process_queue();

    rwi_state state;
    int nreaders; // not counting reader with intent
    request_list_t queue;
};

inline void swap(rwi_lock_t::read_acq_t &a1, rwi_lock_t::read_acq_t &a2) {  // NOLINT
    rwi_lock_t *tmp = a1.lock;
    a1.lock = a2.lock;
    a2.lock = tmp;
}

inline void swap(rwi_lock_t::write_acq_t &a1, rwi_lock_t::write_acq_t &a2) {  // NOLINT
    rwi_lock_t *tmp = a1.lock;
    a1.lock = a2.lock;
    a2.lock = tmp;
}

#endif // CONCURRENCY_RWI_LOCK_HPP_
<|MERGE_RESOLUTION|>--- conflicted
+++ resolved
@@ -76,11 +76,7 @@
                 lock = NULL;
             }
         }
-<<<<<<< HEAD
-        void assert_is_holding(rwi_lock_t *l) {
-=======
         void assert_is_holding(DEBUG_VAR rwi_lock_t *l) {
->>>>>>> 9584ab54
             rassert(lock == l);
         }
         ~read_acq_t() {
