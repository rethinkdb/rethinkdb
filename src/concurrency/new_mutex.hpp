#ifndef CONCURRENCY_NEW_MUTEX_HPP_
#define CONCURRENCY_NEW_MUTEX_HPP_

#include "concurrency/interruptor.hpp"
#include "concurrency/rwlock.hpp"
#include "concurrency/interruptor.hpp"

// This is a mutex, following the usual semantics (seen in rwlock_t,
// fifo_enforcer_sink_t, buf_lock_t) where construction puts you in the queue, a
// signal is pulsed when you have exclusive access, and acquirers gain exclusive
// access in the same order as construction.  You should favor this instead of
// mutex_t.

class new_mutex_t {
public:
    new_mutex_t() { }
    ~new_mutex_t() { }

private:
    friend class new_mutex_in_line_t;

    rwlock_t rwlock_;

    DISABLE_COPYING(new_mutex_t);
};

class new_mutex_in_line_t {
public:
    new_mutex_in_line_t() { }

    explicit new_mutex_in_line_t(new_mutex_t *new_mutex)
        : rwlock_in_line_(&new_mutex->rwlock_, access_t::write) { }

    const signal_t *acq_signal() const {
        return rwlock_in_line_.write_signal();
    }

    void reset() {
        rwlock_in_line_.reset();
    }

    void guarantee_is_for_lock(const new_mutex_t *mutex) const {
        rwlock_in_line_.guarantee_is_for_lock(&mutex->rwlock_);
    }

private:
    rwlock_in_line_t rwlock_in_line_;

    DISABLE_COPYING(new_mutex_in_line_t);
};

class new_mutex_acq_t {
public:
<<<<<<< HEAD
    new_mutex_acq_t(new_mutex_t *new_mutex, signal_t *interruptor) :
            new_mutex_in_line_t(new_mutex) {
        wait_interruptible(acq_signal(), interruptor);
    }

    explicit new_mutex_acq_t(new_mutex_t *new_mutex) :
            new_mutex_in_line_t(new_mutex) {
        acq_signal()->wait();
=======
    // Acquires the lock.  The constructor blocks the coroutine, it doesn't return
    // until the lock is acquired.
    explicit new_mutex_acq_t(new_mutex_t *lock) : in_line(lock) {
        in_line.acq_signal()->wait();
    }

    // Acquires the lock.  The constructor blocks the coroutine until the lock
    // is acquired or the interruptor is pulsed.
    new_mutex_acq_t(new_mutex_t *lock, signal_t *interruptor) : in_line(lock) {
        wait_interruptible(in_line.acq_signal(), interruptor);
>>>>>>> 3ccbf0d3
    }

    void guarantee_is_holding(const new_mutex_t *new_mutex) const {
        new_mutex_in_line_t::guarantee_is_for_lock(new_mutex);
    }

private:
    new_mutex_in_line_t in_line;
    DISABLE_COPYING(new_mutex_acq_t);
};

#endif  // CONCURRENCY_NEW_MUTEX_HPP_<|MERGE_RESOLUTION|>--- conflicted
+++ resolved
@@ -51,16 +51,6 @@
 
 class new_mutex_acq_t {
 public:
-<<<<<<< HEAD
-    new_mutex_acq_t(new_mutex_t *new_mutex, signal_t *interruptor) :
-            new_mutex_in_line_t(new_mutex) {
-        wait_interruptible(acq_signal(), interruptor);
-    }
-
-    explicit new_mutex_acq_t(new_mutex_t *new_mutex) :
-            new_mutex_in_line_t(new_mutex) {
-        acq_signal()->wait();
-=======
     // Acquires the lock.  The constructor blocks the coroutine, it doesn't return
     // until the lock is acquired.
     explicit new_mutex_acq_t(new_mutex_t *lock) : in_line(lock) {
@@ -71,11 +61,11 @@
     // is acquired or the interruptor is pulsed.
     new_mutex_acq_t(new_mutex_t *lock, signal_t *interruptor) : in_line(lock) {
         wait_interruptible(in_line.acq_signal(), interruptor);
->>>>>>> 3ccbf0d3
+
     }
 
     void guarantee_is_holding(const new_mutex_t *new_mutex) const {
-        new_mutex_in_line_t::guarantee_is_for_lock(new_mutex);
+        in_line.guarantee_is_for_lock(new_mutex);
     }
 
 private:
