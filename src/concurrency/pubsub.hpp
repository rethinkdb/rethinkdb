#ifndef CONCURRENCY_PUBSUB_HPP_
#define CONCURRENCY_PUBSUB_HPP_

#include "concurrency/mutex_assertion.hpp"
#include "containers/intrusive_list.hpp"
#include "utils.hpp"
#include "arch/runtime/runtime_utils.hpp"

/* Forward declaration */

template<class subscriber_t>
class publisher_controller_t;

/* `publisher_t` is used to implement small-scale pub/sub architectures. It's
useful whenever you need to broadcast notifications to some number of listeners.

Each publisher has zero or more subscriptions. Each subscription is associated
with a subscriber. A subscription is usually associated with one publisher, but
it is possible to unassociate a subscription or to move it from one publisher to
another.

The publisher handles concurrency issues for you. In particular, it won't let
you add or remove subscribers or destroy the publisher while in the middle of
delivering a notification. */

template<class subscriber_t>
class publisher_t : public home_thread_mixin_t {
public:
    class subscription_t : public intrusive_list_node_t<subscription_t>, public home_thread_mixin_debug_only_t {
    public:
        /* Construct a `subscription_t` that is not subscribed to any publisher.
        */
        explicit subscription_t(subscriber_t sub) : subscriber(sub), publisher(NULL) { }

        /* Construct a `subscription_t` and subscribe to the given publisher. */
        subscription_t(subscriber_t sub, publisher_t *pub) : subscriber(sub), publisher(NULL) {
            reset(pub);
        }

        /* Cause us to be subscribed to the given publisher (if any) and not to
        any other publisher. */
        void reset(publisher_t *pub = NULL) {
            if (publisher) {
                mutex_assertion_t::acq_t acq(&publisher->mutex);
                publisher->subscriptions.remove(this);
            }
            publisher = pub;
            if (publisher) {
                mutex_assertion_t::acq_t acq(&publisher->mutex);
                publisher->subscriptions.push_back(this);
            }
        }

        /* Unsubscribe from the publisher you are subscribed to, if any. */
        ~subscription_t() {
            reset();
        }

        subscriber_t subscriber;

    private:
        friend class publisher_controller_t<subscriber_t>;

        publisher_t *publisher;

        DISABLE_COPYING(subscription_t);
    };

    void rethread(int new_thread) {
        real_home_thread = new_thread;
        mutex.rethread(new_thread);
    }

private:
    friend class subscription_t;
    friend class publisher_controller_t<subscriber_t>;

    publisher_t() { }
    ~publisher_t() {
        rassert(subscriptions.empty());
    }

    intrusive_list_t<subscription_t> subscriptions;
    mutex_assertion_t mutex;

    DISABLE_COPYING(publisher_t);
};

/* To create a publisher, create a `publisher_controller_t` and call its
`get_publisher()` method. `publisher_t` is split from `publisher_controller_t`
so that you can pass a `publisher_t *` to things; they will be able to listen
for events, but not publish events themselves.

To publish things, call `publish()` on the `publisher_controller_t` you
created. `publish()` takes a function, which will be called once for each
subscription. The function must not block. */

template<class subscriber_t>
class publisher_controller_t : public home_thread_mixin_t {
public:
    publisher_controller_t() { }

    publisher_t<subscriber_t> *get_publisher() {
        return &publisher;
    }

    template<class callable_t>
    void publish(const callable_t &callable) {
        mutex_assertion_t::acq_t acq(&publisher.mutex);
        for (typename publisher_t<subscriber_t>::subscription_t *sub = publisher.subscriptions.head();
             sub;
             sub = publisher.subscriptions.next(sub)) {
            /* `callable()` should not block */
            ASSERT_FINITE_CORO_WAITING;
            callable(sub->subscriber);
        }
    }

    void rethread(int new_thread) {
<<<<<<< HEAD

        rassertf(publisher.subscriptions.empty(), "Cannot rethread a "
            "`publisher_t` that has subscribers.");

=======
        rassert(publisher.subscriptions.empty(),
                "Cannot rethread a `publisher_t` that has subscribers.");
        publisher.rethread(new_thread);
>>>>>>> 73d1edfe
        real_home_thread = new_thread;
    }

private:
    publisher_t<subscriber_t> publisher;
    DISABLE_COPYING(publisher_controller_t);
};

#endif /* CONCURRENCY_PUBSUB_HPP_ */<|MERGE_RESOLUTION|>--- conflicted
+++ resolved
@@ -117,16 +117,9 @@
     }
 
     void rethread(int new_thread) {
-<<<<<<< HEAD
-
-        rassertf(publisher.subscriptions.empty(), "Cannot rethread a "
-            "`publisher_t` that has subscribers.");
-
-=======
-        rassert(publisher.subscriptions.empty(),
-                "Cannot rethread a `publisher_t` that has subscribers.");
+        rassertf(publisher.subscriptions.empty(),
+                 "Cannot rethread a `publisher_t` that has subscribers.");
         publisher.rethread(new_thread);
->>>>>>> 73d1edfe
         real_home_thread = new_thread;
     }
 
