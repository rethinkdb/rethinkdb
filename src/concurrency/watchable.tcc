--- conflicted
+++ resolved
@@ -20,13 +20,8 @@
     typedef typename boost::result_of<callable_type(outer_type)>::type result_type;
 
     subview_watchable_t(const callable_type &l, watchable_t<outer_type> *p) :
-<<<<<<< HEAD
-        cache(new lensed_value_cache_t(l, p)) {
-    }
-=======
-        lens(l), parent(p->clone()),
-        sub_to_parent(std::bind(&this_t::on_parent_change, this), parent->get_publisher()) { }
->>>>>>> 5026c1a5
+        cache(new lensed_value_cache_t(l, p)),
+        sub_to_parent(std::bind(&this_t::on_parent_change, this), p->get_publisher()) { }
 
     subview_watchable_t *clone() const {
         return new subview_watchable_t(cache);
@@ -41,22 +36,13 @@
         guarantee(op(cache->get()) == false);
     }
 
-<<<<<<< HEAD
     virtual void apply_read(const std::function<void(const result_type*)> &read) {
         ASSERT_NO_CORO_WAITING;
         read(cache->get());
     }
 
     publisher_t<boost::function<void()> > *get_publisher() {
-        return cache->parent->get_publisher();
-=======
-    value_t get() {
-        return lens(parent->get());
-    }
-
-    publisher_t<boost::function<void()> > *get_publisher() {
         return publisher_controller.get_publisher();
->>>>>>> 5026c1a5
     }
 
     rwi_lock_assertion_t *get_rwi_lock_assertion() {
@@ -64,7 +50,6 @@
     }
 
 private:
-<<<<<<< HEAD
     class lensed_value_cache_t {
     public:
         lensed_value_cache_t(const callable_type &l, watchable_t<outer_type> *p) :
@@ -85,6 +70,11 @@
                 on_thread_t t(parent->home_thread());
                 parent_subscription.reset();
             }
+        }
+
+        // TODO!
+        result_type get_outdated_value() {
+            return cached_value;
         }
 
         result_type *get() {
@@ -134,25 +124,20 @@
     };
 
     subview_watchable_t(const boost::shared_ptr<lensed_value_cache_t> &_cache) :
-        cache(_cache) {
-    }
+        cache(_cache),
+        sub_to_parent(std::bind(&this_t::on_parent_change, this), _cache->parent->get_publisher()) { }
 
-    boost::shared_ptr<lensed_value_cache_t> cache;
-=======
     void on_parent_change() {
-        value_t new_value = get();
-        if (new_value != value) {
-            value = new_value;
+        value_t old_value = cache->get_outdated_value();
+        const value_t *new_value = cache->get();
+        if (*new_value != old_value) {
             publisher_controller.publish(&call_function);
         }
     }
 
+    boost::shared_ptr<lensed_value_cache_t> cache;
     publisher_controller_t<boost::function<void()> > publisher_controller;
-    value_t value;
-    callable_type lens;
-    clone_ptr_t<parent_watchable_t> parent;
     publisher_t<boost::function<void()> >::subscription_t sub_to_parent;
->>>>>>> 5026c1a5
 };
 
 template<class value_type>
