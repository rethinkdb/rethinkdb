#include "buffer_cache/buf_patch.hpp"

/* For now, we have to include all buf_patches files here to allow deserialization */
#include "btree/buf_patches.hpp"

#include <string.h>
#include "utils.hpp"
#include "logger.hpp"

std::string patch_deserialization_message(const char *file, int line, const char *msg) {
    return strprintf("Patch deserialization error%s%s (in %s:%d)",
                     msg[0] ? ": " : "", msg, file, line);
}

patch_deserialization_error_t::patch_deserialization_error_t(const std::string &message) : message_(message) { }

buf_patch_t *buf_patch_t::load_patch(const char *source) {
    try {
        uint16_t remaining_length = *reinterpret_cast<const uint16_t *>(source);
        source += sizeof(remaining_length);
        if (remaining_length == 0) {
            return NULL;
        }
        remaining_length -= sizeof(remaining_length);
        guarantee_patch_format(remaining_length >= sizeof(block_id_t) + sizeof(patch_counter_t) + sizeof(patch_operation_code_t));

        // TODO: Put these fields in a POD struct and do a single memcpy.
        block_id_t block_id = *reinterpret_cast<const block_id_t *>(source);
        source += sizeof(block_id_t);
        remaining_length -= sizeof(block_id_t);
        patch_counter_t patch_counter = *reinterpret_cast<const patch_counter_t *>(source);
        source += sizeof(patch_counter_t);
        remaining_length -= sizeof(block_id_t);
        block_sequence_id_t applies_to_block_sequence_id = *reinterpret_cast<const block_sequence_id_t *>(source);
        source += sizeof(block_sequence_id_t);
        remaining_length -= sizeof(block_sequence_id_t);
        patch_operation_code_t operation_code = *reinterpret_cast<const patch_operation_code_t *>(source);
        source += sizeof(patch_operation_code_t);
        remaining_length -= sizeof(patch_operation_code_t);

        buf_patch_t* result = NULL;
        switch (operation_code) {
        case OPER_MEMCPY:
            result = new memcpy_patch_t(block_id, patch_counter, source, remaining_length);
            break;
        case OPER_MEMMOVE:
            result = new memmove_patch_t(block_id, patch_counter, source, remaining_length);
            break;
        case OPER_LEAF_INSERT:
            result = new leaf_insert_patch_t(block_id, patch_counter, source, remaining_length);
            break;
        case OPER_LEAF_REMOVE:
            result = new leaf_remove_patch_t(block_id, patch_counter, source, remaining_length);
            break;
        case OPER_LEAF_ERASE_PRESENCE:
            result = new leaf_erase_presence_patch_t(block_id, patch_counter, source, remaining_length);
            break;
        default:
<<<<<<< HEAD
            guarantee_patch_format(false);
            return NULL;
=======
            throw patch_deserialization_error_t("Unsupported patch operation code");
>>>>>>> 99580a7b
        }
        result->set_block_sequence_id(applies_to_block_sequence_id);
        return result;
    } catch (const patch_deserialization_error_t &e) {
        logERR("%s", e.c_str());
        throw e;
    }
}

void buf_patch_t::serialize(char* destination) const {
    uint16_t length = get_serialized_size();

    // TODO: Put these fields in a POD struct and do a single memcpy.
    memcpy(destination, &length, sizeof(length));
    destination += sizeof(length);
    memcpy(destination, &block_id, sizeof(block_id));
    destination += sizeof(block_id);
    memcpy(destination, &patch_counter, sizeof(patch_counter));
    destination += sizeof(patch_counter);
    memcpy(destination, &applies_to_block_sequence_id, sizeof(applies_to_block_sequence_id));
    destination += sizeof(applies_to_block_sequence_id);
    memcpy(destination, &operation_code, sizeof(operation_code));
    destination += sizeof(operation_code);
    serialize_data(destination);
}

buf_patch_t::buf_patch_t(const block_id_t _block_id, const patch_counter_t _patch_counter, const patch_operation_code_t _operation_code) :
            block_id(_block_id),
            patch_counter(_patch_counter),
            applies_to_block_sequence_id(NULL_BLOCK_SEQUENCE_ID),
            operation_code(_operation_code) {
}

bool buf_patch_t::applies_before(const buf_patch_t *p) const {
    rassertf(block_id == p->block_id, "Tried to compare incomparable patches");
    return applies_to_block_sequence_id < p->applies_to_block_sequence_id
        || (applies_to_block_sequence_id == p->applies_to_block_sequence_id && patch_counter < p->patch_counter);
}




memcpy_patch_t::memcpy_patch_t(const block_id_t block_id, const patch_counter_t patch_counter, const uint16_t _dest_offset, const char* src, const uint16_t n) :
            buf_patch_t(block_id, patch_counter, buf_patch_t::OPER_MEMCPY),
            dest_offset(_dest_offset) {
    src_buf.init(n);
    memcpy(src_buf.data(), src, n);
}
memcpy_patch_t::memcpy_patch_t(const block_id_t block_id, const patch_counter_t patch_counter, const char *data, const uint16_t data_length)  :
            buf_patch_t(block_id, patch_counter, buf_patch_t::OPER_MEMCPY) {
    uint16_t n;
    guarantee_patch_format(data_length >= sizeof(dest_offset) + sizeof(n));
    dest_offset = *reinterpret_cast<const uint16_t *>(data);
    data += sizeof(dest_offset);
    n = *reinterpret_cast<const uint16_t *>(data);
    data += sizeof(n);
    guarantee_patch_format(data_length == sizeof(dest_offset) + sizeof(n) + n);
    src_buf.init(n);
    memcpy(src_buf.data(), data, n);

    // Uncomment if you have more to read.
    // data += n;
}

void memcpy_patch_t::serialize_data(char *destination) const {
    memcpy(destination, &dest_offset, sizeof(dest_offset));
    destination += sizeof(dest_offset);
    uint64_t n = src_buf.size();
    memcpy(destination, &n, sizeof(n));
    destination += sizeof(n);
    memcpy(destination, src_buf.data(), n);

    // Uncomment if you have more to write.
    // destination += n;
}
uint16_t memcpy_patch_t::get_data_size() const {
    return sizeof(dest_offset) + sizeof(uint16_t) + src_buf.size();
}

memcpy_patch_t::~memcpy_patch_t() { }

void memcpy_patch_t::apply_to_buf(char* buf_data, UNUSED block_size_t bs) {
    memcpy(buf_data + dest_offset, src_buf.data(), src_buf.size());
}

memmove_patch_t::memmove_patch_t(const block_id_t block_id, const patch_counter_t patch_counter, const uint16_t _dest_offset, const uint16_t _src_offset, const uint16_t _n) :
            buf_patch_t(block_id, patch_counter, buf_patch_t::OPER_MEMMOVE),
            dest_offset(_dest_offset),
            src_offset(_src_offset),
            n(_n) { }

memmove_patch_t::memmove_patch_t(const block_id_t block_id, const patch_counter_t patch_counter, const char* data, const uint16_t data_length)  :
            buf_patch_t(block_id, patch_counter, buf_patch_t::OPER_MEMMOVE) {
    guarantee_patch_format(data_length == get_data_size());
    dest_offset = *reinterpret_cast<const uint16_t *>(data);
    data += sizeof(dest_offset);
    src_offset = *reinterpret_cast<const uint16_t *>(data);
    data += sizeof(src_offset);
    n = *reinterpret_cast<const uint16_t *>(data);

    // Uncomment if you have more to read.
    // data += sizeof(n);
}

void memmove_patch_t::serialize_data(char* destination) const {
    memcpy(destination, &dest_offset, sizeof(dest_offset));
    destination += sizeof(dest_offset);
    memcpy(destination, &src_offset, sizeof(src_offset));
    destination += sizeof(src_offset);
    memcpy(destination, &n, sizeof(n));

    // Uncomment if you have more to write.
    // destination += sizeof(n);
}
uint16_t memmove_patch_t::get_data_size() const {
    return sizeof(dest_offset) + sizeof(src_offset) + sizeof(n);
}

void memmove_patch_t::apply_to_buf(char* buf_data, UNUSED block_size_t bs) {
    memmove(buf_data + dest_offset, buf_data + src_offset, n);
}
<|MERGE_RESOLUTION|>--- conflicted
+++ resolved
@@ -56,12 +56,7 @@
             result = new leaf_erase_presence_patch_t(block_id, patch_counter, source, remaining_length);
             break;
         default:
-<<<<<<< HEAD
-            guarantee_patch_format(false);
-            return NULL;
-=======
             throw patch_deserialization_error_t("Unsupported patch operation code");
->>>>>>> 99580a7b
         }
         result->set_block_sequence_id(applies_to_block_sequence_id);
         return result;
