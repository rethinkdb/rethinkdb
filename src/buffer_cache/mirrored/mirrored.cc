--- conflicted
+++ resolved
@@ -45,11 +45,7 @@
       block_id(block_id),
       subtree_recency(repli_timestamp::invalid),  // Gets initialized by load_buf_fsm_t.
       data(cache->serializer->malloc()),
-<<<<<<< HEAD
-=======
-      /* TODO initialize subtree_recency */
       version_id(cache->get_min_snapshot_version(cache->get_current_version_id())),
->>>>>>> e9985747
       next_patch_counter(1),
       refcount(0),
       do_delete(false),
@@ -72,22 +68,13 @@
     refcount--;
 }
 
-<<<<<<< HEAD
-// Thid form of the buf constructor is used when the block exists on disks but has been loaded into buf already
+// This form of the buf constructor is used when the block exists on disks but has been loaded into buf already
 mc_inner_buf_t::mc_inner_buf_t(cache_t *cache, block_id_t block_id, void *buf, repli_timestamp recency_timestamp)
-=======
-// This form of the buf constructor is used when the block exists on disks but has been loaded into buf already
-mc_inner_buf_t::mc_inner_buf_t(cache_t *cache, block_id_t block_id, void *buf)
->>>>>>> e9985747
     : cache(cache),
       block_id(block_id),
       subtree_recency(recency_timestamp),
       data(buf),
-<<<<<<< HEAD
-=======
-      /* TODO initialize subtree_recency */
       version_id(cache->get_min_snapshot_version(cache->get_current_version_id())),
->>>>>>> e9985747
       refcount(0),
       do_delete(false),
       write_empty_deleted_block(false),
@@ -108,14 +95,7 @@
     replay_patches();
 }
 
-<<<<<<< HEAD
-// This form of the buf constructor is used when a completely new block is being created
-mc_inner_buf_t::mc_inner_buf_t(cache_t *cache, repli_timestamp recency_timestamp)
-    : cache(cache),
-      block_id(cache->free_list.gen_block_id()),
-      subtree_recency(recency_timestamp),
-=======
-mc_inner_buf_t *mc_inner_buf_t::allocate(cache_t *cache, version_id_t snapshot_version) {
+mc_inner_buf_t *mc_inner_buf_t::allocate(cache_t *cache, version_id_t snapshot_version, repli_timestamp recency_timestamp) {
     cache->assert_thread();
 
     block_id_t block_id = cache->free_list.gen_block_id();
@@ -128,7 +108,7 @@
         // of the block. It's safe to update the top version of the block though.
         rassert(inner_buf->data == NULL && inner_buf->do_delete);
 
-        inner_buf->subtree_recency = current_time();    /* TODO take a timestamp parameter */
+        inner_buf->subtree_recency = recency_timestamp;
         inner_buf->data = cache->serializer->malloc();
         inner_buf->version_id = snapshot_version;
         inner_buf->do_delete = false;
@@ -145,11 +125,10 @@
 // Internal use from mc_inner_buf_t::allocate only!
 // If you update this constructor, please don't forget to update mc_inner_buf_tallocate
 // accordingly.
-mc_inner_buf_t::mc_inner_buf_t(cache_t *cache, block_id_t block_id, version_id_t snapshot_version)
+mc_inner_buf_t::mc_inner_buf_t(cache_t *cache, block_id_t block_id, version_id_t snapshot_version, repli_timestamp recency_timestamp)
     : cache(cache),
       block_id(block_id),
-      subtree_recency(current_time() /* TODO take a timestamp parameter */),
->>>>>>> e9985747
+      subtree_recency(recency_timestamp),
       data(cache->serializer->malloc()),
       version_id(snapshot_version),
       next_patch_counter(1),
@@ -673,12 +652,7 @@
     rassert(!snapshotted);
     assert_thread();
 
-<<<<<<< HEAD
-    // This form of the inner_buf_t constructor generates a new block with a new block ID.
-    inner_buf_t *inner_buf = new inner_buf_t(cache, recency_timestamp);
-=======
-    mc_inner_buf_t *inner_buf = mc_inner_buf_t::allocate(cache, snapshot_version);
->>>>>>> e9985747
+    inner_buf_t *inner_buf = inner_buf_t::allocate(cache, snapshot_version, recency_timestamp);
 
     // This must pass since no one else holds references to this block.
     mc_buf_t *buf = new mc_buf_t(inner_buf, rwi_write, snapshot_version, snapshotted);
