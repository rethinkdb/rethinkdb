--- conflicted
+++ resolved
@@ -114,13 +114,10 @@
 
     ser_transaction_id_t transaction_id;
 
-<<<<<<< HEAD
 private:
     // Helper function for inner_buf construction from an existing block
     void replay_patches();
 
-    DISABLE_COPYING(mc_inner_buf_t);
-=======
     // Helper predicates for use with release_snapshot (convenience specializations available)
     struct version_predicate_t {
         version_predicate_t(version_id_t version) : version(version) { }
@@ -138,7 +135,7 @@
     private:
         void *data;
     };
->>>>>>> d79854a9
+    DISABLE_COPYING(mc_inner_buf_t);
 };
 
 /* This class represents a hold on a mc_inner_buf_t. */
@@ -248,7 +245,6 @@
 
     bool commit(transaction_commit_callback_t *callback);
 
-    // TODO: Get rid of this default parameter, it's very evil.
     buf_t *acquire(block_id_t block_id, access_t mode,
                    block_available_callback_t *callback, bool should_load = true);
     buf_t *allocate();
@@ -263,35 +259,19 @@
     explicit mc_transaction_t(cache_t *cache, access_t access, int expected_change_count, repli_timestamp recency_timestamp);
     ~mc_transaction_t();
 
-<<<<<<< HEAD
+    void register_snapshotted_block(mc_inner_buf_t *inner_buf, mc_inner_buf_t::version_id_t snapshotted_version) {
+        owned_buf_snapshots.push_back(std::make_pair(inner_buf, snapshotted_version));
+    }
+    void green_light();   // Called by the writeback when it's OK for us to start
+    virtual void on_sync();
+
     ticks_t start_time;
     int expected_change_count;
-
-=======
-    void register_snapshotted_block(mc_inner_buf_t *inner_buf, mc_inner_buf_t::version_id_t snapshotted_version) {
-        owned_buf_snapshots.push_back(std::make_pair(inner_buf, snapshotted_version));
-    }
-    
->>>>>>> d79854a9
-    void green_light();   // Called by the writeback when it's OK for us to start
-    virtual void on_sync();
-
-    ticks_t start_time;
     access_t access;
     repli_timestamp recency_timestamp;
     transaction_begin_callback_t *begin_callback;
     transaction_commit_callback_t *commit_callback;
     enum { state_open, state_in_commit_call, state_committing, state_committed } state;
-<<<<<<< HEAD
-
-    DISABLE_COPYING(mc_transaction_t);
-};
-
-struct mc_cache_t :
-    public home_thread_mixin_t,
-    public translator_serializer_t::read_ahead_callback_t
-{
-=======
     mc_inner_buf_t::version_id_t snapshot_version;
     bool snapshotted;
 
@@ -307,10 +287,11 @@
 
     typedef std::vector<std::pair<mc_inner_buf_t*, mc_inner_buf_t::version_id_t> > owned_snapshots_list_t;
     owned_snapshots_list_t owned_buf_snapshots;
+
+    DISABLE_COPYING(mc_transaction_t);
 };
 
-struct mc_cache_t : public home_thread_mixin_t {
->>>>>>> d79854a9
+struct mc_cache_t : public home_thread_mixin_t, public translator_serializer_t::read_ahead_callback_t {
     friend class load_buf_fsm_t;
     friend class mc_buf_t;
     friend class mc_inner_buf_t;
@@ -400,19 +381,16 @@
 
     unsigned int max_patches_size_ratio;
 
-<<<<<<< HEAD
 public:
     void offer_read_ahead_buf(block_id_t block_id, void *buf);
 private:
     bool offer_read_ahead_buf_home_thread(block_id_t block_id, void *buf);
 
-    DISABLE_COPYING(mc_cache_t);
-=======
-private:
     typedef std::map<mc_inner_buf_t::version_id_t, mc_transaction_t*> snapshots_map_t;
     snapshots_map_t active_snapshots;
     mc_inner_buf_t::version_id_t next_snapshot_version;
->>>>>>> d79854a9
+
+    DISABLE_COPYING(mc_cache_t);
 };
 
-#endif // __MIRRORED_CACHE_HPP__
+#endif // __MIRRORED_CACHE_HPP__