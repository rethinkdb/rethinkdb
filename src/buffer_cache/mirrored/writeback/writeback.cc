--- conflicted
+++ resolved
@@ -562,15 +562,11 @@
             parent->cache->serializer->do_write(serializer_writes.data(), serializer_writes.size(), this, this);
 
     if (continue_instantly) {
-<<<<<<< HEAD
-        // The order matters! We rely on the message hub to call stuff in the same order in which we submit it.
-        do_on_thread(parent->cache->home_thread, boost::bind(&writeback_t::concurrent_flush_t::update_block_sequence_ids, this));
-=======
         // the tid_callback gets called even if do_write returns true...
         if (serializer_writes.empty()) {
-            do_on_thread(parent->cache->home_thread, boost::bind(&writeback_t::concurrent_flush_t::update_transaction_ids, this));
-        }
->>>>>>> 37a3edc1
+            do_on_thread(parent->cache->home_thread, boost::bind(&writeback_t::concurrent_flush_t::update_block_sequence_ids, this));
+        }
+
         do_on_thread(parent->cache->home_thread, boost::bind(&writeback_t::concurrent_flush_t::do_cleanup, this));
     }
 
