--- conflicted
+++ resolved
@@ -86,13 +86,8 @@
 std::map<B, A> invert_bijection_map(const std::map<A, B> &bijection) {
     std::map<B, A> inverted;
     for (typename std::map<A, B>::const_iterator it = bijection.begin(); it != bijection.end(); ++it) {
-<<<<<<< HEAD
-        DEBUG_ONLY_VAR bool inserted = inverted.insert(std::make_pair(it->second, it->first)).second;
+        DEBUG_VAR bool inserted = inverted.insert(std::make_pair(it->second, it->first)).second;
         rassertf(inserted, "The map that was given is not a bijection and can't be inverted");
-=======
-        DEBUG_VAR bool inserted = inverted.insert(std::make_pair(it->second, it->first)).second;
-        rassert(inserted, "The map that was given is not a bijection and can't be inverted");
->>>>>>> 9584ab54
     }
     return inverted;
 }
