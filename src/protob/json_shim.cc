#include "protob/json_shim.hpp"

#include <inttypes.h>

#include "debug.hpp"
#include "rapidjson/document.h"
#include "rapidjson/stringbuffer.h"
#include "rapidjson/writer.h"
#include "rdb_protocol/ql2.pb.h"
#include "utils.hpp"

using rapidjson::Value;
using rapidjson::StringBuffer;
using rapidjson::Document;
using rapidjson::Writer;

namespace json_shim {

class exc_t : public std::exception {
public:
    exc_t() { }
    ~exc_t() throw () { }
    const char *what() const throw () { return "json_shim::exc_t"; }
};

// The first value is != nullptr if this is a key/value pair from an object.
// In that case it is the key and the second value the value.
template<class T>
typename std::enable_if<!((std::is_enum<T>::value || std::is_fundamental<T>::value)
                          && !std::is_same<T, bool>::value)>::type
extract(const Value *, const Value &, T *);

template<class T>
typename std::enable_if<(std::is_enum<T>::value || std::is_fundamental<T>::value)
                        && !std::is_same<T, bool>::value>::type
<<<<<<< HEAD
extract(cJSON *field, T *dest) {
    if (field->type != cJSON_Number) throw exc_t();
    T t = static_cast<T>(static_cast<int>(field->valuedouble));
    if (static_cast<double>(t) != field->valuedouble) throw exc_t();
=======
extract(const Value *, const Value &field, T *dest) {
    if (!field.IsNumber()) {
        throw exc_t();
    }
    T t = static_cast<T>(field.GetDouble());
    if (static_cast<double>(t) != field.GetDouble()) {
        throw exc_t();
    }
>>>>>>> 08964feb
    *dest = t;
}

template<class T>
void safe_extract(const Value *key, const Value &val, T *t) {
    if (t != nullptr) {
        extract(key, val, t);
    }
}

template<class T, class U>
void transfer(const Value &json, T *dest, void (T::*setter)(U)) {
    U tmp;
    safe_extract(nullptr, json, &tmp);
    (dest->*setter)(std::move(tmp));
}

template<class T, class U>
void transfer(const Value &json, T *dest, U *(T::*mut)()) {
    safe_extract(nullptr, json, (dest->*mut)());
}

template<class T, class U>
void transfer_arr(const Value &arr, T *dest, U *(T::*adder)()) {
    if (arr.IsArray()) {
        for (Value::ConstValueIterator it = arr.Begin(); it != arr.End(); ++it) {
            safe_extract(nullptr, *it, (dest->*adder)());
        }
    } else if (arr.IsObject()) {
        for (Value::ConstMemberIterator it = arr.MemberBegin();
             it != arr.MemberEnd();
             ++it) {
            safe_extract(&it->name, it->value, (dest->*adder)());
        }
    } else {
        throw exc_t();
    }
}

template<>
void extract(const Value *, const Value &field, std::string *s) {
    if (!field.IsString()) {
        throw exc_t();
    } else {
        *s = std::string(field.GetString(), field.GetStringLength());
    }
}

template<>
void extract(const Value *, const Value &field, bool *dest) {
    if (!field.IsBool()) {
        throw exc_t();
    } else {
        *dest = field.GetBool();
    }
}

template<>
void extract(const Value *, const Value &json, Term *t) {
    if (json.IsArray()) {
        if (json.Size() > 0) {
            transfer(json[0], t, &Term::set_type);
        }
        if (json.Size() > 1) {
            transfer_arr(json[1], t, &Term::add_args);
        }
        if (json.Size() > 2) {
            transfer_arr(json[2], t, &Term::add_optargs);
        }
    } else if (json.IsObject()) {
        t->set_type(Term::MAKE_OBJ);
        transfer_arr(json, t, &Term::add_optargs);
    } else {
        t->set_type(Term::DATUM);
        transfer(json, t, &Term::mutable_datum);
    }
}

template<>
void extract(const Value *, const Value &json, Datum *d) {
    switch(json.GetType()) {
    case rapidjson::kNullType:
        d->set_type(Datum::R_NULL);
        break;
    case rapidjson::kFalseType: // fallthru
    case rapidjson::kTrueType:
        d->set_type(Datum::R_BOOL);
        d->set_r_bool(json.GetBool());
        break;
    case rapidjson::kObjectType:
        d->set_type(Datum::R_OBJECT);
        for (Value::ConstMemberIterator it = json.MemberBegin();
             it != json.MemberEnd();
             ++it) {
            Datum::AssocPair *ap = d->add_r_object();
            ap->set_key(it->name.GetString(), it->name.GetStringLength());
            extract(nullptr, it->value, ap->mutable_val());
        }
        break;
    case rapidjson::kArrayType:
        d->set_type(Datum::R_ARRAY);
        for (Value::ConstValueIterator it = json.Begin(); it != json.End(); ++it) {
            extract(nullptr, *it, d->add_r_array());
        }
        break;
    case rapidjson::kStringType:
        d->set_type(Datum::R_STR);
        d->set_r_str(json.GetString(), json.GetStringLength());
        break;
    case rapidjson::kNumberType:
        d->set_type(Datum::R_NUM);
        d->set_r_num(json.GetDouble());
        break;
    default:
        unreachable();
    }
}

template<>
void extract(const Value *key, const Value &val, Query::AssocPair *ap) {
    if (key == nullptr || !key->IsString()) throw exc_t();
    ap->set_key(key->GetString(), key->GetStringLength());
    extract(nullptr, val, ap->mutable_val());
}

template<>
void extract(const Value *key, const Value &val, Term::AssocPair *ap) {
    if (key == nullptr || !key->IsString()) throw exc_t();
    ap->set_key(key->GetString(), key->GetStringLength());
    extract(nullptr, val, ap->mutable_val());
}

template<>
void extract(const Value *key, const Value &val, Datum::AssocPair *ap) {
    if (key == nullptr || !key->IsString()) throw exc_t();
    ap->set_key(key->GetString(), key->GetStringLength());
    extract(nullptr, val, ap->mutable_val());
}

template<>
void extract(const Value *, const Value &json, Query *q) {
    if (!json.IsArray()) throw exc_t();
    if (json.Size() > 0) {
        transfer(json[0], q, &Query::set_type);
    }
    if (json.Size() > 1) {
        transfer(json[1], q, &Query::mutable_query);
    }
    q->set_accepts_r_json(true);
    if (json.Size() > 2) {
        transfer_arr(json[2], q, &Query::add_global_optargs);
    }
}

bool parse_json_pb(Query *q, int64_t token, char *str) THROWS_NOTHING {
    try {
        q->Clear();
        q->set_token(token);
        Document json;
        json.ParseInsitu(str);
        // TODO: We should return not just `false`, but the error message
        if (json.HasParseError()) {
            return false;
        }
        extract(nullptr, json, q);
        return true;
    } catch (const exc_t &) {
        // This happens if the user provides bad JSON.  TODO: Give the user a
        // more specific error than "malformed query".
        return false;
    } catch (const google::protobuf::FatalException &) {
        return false;
    } catch (...) {
        // If we get an unexpected error, we only rethrow in debug mode.  (This
        // is consistent with the general principle that queries shouldn't crash
        // the server even if the ReQL logic is incorrect; see also
        // `r_sanity_check`.)
#ifndef NDEBUG
        throw;
#else
        return false;
#endif // NDEBUG
    }
}

void write_json_pb(const Response &r, StringBuffer *s) THROWS_NOTHING {
    // Note: We must keep any existing prefix in `s` intact.
#ifdef NDEBUG
    const size_t start_offset = s->GetSize();
#endif
    Writer<StringBuffer> writer(*s);
    try {
        writer.StartObject();
        writer.Key("t", 1);
        writer.Int(r.type());
        if (r.type() == Response::RUNTIME_ERROR && r.has_error_type()) {
            writer.Key("e", 1);
            writer.Int(r.error_type());
        }
        writer.Key("r", 1);
        writer.StartArray();
        for (int i = 0; i < r.response_size(); ++i) {
            const Datum *d = &r.response(i);
            if (d->type() == Datum::R_JSON) {
                // Just put the raw JSON onto the buffer
                writer.RawJson(d->r_str());
            } else if (d->type() == Datum::R_STR) {
                writer.String(d->r_str());
            } else {
                unreachable();
            }
        }
        writer.EndArray();

        writer.Key("n", 1);
        writer.StartArray();
        for (int i = 0; i < r.notes_size(); ++i) {
            writer.Int(r.notes(i));
        }
        writer.EndArray();

        if (r.has_backtrace()) {
            writer.Key("b", 1);
            writer.StartArray();
            const Backtrace *bt = &r.backtrace();
            for (int i = 0; i < bt->frames_size(); ++i) {
                const Frame *f = &bt->frames(i);
                switch (f->type()) {
                case Frame::POS:
                    writer.Uint(f->pos());
                    break;
                case Frame::OPT:
                    writer.String(f->opt());
                    break;
                default:
                    unreachable();
                }
            }
            writer.EndArray();
        }

        if (r.has_profile()) {
            writer.Key("p", 1);
            const Datum *d = &r.profile();
            guarantee(d->type() == Datum::R_JSON);
            writer.RawJson(d->r_str());
        }

        writer.EndObject();
    } catch (...) {
#ifndef NDEBUG
        throw;
#else
        // Reset s to it's original state, then write an error response.
        s->Pop(s->GetSize() - start_offset);
        writer.StartObject();
        writer.Key("t", 1);
        writer.Int(Response::RUNTIME_ERROR);
        writer.Key("e", 1);
        writer.Int(Response::INTERNAL);
        writer.Key("r", 1);
        writer.StartArray();
        writer.String("Internal error in `write_json_pb`, please report this.");
        writer.EndArray();
        writer.EndObject();
#endif // NDEBUG
    }
}


} // namespace json_shim<|MERGE_RESOLUTION|>--- conflicted
+++ resolved
@@ -33,21 +33,14 @@
 template<class T>
 typename std::enable_if<(std::is_enum<T>::value || std::is_fundamental<T>::value)
                         && !std::is_same<T, bool>::value>::type
-<<<<<<< HEAD
-extract(cJSON *field, T *dest) {
-    if (field->type != cJSON_Number) throw exc_t();
-    T t = static_cast<T>(static_cast<int>(field->valuedouble));
-    if (static_cast<double>(t) != field->valuedouble) throw exc_t();
-=======
 extract(const Value *, const Value &field, T *dest) {
     if (!field.IsNumber()) {
         throw exc_t();
     }
-    T t = static_cast<T>(field.GetDouble());
+    T t = static_cast<T>(static_cast<int>(field.GetDouble()));
     if (static_cast<double>(t) != field.GetDouble()) {
         throw exc_t();
     }
->>>>>>> 08964feb
     *dest = t;
 }
 
