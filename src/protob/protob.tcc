#include "protob/protob.hpp"

#include <google/protobuf/stubs/common.h>

#include <string>

#include "errors.hpp"
#include <boost/bind.hpp>
#include <boost/lexical_cast.hpp>

#include "arch/arch.hpp"
#include "concurrency/cross_thread_signal.hpp"
#include "db_thread_info.hpp"

template <class request_t, class response_t, class context_t>
protob_server_t<request_t, response_t, context_t>::protob_server_t(
    int port, boost::function<response_t(request_t *, context_t *)> _f,
    response_t (*_on_unparsable_query)(request_t *, std::string),
    protob_server_callback_mode_t _cb_mode)
    : f(_f),
      on_unparsable_query(_on_unparsable_query),
      cb_mode(_cb_mode),
      next_http_conn_id(0),
      next_thread(0),
      http_timeout_timer(http_context_t::TIMEOUT_MS, this) {

    try {
        tcp_listener.init(new tcp_listener_t(port, boost::bind(&protob_server_t<request_t, response_t, context_t>::handle_conn, this, _1, auto_drainer_t::lock_t(&auto_drainer))));
    } catch (address_in_use_exc_t e) {
        nice_crash("%s. Cannot bind to RDB protocol port. Exiting.\n", e.what());
    }
}

template <class request_t, class response_t, class context_t>
protob_server_t<request_t, response_t, context_t>::~protob_server_t() { }

template <class request_t, class response_t, class context_t>
void protob_server_t<request_t, response_t, context_t>::handle_conn(const scoped_ptr_t<nascent_tcp_conn_t> &nconn, auto_drainer_t::lock_t keepalive) {
    int chosen_thread = (next_thread++) % get_num_db_threads();
    cross_thread_signal_t ct_keepalive(keepalive.get_drain_signal(), chosen_thread);
    on_thread_t rethreader(chosen_thread);
    context_t ctx;
    scoped_ptr_t<tcp_conn_t> conn;
    nconn->ennervate(&conn);

    try {
        int32_t client_magic_number;
        conn->read(&client_magic_number, sizeof(int32_t), &ct_keepalive);
        if (client_magic_number != magic_number) {
            const char *msg = "ERROR: This is the rdb protocol port! (bad magic number)\n";
            conn->write(msg, strlen(msg), &ct_keepalive);
            conn->shutdown_write();
            return;
        }
    } catch (tcp_conn_read_closed_exc_t &) {
        return;
    }

    //TODO figure out how to do this with less copying
    for (;;) {
        request_t request;
        bool force_response = false;
        response_t forced_response;
        std::string err;
        try {
            int32_t size;
            conn->read(&size, sizeof(int32_t), &ct_keepalive);
            if (size < 0) {
                err = strprintf("Negative protobuf size (%d).", size);
                forced_response = on_unparsable_query(0, err);
                force_response = true;
            } else {
                scoped_array_t<char> data(size);
                conn->read(data.data(), size, &ct_keepalive);

                bool res = request.ParseFromArray(data.data(), size);
                if (!res) {
                    err = "Client is buggy (failed to deserialize protobuf).";
                    forced_response = on_unparsable_query(&request, err);
                    force_response = true;
                }
            }
        } catch (tcp_conn_read_closed_exc_t &) {
            //TODO need to figure out what blocks us up here in non inline cb
            //mode
            return;
        }

        try {
            switch (cb_mode) {
                case INLINE:
                    if (force_response) {
                        send(forced_response, conn.get(), &ct_keepalive);
                    } else {
                        linux_event_watcher_t *ew = conn->get_event_watcher();
                        linux_event_watcher_t::watch_t conn_interrupted(ew, poll_event_rdhup);
                        ctx.interruptor = &conn_interrupted;
                        send(f(&request, &ctx), conn.get(), &ct_keepalive);
                    }
                    break;
                case CORO_ORDERED:
                    crash("unimplemented");
                    break;
                case CORO_UNORDERED:
                    crash("unimplemented");
                    break;
                default:
                    crash("unreachable");
                    break;
            }
        } catch (tcp_conn_write_closed_exc_t &) {
            //TODO need to figure out what blocks us up here in non inline cb
            //mode
            return;
        }
    }
}

template <class request_t, class response_t, class context_t>
void protob_server_t<request_t, response_t, context_t>::send(const response_t &res, tcp_conn_t *conn, signal_t *closer) THROWS_ONLY(tcp_conn_write_closed_exc_t) {
    int size = res.ByteSize();
    conn->write(&size, sizeof(res.ByteSize()), closer);
    scoped_array_t<char> data(size);

    res.SerializeToArray(data.data(), size);
    conn->write(data.data(), size, closer);
}

template <class request_t, class response_t, class context_t>
http_res_t protob_server_t<request_t, response_t, context_t>::handle(const http_req_t &req) {
    if (req.method == POST &&
        req.resource.as_string().find("close-connection") != std::string::npos) {

        boost::optional<std::string> optional_conn_id = req.find_query_param("conn_id");

        if (!optional_conn_id) {
            return http_res_t(HTTP_BAD_REQUEST, "application/text", "Required parameter \"conn_id\" missing\n");
        }

        std::string string_conn_id = *optional_conn_id;
        int32_t conn_id = boost::lexical_cast<int32_t>(string_conn_id);
        http_conns.erase(conn_id);

        http_res_t res(HTTP_OK);
        res.version = "HTTP/1.1";
        res.add_header_line("Access-Control-Allow-Origin", "*");

        return res;
    } else if (req.method == GET && req.resource.as_string().find("open-new-connection")) {
        int32_t conn_id = ++next_http_conn_id;
        http_conns.insert(conn_id, new http_context_t());

        http_res_t res(HTTP_OK);
        res.version = "HTTP/1.1";
        res.add_header_line("Access-Control-Allow-Origin", "*");
        std::string body_data;
        body_data.assign(((char *)&conn_id), sizeof(conn_id));
        res.set_body("application/octet-stream", body_data);

        return res;
    } else {
        boost::optional<std::string> optional_conn_id = req.find_query_param("conn_id");

        if (!optional_conn_id) {
            return http_res_t(HTTP_BAD_REQUEST, "application/text", "Required parameter \"conn_id\" missing\n");
        }

        std::string string_conn_id = *optional_conn_id;
        int32_t conn_id = boost::lexical_cast<int32_t>(string_conn_id);

        // Extract protobuf from http request body
        const char *data = req.body.data();
        int32_t req_size = *reinterpret_cast<const int32_t *>(data);
        data += sizeof(req_size);

        request_t request;
        bool parseSucceeded = request.ParseFromArray(data, req_size);

        typename boost::ptr_map<int32_t, http_context_t>::iterator it;
        response_t response;
        switch(cb_mode) {
        case INLINE:
            it = http_conns.find(conn_id);
<<<<<<< HEAD
            if (!parseSucceeded) {
=======
            if (!parseSucceeded ||
                //TODO: if a connection expired, we should be smarter here
                it == http_conns.end() ||
                it->second->isTerminated()) {
>>>>>>> eee8894d
                std::string err = "Client is buggy (failed to deserialize protobuf).";
                response = on_unparsable_query(&request, err);
            } else if (it == http_conns.end()) {
                std::string err = "This HTTP connection not open.";
                response = on_unparsable_query(&request, err);
            } else {
                http_context_t *ctx = it->second;
                rassert(static_cast<signal_t *>(ctx->getInterruptorCond()) ==
                        ctx->getContext()->interruptor);
                ctx->grab();
                response = f(&request, ctx->getContext());
                ctx->release();
            }
            break;
        case CORO_ORDERED:
        case CORO_UNORDERED:
            crash("unimplemented");
        default:
            crash("unreachable");
            break;
        }

        int32_t res_size = response.ByteSize();
        scoped_array_t<char> res_data(sizeof(res_size) + res_size);
        *reinterpret_cast<int32_t *>(res_data.data()) = res_size;
        response.SerializeToArray(res_data.data() + sizeof(res_size), res_size);

        http_res_t res(HTTP_OK);
        res.version = "HTTP/1.1";
        res.add_header_line("Access-Control-Allow-Origin", "*");

        std::string body_data;
        body_data.assign(res_data.data(), res_size + sizeof(res_size));
        res.set_body("application/octet-stream", body_data);

        return res;
    }
}

/**
 * Called every five minutes to clean out any long idle http connections
 */
template <class request_t, class response_t, class context_t>
void protob_server_t<request_t, response_t, context_t>::on_ring() {
    for (typename boost::ptr_map<int32_t, http_context_t>::iterator
             iter = http_conns.begin(); iter != http_conns.end();) {
        if (iter->second->isExpired()) {
            if (iter->second->isFree()) {
                typename boost::ptr_map<int32_t, http_context_t>::iterator tmp = iter;
                ++iter;
                http_conns.erase(tmp);
            } else {
                if (!iter->second->isTerminated()) iter->second->terminate();
                ++iter;
            }
        } else {
            ++iter;
        }
    }
}

template <class request_t, class response_t, class context_t>
protob_server_t<request_t, response_t, context_t>::http_context_t::http_context_t() {
    ctx.interruptor = &interruptor_cond;
    users_count = 0;
    touch();
}

template <class request_t, class response_t, class context_t>
void protob_server_t<request_t, response_t, context_t>::http_context_t::terminate() {
    interruptor_cond.pulse_if_not_already_pulsed();
}

template <class request_t, class response_t, class context_t>
context_t *protob_server_t<request_t, response_t, context_t>::http_context_t::getContext() {
    return &ctx;
}

template <class request_t, class response_t, class context_t>
void protob_server_t<request_t, response_t, context_t>::http_context_t::touch() {
    last_accessed = time(NULL);
}

template <class request_t, class response_t, class context_t>
bool protob_server_t<request_t, response_t, context_t>::http_context_t::isExpired() {
    return (difftime(time(NULL), last_accessed) > TIMEOUT_SEC);
}

template <class request_t, class response_t, class context_t>
void protob_server_t<request_t, response_t, context_t>::http_context_t::grab() {
    users_count++;
    touch();
}

template <class request_t, class response_t, class context_t>
void protob_server_t<request_t, response_t, context_t>::http_context_t::release() {
    users_count--;
    touch();
}

template <class request_t, class response_t, class context_t>
bool protob_server_t<request_t, response_t, context_t>::http_context_t::isFree() {
    return users_count == 0;
}<|MERGE_RESOLUTION|>--- conflicted
+++ resolved
@@ -181,17 +181,10 @@
         switch(cb_mode) {
         case INLINE:
             it = http_conns.find(conn_id);
-<<<<<<< HEAD
             if (!parseSucceeded) {
-=======
-            if (!parseSucceeded ||
-                //TODO: if a connection expired, we should be smarter here
-                it == http_conns.end() ||
-                it->second->isTerminated()) {
->>>>>>> eee8894d
                 std::string err = "Client is buggy (failed to deserialize protobuf).";
                 response = on_unparsable_query(&request, err);
-            } else if (it == http_conns.end()) {
+            } else if (it == http_conns.end() || it->second->isTerminated()) {
                 std::string err = "This HTTP connection not open.";
                 response = on_unparsable_query(&request, err);
             } else {
