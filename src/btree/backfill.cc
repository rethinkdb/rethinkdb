--- conflicted
+++ resolved
@@ -14,13 +14,8 @@
 #include "buffer_cache/buffer_cache.hpp"
 #include "protocol_api.hpp"
 
-<<<<<<< HEAD
 struct backfill_traversal_helper_t : public btree_traversal_helper_t, public home_thread_mixin_debug_only_t {
-    void process_a_leaf(transaction_t *txn, buf_lock_t *leaf_node_buf, const btree_key_t *left_exclusive_or_null, const btree_key_t *right_inclusive_or_null, DEBUG_VAR int *population_change_out) {
-=======
-struct backfill_traversal_helper_t : public btree_traversal_helper_t, public home_thread_mixin_t {
     void process_a_leaf(transaction_t *txn, buf_lock_t *leaf_node_buf, const btree_key_t *left_exclusive_or_null, const btree_key_t *right_inclusive_or_null, DEBUG_VAR int *population_change_out, signal_t *interruptor) THROWS_ONLY(interrupted_exc_t) {
->>>>>>> e37c2205
         assert_thread();
         rassert(*population_change_out == 0);
         const leaf_node_t *data = reinterpret_cast<const leaf_node_t *>(leaf_node_buf->get_data_read());
