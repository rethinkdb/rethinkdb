--- conflicted
+++ resolved
@@ -9,13 +9,8 @@
 #include "containers/uuid.hpp"
 #include "utils.hpp"
 
-<<<<<<< HEAD
-class alt_buf_parent_t;
-class alt_buf_lock_t;
-=======
 class buf_parent_t;
 class buf_lock_t;
->>>>>>> 1db2f996
 class btree_slice_t;
 struct btree_key_t;
 struct key_range_t;
@@ -31,11 +26,7 @@
 public:
     virtual void on_delete_range(const key_range_t &range, signal_t *interruptor) THROWS_ONLY(interrupted_exc_t) = 0;
     virtual void on_deletion(const btree_key_t *key, repli_timestamp_t recency, signal_t *interruptor) THROWS_ONLY(interrupted_exc_t) = 0;
-<<<<<<< HEAD
-    virtual void on_pair(alt_buf_parent_t leaf_node, repli_timestamp_t recency,
-=======
     virtual void on_pair(buf_parent_t leaf_node, repli_timestamp_t recency,
->>>>>>> 1db2f996
                          const btree_key_t *key, const void *value,
                          signal_t *interruptor) THROWS_ONLY(interrupted_exc_t) = 0;
     virtual void on_sindexes(const std::map<std::string, secondary_index_t> &sindexes, signal_t *interruptor) THROWS_ONLY(interrupted_exc_t) = 0;
@@ -52,11 +43,7 @@
                                 repli_timestamp_t since_when,
                                 agnostic_backfill_callback_t *callback,
                                 superblock_t *superblock,
-<<<<<<< HEAD
-                                alt_buf_lock_t *sindex_block,
-=======
                                 buf_lock_t *sindex_block,
->>>>>>> 1db2f996
                                 parallel_traversal_progress_t *p,
                                 signal_t *interruptor)
     THROWS_ONLY(interrupted_exc_t);
