#include "btree/btree_store.hpp"

#include "btree/operations.hpp"
#include "serializer/config.hpp"
#include "containers/archive/vector_stream.hpp"
#include "concurrency/wait_any.hpp"

template <class protocol_t>
btree_store_t<protocol_t>::btree_store_t(io_backender_t *io_backender,
                                         const std::string& filename,
                                         bool create,
                                         perfmon_collection_t *parent_perfmon_collection) :
    store_view_t<protocol_t>(protocol_t::region_t::universe()),
    perfmon_collection(),
    perfmon_collection_membership(parent_perfmon_collection, &perfmon_collection, filename)
{
    if (create) {

        standard_serializer_t::create(
            io_backender,
            standard_serializer_t::private_dynamic_config_t(filename),
            standard_serializer_t::static_config_t()
            );
    }

    serializer.init(new standard_serializer_t(
        standard_serializer_t::dynamic_config_t(),
        io_backender,
        standard_serializer_t::private_dynamic_config_t(filename),
        &perfmon_collection
        ));

    if (create) {
        mirrored_cache_static_config_t cache_static_config;
        cache_t::create(serializer.get(), &cache_static_config);
    }

    // TODO: Don't specify cache dynamic config here.
    cache_dynamic_config.max_size = GIGABYTE;
    cache_dynamic_config.max_dirty_size = GIGABYTE / 2;
    cache.init(new cache_t(serializer.get(), &cache_dynamic_config, &perfmon_collection));

    if (create) {
        btree_slice_t::create(cache.get());
    }

    btree.init(new btree_slice_t(cache.get(), &perfmon_collection));

    if (create) {
        // Initialize metainfo to an empty `binary_blob_t` because its domain is
        // required to be `protocol_t::region_t::universe()` at all times
        /* Wow, this is a lot of lines of code for a simple concept. Can we do better? */

        scoped_ptr_t<transaction_t> txn;
        scoped_ptr_t<real_superblock_t> superblock;
        order_token_t order_token = order_source.check_in("btree_store_t<" + protocol_t::protocol_name + ">::store_t::store_t");
        order_token = btree->pre_begin_txn_checkpoint_.check_through(order_token);
        get_btree_superblock_and_txn(btree.get(), rwi_write, 1, repli_timestamp_t::invalid, order_token, &superblock, &txn);
        buf_lock_t* sb_buf = superblock->get();
        clear_superblock_metainfo(txn.get(), sb_buf);

        vector_stream_t key;
        write_message_t msg;
        typename protocol_t::region_t kr = protocol_t::region_t::universe();   // `operator<<` needs a non-const reference  // TODO <- what
        msg << kr;
        DEBUG_VAR int res = send_write_message(&key, &msg);
        rassert(!res);
        set_superblock_metainfo(txn.get(), sb_buf, key.vector(), std::vector<char>());
    }
}

template <class protocol_t>
btree_store_t<protocol_t>::~btree_store_t() {
    home_thread_mixin_t::assert_thread();
}

template <class protocol_t>
void btree_store_t<protocol_t>::read(
        DEBUG_ONLY(const metainfo_checker_t<protocol_t>& metainfo_checker, )
        const typename protocol_t::read_t &read,
        typename protocol_t::read_response_t *response,
        UNUSED order_token_t order_token,  // TODO
        scoped_ptr_t<fifo_enforcer_sink_t::exit_read_t> *token,
        signal_t *interruptor)
        THROWS_ONLY(interrupted_exc_t)
{
    scoped_ptr_t<transaction_t> txn;
    scoped_ptr_t<real_superblock_t> superblock;
    acquire_superblock_for_read(rwi_read, token, &txn, &superblock, interruptor);

    check_metainfo(DEBUG_ONLY(metainfo_checker, ) txn.get(), superblock.get());

    // Ugly hack
    scoped_ptr_t<superblock_t> superblock2;
    superblock2.init(superblock.release());

    protocol_read(read, response, btree.get(), txn.get(), superblock2.get());
}

template <class protocol_t>
void btree_store_t<protocol_t>::write(
        DEBUG_ONLY(const metainfo_checker_t<protocol_t>& metainfo_checker, )
        const metainfo_t& new_metainfo,
        const typename protocol_t::write_t &write,
        typename protocol_t::write_response_t *response,
        transition_timestamp_t timestamp,
        UNUSED order_token_t order_token,  // TODO
        scoped_ptr_t<fifo_enforcer_sink_t::exit_write_t> *token,
        signal_t *interruptor)
        THROWS_ONLY(interrupted_exc_t) {

    scoped_ptr_t<transaction_t> txn;
    scoped_ptr_t<real_superblock_t> superblock;
    const int expected_change_count = 2; // FIXME: this is incorrect, but will do for now
    acquire_superblock_for_write(rwi_write, expected_change_count, token, &txn, &superblock, interruptor);

    check_and_update_metainfo(DEBUG_ONLY(metainfo_checker, ) new_metainfo, txn.get(), superblock.get());

    protocol_write(write, response, timestamp, btree.get(), txn.get(), superblock.get());
}

// TODO: Figure out wtf does the backfill filtering, figure out wtf constricts delete range operations to hit only a certain hash-interval, figure out what filters keys.
template <class protocol_t>
bool btree_store_t<protocol_t>::send_backfill(
        const region_map_t<protocol_t, state_timestamp_t> &start_point,
        send_backfill_callback_t<protocol_t> *send_backfill_cb,
        typename protocol_t::backfill_progress_t *progress,
        scoped_ptr_t<fifo_enforcer_sink_t::exit_read_t> *token,
        signal_t *interruptor)
        THROWS_ONLY(interrupted_exc_t) {

    scoped_ptr_t<transaction_t> txn;
    scoped_ptr_t<real_superblock_t> superblock;
    acquire_superblock_for_backfill(token, &txn, &superblock, interruptor);

    region_map_t<protocol_t, binary_blob_t> unmasked_metainfo;
    get_metainfo_internal(txn.get(), superblock->get(), &unmasked_metainfo);
    region_map_t<protocol_t, binary_blob_t> metainfo = unmasked_metainfo.mask(start_point.get_domain());
    if (send_backfill_cb->should_backfill(metainfo)) {
        protocol_send_backfill(start_point, send_backfill_cb, superblock.get(), btree.get(), txn.get(), progress, interruptor);
        return true;
    }
    return false;
}

template <class protocol_t>
void btree_store_t<protocol_t>::receive_backfill(
        const typename protocol_t::backfill_chunk_t &chunk,
        scoped_ptr_t<fifo_enforcer_sink_t::exit_write_t> *token,
        signal_t *interruptor)
        THROWS_ONLY(interrupted_exc_t) {

    scoped_ptr_t<transaction_t> txn;
    scoped_ptr_t<real_superblock_t> superblock;
    const int expected_change_count = 1; // FIXME: this is probably not correct

    acquire_superblock_for_write(rwi_write, expected_change_count, token, &txn, &superblock, interruptor);

    protocol_receive_backfill(btree.get(), txn.get(), superblock.get(), interruptor, chunk);
}

template <class protocol_t>
void btree_store_t<protocol_t>::reset_data(
        const typename protocol_t::region_t& subregion,
        const metainfo_t &new_metainfo,
        scoped_ptr_t<fifo_enforcer_sink_t::exit_write_t> *token,
        signal_t *interruptor)
        THROWS_ONLY(interrupted_exc_t) {

    scoped_ptr_t<transaction_t> txn;
    scoped_ptr_t<real_superblock_t> superblock;

    // We're passing 2 for the expected_change_count based on the
    // reasoning that we're probably going to touch a leaf-node-sized
    // range of keys and that it won't be aligned right on a leaf node
    // boundary.
    // TOnDO that's not reasonable; reset_data() is sometimes used to wipe out
    // entire databases.
    const int expected_change_count = 2;
    acquire_superblock_for_write(rwi_write, expected_change_count, token, &txn, &superblock, interruptor);

    region_map_t<protocol_t, binary_blob_t> old_metainfo;
    get_metainfo_internal(txn.get(), superblock->get(), &old_metainfo);
    update_metainfo(old_metainfo, new_metainfo, txn.get(), superblock.get());

    protocol_reset_data(subregion, btree.get(), txn.get(), superblock.get());
}

template <class protocol_t>
void btree_store_t<protocol_t>::check_and_update_metainfo(
        DEBUG_ONLY(const metainfo_checker_t<protocol_t>& metainfo_checker, )
        const metainfo_t &new_metainfo,
        transaction_t *txn,
        real_superblock_t *superblock) const
        THROWS_NOTHING {
    metainfo_t old_metainfo = check_metainfo(DEBUG_ONLY(metainfo_checker, ) txn, superblock);
    update_metainfo(old_metainfo, new_metainfo, txn, superblock);
}

template <class protocol_t>
typename btree_store_t<protocol_t>::metainfo_t btree_store_t<protocol_t>::check_metainfo(
        DEBUG_ONLY(const metainfo_checker_t<protocol_t>& metainfo_checker, )
        transaction_t *txn,
        real_superblock_t *superblock) const
        THROWS_NOTHING {
    region_map_t<protocol_t, binary_blob_t> old_metainfo;
    get_metainfo_internal(txn, superblock->get(), &old_metainfo);
#ifndef NDEBUG
    metainfo_checker.check_metainfo(old_metainfo.mask(metainfo_checker.get_domain()));
#endif
    return old_metainfo;
}

template <class protocol_t>
void btree_store_t<protocol_t>::update_metainfo(const metainfo_t &old_metainfo, const metainfo_t &new_metainfo, transaction_t *txn, real_superblock_t *superblock) const THROWS_NOTHING {
    region_map_t<protocol_t, binary_blob_t> updated_metadata = old_metainfo;
    updated_metadata.update(new_metainfo);

    rassert(updated_metadata.get_domain() == protocol_t::region_t::universe());

    buf_lock_t* sb_buf = superblock->get();
    clear_superblock_metainfo(txn, sb_buf);

    for (typename region_map_t<protocol_t, binary_blob_t>::const_iterator i = updated_metadata.begin(); i != updated_metadata.end(); ++i) {
        vector_stream_t key;
        write_message_t msg;
        msg << i->first;
        DEBUG_VAR int res = send_write_message(&key, &msg);
        rassert(!res);

        std::vector<char> value(static_cast<const char*>((*i).second.data()),
                                static_cast<const char*>((*i).second.data()) + (*i).second.size());

        set_superblock_metainfo(txn, sb_buf, key.vector(), value); // FIXME: this is not efficient either, see how value is created
    }
}

template <class protocol_t>
void btree_store_t<protocol_t>::do_get_metainfo(UNUSED order_token_t order_token,  // TODO
                                                scoped_ptr_t<fifo_enforcer_sink_t::exit_read_t> *token,
                                                signal_t *interruptor,
                                                metainfo_t *out) THROWS_ONLY(interrupted_exc_t) {
    scoped_ptr_t<transaction_t> txn;
    scoped_ptr_t<real_superblock_t> superblock;
    acquire_superblock_for_read(rwi_read, token, &txn, &superblock, interruptor);

    get_metainfo_internal(txn.get(), superblock->get(), out);
}

template <class protocol_t>
void btree_store_t<protocol_t>::get_metainfo_internal(transaction_t *txn, buf_lock_t *sb_buf, region_map_t<protocol_t, binary_blob_t> *out) const THROWS_NOTHING {
    std::vector<std::pair<std::vector<char>, std::vector<char> > > kv_pairs;
    get_superblock_metainfo(txn, sb_buf, &kv_pairs);   // FIXME: this is inefficient, cut out the middleman (vector)

    std::vector<std::pair<typename protocol_t::region_t, binary_blob_t> > result;
    for (std::vector<std::pair<std::vector<char>, std::vector<char> > >::iterator i = kv_pairs.begin(); i != kv_pairs.end(); ++i) {
        const std::vector<char> &value = i->second;

        typename protocol_t::region_t region;
        {
            vector_read_stream_t key(&i->first);
<<<<<<< HEAD
            DEBUG_ONLY_VAR archive_result_t res = deserialize(&key, &region);
            rassertf(!res, "res = %d", res);
=======
            DEBUG_VAR archive_result_t res = deserialize(&key, &region);
            rassert(!res, "res = %d", res);
>>>>>>> 9584ab54
        }

        result.push_back(std::make_pair(
            region,
            binary_blob_t(value.begin(), value.end())
        ));
    }
    region_map_t<protocol_t, binary_blob_t> res(result.begin(), result.end());
    rassert(res.get_domain() == protocol_t::region_t::universe());
    *out = res;
}

template <class protocol_t>
void btree_store_t<protocol_t>::set_metainfo(const metainfo_t &new_metainfo,
                                             UNUSED order_token_t order_token,  // TODO
                                             scoped_ptr_t<fifo_enforcer_sink_t::exit_write_t> *token,
                                             signal_t *interruptor) THROWS_ONLY(interrupted_exc_t) {
    scoped_ptr_t<transaction_t> txn;
    scoped_ptr_t<real_superblock_t> superblock;
    acquire_superblock_for_write(rwi_write, 1, token, &txn, &superblock, interruptor);

    region_map_t<protocol_t, binary_blob_t> old_metainfo;
    get_metainfo_internal(txn.get(), superblock->get(), &old_metainfo);
    update_metainfo(old_metainfo, new_metainfo, txn.get(), superblock.get());
}

template <class protocol_t>
void btree_store_t<protocol_t>::acquire_superblock_for_read(
        access_t access,
        scoped_ptr_t<fifo_enforcer_sink_t::exit_read_t> *token,
        scoped_ptr_t<transaction_t> *txn_out,
        scoped_ptr_t<real_superblock_t> *sb_out,
        signal_t *interruptor)
        THROWS_ONLY(interrupted_exc_t) {

    btree->assert_thread();

    scoped_ptr_t<fifo_enforcer_sink_t::exit_read_t> local_token(token->release());
    wait_interruptible(local_token.get(), interruptor);

    order_token_t order_token = order_source.check_in("btree_store_t<" + protocol_t::protocol_name + ">::acquire_superblock_for_read");
    order_token = btree->pre_begin_txn_checkpoint_.check_through(order_token);

    get_btree_superblock_and_txn_for_reading(btree.get(), access, order_token, CACHE_SNAPSHOTTED_NO, sb_out, txn_out);
}

template <class protocol_t>
void btree_store_t<protocol_t>::acquire_superblock_for_backfill(
        scoped_ptr_t<fifo_enforcer_sink_t::exit_read_t> *token,
        scoped_ptr_t<transaction_t> *txn_out,
        scoped_ptr_t<real_superblock_t> *sb_out,
        signal_t *interruptor)
        THROWS_ONLY(interrupted_exc_t) {

    btree->assert_thread();

    scoped_ptr_t<fifo_enforcer_sink_t::exit_read_t> local_token(token->release());
    wait_interruptible(local_token.get(), interruptor);

    order_token_t order_token = order_source.check_in("btree_store_t<" + protocol_t::protocol_name + ">::acquire_superblock_for_backfill");
    order_token = btree->pre_begin_txn_checkpoint_.check_through(order_token);

    get_btree_superblock_and_txn_for_backfilling(btree.get(), order_token, sb_out, txn_out);
}

template <class protocol_t>
void btree_store_t<protocol_t>::acquire_superblock_for_write(
        access_t access,
        int expected_change_count,
        scoped_ptr_t<fifo_enforcer_sink_t::exit_write_t> *token,
        scoped_ptr_t<transaction_t> *txn_out,
        scoped_ptr_t<real_superblock_t> *sb_out,
        signal_t *interruptor)
        THROWS_ONLY(interrupted_exc_t) {

    btree->assert_thread();

    scoped_ptr_t<fifo_enforcer_sink_t::exit_write_t> local_token(token->release());
    wait_interruptible(local_token.get(), interruptor);

    order_token_t order_token = order_source.check_in("btree_store_t<" + protocol_t::protocol_name + ">::acquire_superblock_for_write");
    order_token = btree->pre_begin_txn_checkpoint_.check_through(order_token);

    get_btree_superblock_and_txn(btree.get(), access, expected_change_count, repli_timestamp_t::invalid, order_token, sb_out, txn_out);
}

/* store_view_t interface */
template <class protocol_t>
void btree_store_t<protocol_t>::new_read_token(scoped_ptr_t<fifo_enforcer_sink_t::exit_read_t> *token_out) {
    fifo_enforcer_read_token_t token = token_source.enter_read();
    token_out->init(new fifo_enforcer_sink_t::exit_read_t(&token_sink, token));
}

template <class protocol_t>
void btree_store_t<protocol_t>::new_write_token(scoped_ptr_t<fifo_enforcer_sink_t::exit_write_t> *token_out) {
    fifo_enforcer_write_token_t token = token_source.enter_write();
    token_out->init(new fifo_enforcer_sink_t::exit_write_t(&token_sink, token));
}

#include "memcached/protocol.hpp"
template class btree_store_t<memcached_protocol_t>;

#include "rdb_protocol/protocol.hpp"
template class btree_store_t<rdb_protocol_t>;<|MERGE_RESOLUTION|>--- conflicted
+++ resolved
@@ -259,13 +259,8 @@
         typename protocol_t::region_t region;
         {
             vector_read_stream_t key(&i->first);
-<<<<<<< HEAD
-            DEBUG_ONLY_VAR archive_result_t res = deserialize(&key, &region);
+            DEBUG_VAR archive_result_t res = deserialize(&key, &region);
             rassertf(!res, "res = %d", res);
-=======
-            DEBUG_VAR archive_result_t res = deserialize(&key, &region);
-            rassert(!res, "res = %d", res);
->>>>>>> 9584ab54
         }
 
         result.push_back(std::make_pair(
