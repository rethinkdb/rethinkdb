#include "btree/append_prepend.hpp"
#include "btree/modify_oper.hpp"
#include "buffer_cache/co_functions.hpp"

struct btree_append_prepend_oper_t : public btree_modify_oper_t {

    btree_append_prepend_oper_t(boost::shared_ptr<data_provider_t> _data, bool _append)
        : data(_data), append(_append)
    { }

    bool operate(const boost::shared_ptr<transactor_t>& txor, btree_value *old_value, boost::scoped_ptr<large_buf_t>& old_large_buflock, btree_value **new_value, boost::scoped_ptr<large_buf_t>& new_large_buflock) {
        try {
            if (!old_value) {
                result = apr_not_found;
                return false;
            }

            size_t new_size = old_value->value_size() + data->get_size();
            if (new_size > MAX_VALUE_SIZE) {
                result = apr_too_large;
                return false;
            }

            // Copy flags, exptime, etc.

            valuecpy(&value, old_value);
            if (!old_value->is_large()) {
                // HACK: we set the value.size in advance preparation when
                // the old value was not large.  If the old value _IS_
                // large, we leave it with the old size, and then we
                // adjust value.size by refsize_adjustment below.

                // The vaule_size setter only behaves correctly when we're
                // setting a new large value.
                value.value_size(new_size, slice->cache()->get_block_size());
            }

            buffer_group_t buffer_group;
            bool is_old_large_value = false;

            // Figure out where the data is going to need to go and prepare a place for it

            if (new_size <= MAX_IN_NODE_VALUE_SIZE) { // small -> small
                rassert(!old_value->is_large());
                // This does unnecessary copying now.
                if (append) {
                    buffer_group.add_buffer(data->get_size(), value.value() + old_value->value_size());
                } else { // prepend
                    memmove(value.value() + data->get_size(), value.value(), old_value->value_size());
                    buffer_group.add_buffer(data->get_size(), value.value());
                }
            } else {
                // Prepare the large value if necessary.
                if (!old_value->is_large()) { // small -> large; allocate a new large value and copy existing value into it.
                    large_buflock.reset(new large_buf_t(txor, value.lb_ref(), btree_value::lbref_limit, rwi_write));
                    large_buflock->allocate(new_size);
                    if (append) large_buflock->fill_at(0, old_value->value(), old_value->value_size());
                    else        large_buflock->fill_at(data->get_size(), old_value->value(), old_value->value_size());
                    is_old_large_value = false;
                } else { // large -> large; expand existing large value
                    memcpy(&value, old_value, MAX_BTREE_VALUE_SIZE);
                    large_buflock.swap(old_large_buflock);
                    large_buflock->HACK_root_ref(value.lb_ref());
                    int refsize_adjustment;


                    if (append) {
                        // TIED large_buflock TO value.
                        large_buflock->append(data->get_size(), &refsize_adjustment);
                    }
                    else {
                        large_buflock->prepend(data->get_size(), &refsize_adjustment);
                    }

                    value.size += refsize_adjustment;
                    is_old_large_value = true;
                }

                // Figure out the pointers and sizes where data needs to go

                uint32_t fill_size = data->get_size();
                uint32_t start_pos = append ? old_value->value_size() : 0;

                large_buflock->bufs_at(start_pos, fill_size, false, &buffer_group);
            }

            // Dispatch the data request

            result = apr_success;
            try {
                data->get_data_into_buffers(&buffer_group);
            } catch (data_provider_failed_exc_t) {
                if (large_buflock) {
                    if (is_old_large_value) {
                        // Some bufs in the large value will have been set dirty (and
                        // so new copies will be rewritten unmodified to disk), but
                        // that's not really a problem because it only happens on
                        // erroneous input.

                        int refsize_adjustment;
                        if (append) {
                            // TIED large_buflock TO value
                            large_buflock->unappend(data->get_size(), &refsize_adjustment);
                        }
                        else {
                            // TIED large_buflock TO value
                            large_buflock->unprepend(data->get_size(), &refsize_adjustment);
                        }
                        value.size += refsize_adjustment;
                    } else {
                        // The old value was small, so we just keep it and delete the large value
                        boost::scoped_ptr<large_buf_t> empty;
                        large_buflock->mark_deleted();
                        large_buflock.swap(empty);
                    }
                }
                throw;
            }

            *new_value = &value;
            new_large_buflock.swap(large_buflock);
            return true;

        } catch (data_provider_failed_exc_t) {
            result = apr_data_provider_failed;
            return false;
        }
    }

    int compute_expected_change_count(const size_t block_size) {
        if (data->get_size() < MAX_IN_NODE_VALUE_SIZE) {
            return 1;
        } else {
            size_t size = ceil_aligned(data->get_size(), block_size);
            // one for the leaf node plus the number of blocks required to hold the large value
            return 1 + size / block_size;
        }
    }

    void actually_acquire_large_value(large_buf_t *lb) {
        thread_saver_t saver;
        if (append) {
            co_acquire_large_buf_rhs(saver, lb);
        } else {
            co_acquire_large_buf_lhs(saver, lb);
        }
    }

    append_prepend_result_t result;

    boost::shared_ptr<data_provider_t> data;
    bool append;   // true = append, false = prepend

    union {
        char value_memory[MAX_BTREE_VALUE_SIZE];
        btree_value value;
    };
    boost::scoped_ptr<large_buf_t> large_buflock;
};

<<<<<<< HEAD
append_prepend_result_t btree_append_prepend(const store_key_t &key, btree_slice_t *slice, boost::shared_ptr<data_provider_t> data, bool append, castime_t castime) {
=======
append_prepend_result_t btree_append_prepend(const store_key_t &key, btree_slice_t *slice, unique_ptr_t<data_provider_t> data, bool append, castime_t castime, UNUSED order_token_t token) {
>>>>>>> 5d08aef2
    btree_append_prepend_oper_t oper(data, append);
    run_btree_modify_oper(&oper, slice, key, castime);
    return oper.result;
}<|MERGE_RESOLUTION|>--- conflicted
+++ resolved
@@ -158,11 +158,7 @@
     boost::scoped_ptr<large_buf_t> large_buflock;
 };
 
-<<<<<<< HEAD
-append_prepend_result_t btree_append_prepend(const store_key_t &key, btree_slice_t *slice, boost::shared_ptr<data_provider_t> data, bool append, castime_t castime) {
-=======
-append_prepend_result_t btree_append_prepend(const store_key_t &key, btree_slice_t *slice, unique_ptr_t<data_provider_t> data, bool append, castime_t castime, UNUSED order_token_t token) {
->>>>>>> 5d08aef2
+append_prepend_result_t btree_append_prepend(const store_key_t &key, btree_slice_t *slice, boost::shared_ptr<data_provider_t> data, bool append, castime_t castime, UNUSED order_token_t token) {
     btree_append_prepend_oper_t oper(data, append);
     run_btree_modify_oper(&oper, slice, key, castime);
     return oper.result;
