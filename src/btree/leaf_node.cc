// Copyright 2010-2014 RethinkDB, all rights reserved.
#include "btree/leaf_node.hpp"

#include <inttypes.h>

#include <algorithm>
#include <set>

#include "btree/node.hpp"
#include "repli_timestamp.hpp"
#include "utils.hpp"

namespace leaf {


// A leaf node is a set of key/value, key/value/modification_time, and
// key/deletion_time tuples with distinct keys, where modification
// time or deletion time is omitted for sufficiently old entries.  A
// key/deletion_time entry says that the key was recently deleted.
//
// In particular, all the modification times and deletions after a
// certain time are recorded, and those before a certain time are
// omitted.  You'll note that we don't have deletion entries that omit
// a timestamp.

// Leaf nodes support efficient key lookup and efficient key-order
// iteration, and efficient iteration in order of descending
// modification time.  The details of implementation are described
// later.


// These codes can appear as the first byte of a leaf node entry (see
// below) (values 250 or smaller are just key sizes for key/value
// pairs).

// Means we have a deletion entry.
const int DELETE_ENTRY_CODE = 255;

// Means we have a skipped entry exactly one byte long.
const int SKIP_ENTRY_CODE_ONE = 254;

// Means we have a skipped entry exactly two bytes long.
const int SKIP_ENTRY_CODE_TWO = 253;

// Means we have a skipped entry exactly N bytes long, of form { uint8_t 252; uint16_t N; char garbage[]; }
const int SKIP_ENTRY_CODE_MANY = 252;

// A reserved meaningless value.
const int SKIP_ENTRY_RESERVED = 251;





// Entries are contiguously connected to the end of a btree
// block. Here's what a full leaf node looks like.
//
// [magic][num_pairs][live_size][frontmost][tstamp_cutpoint][off0][off1][off2]...[offN-1]........[tstamp][entry][tstamp][entry][tstamp][entry][tstamp][entry][entry][entry][entry][entry][entry][entry]
//                                                          \___________________________/        ^                                                           ^                                         ^
//                                                                  N = num_pairs            frontmost                                                tstamp_cutpoint                            (block size)
//
// [tstamp] in [tstamp][entry] pairs are non-increasing (when you look at them
// from frontmost to tstamp_cutpoint). This is true even of skip entries.
//
// Here's what an "[entry]" may look like:
//
//   [btree key][btree value]                       -- a live entry
//   [255][btree key]                               -- a deletion entry
//   [254]                                          -- a skip entry of size one
//   [253][byte]                                    -- a skip entry of size two
//   [252][uint16_t sz][byte][byte]...[byte]      -- a skip entry of size "sz + 3"
//                     \___________________/
//                           sz bytes
//
// The extra byte(s) in a skip entry are filled with `SKIP_ENTRY_RESERVED`.
//
// The reason why we special-case skip entries that are only one or two bytes
// long is that we the header we use for a skip entry of size three or more is
// itself three bytes, so it can't fit in a slot of size one or two. We don't
// expect to actually see many entries of size one or two, but it pays to be
// thorough.


struct entry_t;
struct value_t;

bool entry_is_deletion(const entry_t *p) {
    uint8_t x = *reinterpret_cast<const uint8_t *>(p);
    rassert(x != SKIP_ENTRY_RESERVED);
    return x == DELETE_ENTRY_CODE;
}

bool entry_is_live(const entry_t *p) {
    uint8_t x = *reinterpret_cast<const uint8_t *>(p);
    rassert(x != SKIP_ENTRY_RESERVED);
    rassert(MAX_KEY_SIZE == 250);
    return x <= MAX_KEY_SIZE;
}

bool entry_is_skip(const entry_t *p) {
    return !entry_is_deletion(p) && !entry_is_live(p);
}

const btree_key_t *entry_key(const entry_t *p) {
    if (entry_is_deletion(p)) {
        return reinterpret_cast<const btree_key_t *>(1 + reinterpret_cast<const char *>(p));
    } else {
        return reinterpret_cast<const btree_key_t *>(p);
    }
}

const void *entry_value(const entry_t *p) {
    if (entry_is_deletion(p)) {
        return NULL;
    } else {
        return reinterpret_cast<const char *>(p) + entry_key(p)->full_size();
    }
}

int entry_size(value_sizer_t *sizer, const entry_t *p) {
    uint8_t code = *reinterpret_cast<const uint8_t *>(p);
    switch (code) {
    case DELETE_ENTRY_CODE:
        return 1 + entry_key(p)->full_size();
    case SKIP_ENTRY_CODE_ONE:
        return 1;
    case SKIP_ENTRY_CODE_TWO:
        return 2;
    case SKIP_ENTRY_CODE_MANY:
        return 3 + *reinterpret_cast<const uint16_t *>(1 + reinterpret_cast<const char *>(p));
    default:
        rassert(code <= MAX_KEY_SIZE);
        return entry_key(p)->full_size() + sizer->size(entry_value(p));
    }
}

const entry_t *get_entry(const leaf_node_t *node, int offset) {
    return reinterpret_cast<const entry_t *>(reinterpret_cast<const char *>(node) + offset + (offset < node->tstamp_cutpoint ? sizeof(repli_timestamp_t) : 0));
}

entry_t *get_entry(leaf_node_t *node, int offset) {
    return reinterpret_cast<entry_t *>(reinterpret_cast<char *>(node) + offset + (offset < node->tstamp_cutpoint ? sizeof(repli_timestamp_t) : 0));
}

char *get_at_offset(leaf_node_t *node, int offset) {
    return reinterpret_cast<char *>(node) + offset;
}

repli_timestamp_t get_timestamp(const leaf_node_t *node, int offset) {
    return *reinterpret_cast<const repli_timestamp_t *>(reinterpret_cast<const char *>(node) + offset);
}

struct entry_iter_t {
    int offset;

    void step(value_sizer_t *sizer, const leaf_node_t *node) {
        rassert(!done(sizer));

        offset += entry_size(sizer, get_entry(node, offset)) + (offset < node->tstamp_cutpoint ? sizeof(repli_timestamp_t) : 0);
    }

    bool done(value_sizer_t *sizer) const {
        int bs = sizer->block_size().value();
        rassert(offset <= bs, "offset=%d, bs=%d", offset, bs);
        return offset == bs;
    }

    static entry_iter_t make(const leaf_node_t *node) {
        entry_iter_t ret;
        ret.offset = node->frontmost;
        return ret;
    }
};

void strprint_entry(std::string *out, value_sizer_t *sizer, const entry_t *entry) {
    if (entry_is_live(entry)) {
        const btree_key_t *key = entry_key(entry);
        *out += strprintf("%.*s:", static_cast<int>(key->size), key->contents);
        *out += strprintf("[entry size=%d]", entry_size(sizer, entry));
        *out += strprintf("[value size=%d]", sizer->size(entry_value(entry)));
    } else if (entry_is_deletion(entry)) {
        const btree_key_t *key = entry_key(entry);
        *out += strprintf("%.*s:[deletion]", static_cast<int>(key->size), key->contents);
    } else if (entry_is_skip(entry)) {
        *out += strprintf("[skip %d]", entry_size(sizer, entry));
    } else {
        *out += strprintf("[code %d]", *reinterpret_cast<const uint8_t *>(entry));
    }
}


std::string strprint_leaf(value_sizer_t *sizer, const leaf_node_t *node) {
    std::string out;
    out += strprintf("Leaf(magic='%4.4s', num_pairs=%u, live_size=%u, frontmost=%u, tstamp_cutpoint=%u)\n",
            node->magic.bytes, node->num_pairs, node->live_size, node->frontmost, node->tstamp_cutpoint);

    out += strprintf("  Offsets:");
    for (int i = 0; i < node->num_pairs; ++i) {
        out += strprintf(" %d", node->pair_offsets[i]);
    }
    out += strprintf("\n");

    out += strprintf("  By Key:");
    for (int i = 0; i < node->num_pairs; ++i) {
        out += strprintf(" %d:", node->pair_offsets[i]);
        strprint_entry(&out, sizer, get_entry(node, node->pair_offsets[i]));
    }
    out += strprintf("\n");

    out += strprintf("  By Offset:");

    entry_iter_t iter = entry_iter_t::make(node);
    while (out += strprintf(" %d", iter.offset), !iter.done(sizer)) {
        out += strprintf(":");
        if (iter.offset < node->tstamp_cutpoint) {
            repli_timestamp_t tstamp = get_timestamp(node, iter.offset);
            out += strprintf("[t=%" PRIu64 "]", tstamp.longtime);
        }
        strprint_entry(&out, sizer, get_entry(node, iter.offset));
        iter.step(sizer, node);
    }
    out += strprintf("\n");

    return out;
}


void print_entry(FILE *fp, value_sizer_t *sizer, const entry_t *entry) {
    if (entry_is_live(entry)) {
        const btree_key_t *key = entry_key(entry);
        fprintf(fp, "%.*s:", static_cast<int>(key->size), key->contents);
        fprintf(fp, "[entry size=%d]", entry_size(sizer, entry));
        fprintf(fp, "[value size=%d]", sizer->size(entry_value(entry)));
    } else if (entry_is_deletion(entry)) {
        const btree_key_t *key = entry_key(entry);
        fprintf(fp, "%.*s:[deletion]", static_cast<int>(key->size), key->contents);
    } else if (entry_is_skip(entry)) {
        fprintf(fp, "[skip %d]", entry_size(sizer, entry));
    } else {
        fprintf(fp, "[code %d]", *reinterpret_cast<const uint8_t *>(entry));
    }
    fflush(fp);
}


void print(FILE *fp, value_sizer_t *sizer, const leaf_node_t *node) {
    fprintf(fp, "Leaf(magic='%4.4s', num_pairs=%u, live_size=%u, frontmost=%u, tstamp_cutpoint=%u)\n",
            node->magic.bytes, node->num_pairs, node->live_size, node->frontmost, node->tstamp_cutpoint);

    fprintf(fp, "  Offsets:");
    for (int i = 0; i < node->num_pairs; ++i) {
        fprintf(fp, " %d", node->pair_offsets[i]);
    }
    fprintf(fp, "\n");
    fflush(fp);

    fprintf(fp, "  By Key:");
    for (int i = 0; i < node->num_pairs; ++i) {
        fprintf(fp, " %d:", node->pair_offsets[i]);
        print_entry(fp, sizer, get_entry(node, node->pair_offsets[i]));
    }
    fprintf(fp, "\n");

    fprintf(fp, "  By Offset:");
    fflush(fp);

    entry_iter_t iter = entry_iter_t::make(node);
    while (fprintf(fp, " %d", iter.offset), fflush(fp), !iter.done(sizer)) {
        fprintf(fp, ":");
        fflush(fp);
        if (iter.offset < node->tstamp_cutpoint) {
            repli_timestamp_t tstamp = get_timestamp(node, iter.offset);
            fprintf(fp, "[t=%" PRIu64 "]", tstamp.longtime);
            fflush(fp);
        }
        print_entry(fp, sizer, get_entry(node, iter.offset));
        iter.step(sizer, node);
    }
    fprintf(fp, "\n");
    fflush(fp);
}


class do_nothing_fscker_t : public key_value_fscker_t {
    bool fsck(UNUSED value_sizer_t *sizer, UNUSED const btree_key_t *key,
              UNUSED const void *value, UNUSED std::string *msg_out) {
        return true;
    }
};


bool fsck(value_sizer_t *sizer, const btree_key_t *left_exclusive_or_null, const btree_key_t *right_inclusive_or_null, const leaf_node_t *node, key_value_fscker_t *fscker, std::string *msg_out) {

    struct {
        std::string *msg_out;
        bool operator()(bool test, const char *msg) {
            if (!test) *msg_out = msg;
            return !test;
        }
    } failed;
    failed.msg_out = msg_out;

    // We check that all offsets are contiguous (with interspersed
    // skip entries) between frontmost and block_size, that frontmost
    // is the smallest offset, that live_size is correct, that we have
    // correct magic, that the keys are in order, that there are no
    // deletion entries after tstamp_cutpoint, and that
    // tstamp_cutpoint lies on an entry boundary, and that frontmost
    // is not before the end of pair_offsets

    // Basic sanity checks on fields' values.
    if (failed(node->magic == sizer->btree_leaf_magic(),
               "bad leaf magic")
        || failed(node->frontmost >= offsetof(leaf_node_t, pair_offsets) + node->num_pairs * sizeof(uint16_t),
                  "frontmost offset is before the end of pair_offsets")
        || failed(node->live_size <= (sizer->block_size().value() - node->frontmost) + sizeof(uint16_t) * node->num_pairs,
                  "live_size is impossibly large")
        || failed(node->tstamp_cutpoint >= node->frontmost,
                  "timestamp cut offset below frontmost offset")
        || failed(node->tstamp_cutpoint <= sizer->block_size().value(),
                  "timestamp cut offset larger than block size")
        ) {
        return false;
    }

    // sizeof(offs) is guaranteed to be less than the block_size() thanks to assertions above.
    scoped_array_t<uint16_t> offs(node->num_pairs);
    memcpy(offs.data(), node->pair_offsets, node->num_pairs * sizeof(uint16_t));

    std::sort(offs.data(), offs.data() + node->num_pairs);

    if (failed(node->num_pairs == 0 || node->frontmost <= offs[0],
               "smallest pair offset is before frontmost offset")
        || failed(node->num_pairs == 0 || offs[node->num_pairs - 1] < sizer->block_size().value(),
                  "largest pair offset is larger than block size")
        ) {
        return false;
    }

    entry_iter_t iter = entry_iter_t::make(node);

    int observed_live_size = 0;

    int i = 0;
    bool seen_tstamp_cutpoint = false;
    static_assert(std::is_same<uint64_t, decltype(repli_timestamp_t::longtime)>::value,
                  "This code assumes repli_timestamp_t is a uint64_t.");
    uint64_t earliest_so_far = UINT64_MAX;
    while (!iter.done(sizer)) {
        int offset = iter.offset;

        // tstamp_cutpoint is supposed to be on some entry's offset.
        if (offset >= node->tstamp_cutpoint && !seen_tstamp_cutpoint) {
            if (failed(offset == node->tstamp_cutpoint, "misaligned tstamp_cutpoint")) {
                return false;
            }
            seen_tstamp_cutpoint = true;
        }

        if (failed(offset + (offset < node->tstamp_cutpoint ? sizeof(repli_timestamp_t) : 0) < sizer->block_size().value(),
                   "offset would be past block size after accounting for the timestamp")) {
            return false;
        }

        if (offset < node->tstamp_cutpoint) {
            repli_timestamp_t tstamp = get_timestamp(node, offset);
            if (tstamp.longtime > earliest_so_far) {
                *msg_out = strprintf("timestamps out of order (%" PRIu64 " after %" PRIu64 ")\n", tstamp.longtime, earliest_so_far);
                return false;
            }
            earliest_so_far = tstamp.longtime;
        }

        const entry_t *ent = get_entry(node, offset);
        if (entry_is_live(ent)) {
            const void *value = entry_value(ent);
            int space = sizer->block_size().value() - (reinterpret_cast<const char *>(value) - reinterpret_cast<const char *>(node));
            if (!sizer->fits(value, space)) {
                *msg_out = strprintf("problem with key %.*s: value does not fit\n", entry_key(ent)->size, entry_key(ent)->contents);
                return false;
            }

            std::string fscker_msg;
            if (!fscker->fsck(sizer, entry_key(ent), value, &fscker_msg)) {
                *msg_out = strprintf("Problem with key %.*s: %s\n", entry_key(ent)->size, entry_key(ent)->contents, fscker_msg.c_str());
                return false;
            }

            observed_live_size += sizeof(uint16_t) + entry_size(sizer, ent);
            if (failed(i < node->num_pairs, "missing entry offsets")
                || failed(offset == offs[i], "missing live entries or entry offsets")) {
                return false;
            }

            ++i;
        } else if (entry_is_deletion(ent)) {
            if (failed(!seen_tstamp_cutpoint, "deletion entry after tstamp_cutpoint")
                || failed(i < node->num_pairs, "missing entry offsets")
                || failed(offset == offs[i], "missing deletion entries or entry offsets")) {
                return false;
            }
            ++i;
        }

        // It's safe to step (because we just checked that the entry
        // is valid).
        iter.step(sizer, node);
    }

    if (failed(i == node->num_pairs, "missing entries")
        || failed(node->live_size == observed_live_size, "incorrect live_size recorded")) {
        return false;
    }

    // Entries look valid, check key ordering.

    const btree_key_t *last = left_exclusive_or_null;
    for (int k = 0; k < node->num_pairs; ++k) {
        const btree_key_t *key = entry_key(get_entry(node, node->pair_offsets[k]));
        if (failed(last == NULL || btree_key_cmp(last, key) < 0,
                   "keys out of order")) {
            return false;
        }
        last = key;
    }

    if (failed(last == NULL || right_inclusive_or_null == NULL
               || btree_key_cmp(last, right_inclusive_or_null) <= 0,
               "keys out of order (with right_inclusive key)")) {
        return false;
    }

    return true;
}


void validate(DEBUG_VAR value_sizer_t *sizer, DEBUG_VAR const leaf_node_t *node) {
#ifndef NDEBUG
    do_nothing_fscker_t fits;
    std::string msg;
    bool fscked_successfully = fsck(sizer, NULL, NULL, node, &fits, &msg);
    rassert(fscked_successfully, "%s", msg.c_str());
#endif
}

void init(value_sizer_t *sizer, leaf_node_t *node) {
    node->magic = sizer->btree_leaf_magic();
    node->num_pairs = 0;
    node->live_size = 0;
    node->frontmost = sizer->block_size().value();
    node->tstamp_cutpoint = node->frontmost;
}

int free_space(value_sizer_t *sizer) {
    return sizer->block_size().value() - offsetof(leaf_node_t, pair_offsets);
}

// Returns the mandatory storage cost of the node, returning a value
// in the closed interval [0, free_space(sizer)].  Outputs the offset
// of the first entry for which storing a timestamp is not mandatory.
int mandatory_cost(value_sizer_t *sizer, const leaf_node_t *node, int required_timestamps, int *tstamp_back_offset_out) {
    int size = node->live_size;

    // node->live_size does not include deletion entries, deletion
    // entries' timestamps, and live entries' timestamps.  We add that
    // to size.

    entry_iter_t iter = entry_iter_t::make(node);
    int count = 0;
    int deletions_cost = 0;
    int max_deletions_cost = free_space(sizer) / DELETION_RESERVE_FRACTION;
    while (!(count == required_timestamps || iter.done(sizer) || iter.offset >= node->tstamp_cutpoint)) {
        const entry_t *ent = get_entry(node, iter.offset);
        if (entry_is_deletion(ent)) {
            if (deletions_cost >= max_deletions_cost) {
                break;
            }

            int this_entry_cost = sizeof(uint16_t) + sizeof(repli_timestamp_t) + entry_size(sizer, ent);
            deletions_cost += this_entry_cost;
            size += this_entry_cost;
            ++count;
        } else if (entry_is_live(ent)) {
            ++count;
            size += sizeof(repli_timestamp_t);
        }

        iter.step(sizer, node);
    }

    *tstamp_back_offset_out = iter.offset;

    return size;
}

int mandatory_cost(value_sizer_t *sizer, const leaf_node_t *node, int required_timestamps) {
    int ignored;
    return mandatory_cost(sizer, node, required_timestamps, &ignored);
}

int leaf_epsilon(value_sizer_t *sizer) {
    // Returns the maximum possible entry size, i.e. the key cost plus
    // the value cost plus pair_offsets plus timestamp cost.

    int key_cost = sizeof(uint8_t) + MAX_KEY_SIZE;

    // If the value is always empty, the DELETE_ENTRY_CODE byte needs to be considered.
    int n = std::max(sizer->max_possible_size(), 1);
    int pair_offsets_cost = sizeof(uint16_t);
    int timestamp_cost = sizeof(repli_timestamp_t);

    return key_cost + n + pair_offsets_cost + timestamp_cost;
}

bool is_empty(const leaf_node_t *node) {
    return node->num_pairs == 0;
}

bool is_full(value_sizer_t *sizer, const leaf_node_t *node, const btree_key_t *key, const void *value) {

    // Upon an insertion, we preserve `MANDATORY_TIMESTAMPS - 1`
    // timestamps and add our own (accounted for below)
    //
    // Notice this is the site of some bullshit XXX, the line below used to
    // consider that we would need to preserve MANDATORY_TIMESTAMPS - 1
    // timestamps. However this is incorrect because the key that we're
    // inserting may overwrite one of the timestamped keys. This means that a
    // key which mandatory cost had assumed was safe to garbage collect won't
    // be which allows us to get into a situation where is_full returns false
    // but when we call prepare_space_for_new_entry we fail with an insertion
    // because it doesn't actually fit.
    int size = mandatory_cost(sizer, node, MANDATORY_TIMESTAMPS);

    // Add the space we'll need for the new key/value pair we would
    // insert.  We conservatively assume the key is not already
    // contained in the node.

    size += sizeof(uint16_t) + sizeof(repli_timestamp_t) + key->full_size() + sizer->size(value);

    // The node is full if we can't fit all that data within the free space.
    return size > free_space(sizer);
}

bool is_underfull(value_sizer_t *sizer, const leaf_node_t *node) {

    // An underfull node is one whose mandatory fields' cost
    // constitutes significantly less than half the free space, where
    // "significantly" is enough to prevent a split-then-merge.

    // (Note that x / y is indeed taken to mean floor(x / y) below.)

    // A split node's size S is always within leaf_epsilon of
    // free_space and then is split as evenly as possible.  This means
    // the two resultant nodes' sizes are both no less than S / 2 -
    // leaf_epsilon / 2, which is no less than (free_space -
    // leaf_epsilon) / 2 - leaf_epsilon / 2.  Which is no less than is
    // free_space / 2 - leaf_epsilon.  We don't want an immediately
    // split node to be underfull, hence the threshold used below.

    return mandatory_cost(sizer, node, MANDATORY_TIMESTAMPS) < free_space(sizer) / 2 - leaf_epsilon(sizer);
}


// Compares indices by looking at values in another array.
class indirect_index_comparator_t {
public:
    explicit indirect_index_comparator_t(const uint16_t *array) : array_(array) { }

    bool operator()(uint16_t x, uint16_t y) {
        return array_[x] < array_[y];
    }

private:
    const uint16_t *array_;
};


void garbage_collect(value_sizer_t *sizer, leaf_node_t *node, int num_tstamped, int *preserved_index) {
    scoped_array_t<uint16_t> indices(node->num_pairs);

    for (int i = 0; i < node->num_pairs; ++i) {
        indices[i] = i;
    }

    std::sort(indices.data(), indices.data() + node->num_pairs, indirect_index_comparator_t(node->pair_offsets));

    int mand_offset;
    UNUSED int cost = mandatory_cost(sizer, node, num_tstamped, &mand_offset);

    int w = sizer->block_size().value();
    int i = node->num_pairs - 1;
    for (; i >= 0; --i) {
        int offset = node->pair_offsets[indices[i]];

        if (offset < mand_offset) {
            break;
        }

        entry_t *ent = get_entry(node, offset);
        if (entry_is_live(ent)) {
            int sz = entry_size(sizer, ent);
            w -= sz;
            memmove(get_at_offset(node, w), ent, sz);
            node->pair_offsets[indices[i]] = w;
        } else {
            node->pair_offsets[indices[i]] = 0;
        }
    }

    // Either i < 0 or node->pair_offsets[indices[i]] < mand_offset.

    node->tstamp_cutpoint = w;

    for (; i >= 0; --i) {
        int offset = node->pair_offsets[indices[i]];

        // Preserve the timestamp.
        int sz = sizeof(repli_timestamp_t) + entry_size(sizer, get_entry(node, offset));

        w -= sz;

        memmove(get_at_offset(node, w), get_at_offset(node, offset), sz);
        node->pair_offsets[indices[i]] = w;
    }

    node->frontmost = w;

    // Now squash dead indices.
    int j = 0, k = 0;
    for (; k < node->num_pairs; ++k) {
        if (*preserved_index == k) {
            *preserved_index = j;
        }

        if (node->pair_offsets[k] != 0) {
            node->pair_offsets[j] = node->pair_offsets[k];

            j += 1;
        }
    }
    if (*preserved_index == node->num_pairs) {
        *preserved_index = j;
    }

    node->num_pairs = j;

    validate(sizer, node);
}


void garbage_collect(value_sizer_t *sizer, leaf_node_t *node, int num_tstamped) {
    int ignore = 0;
    garbage_collect(sizer, node, num_tstamped, &ignore);
    rassert(ignore == 0);
}

void clean_entry(void *p, int sz) {
    rassert(sz > 0);

    uint8_t *q = reinterpret_cast<uint8_t *>(p);
    if (sz == 1) {
        q[0] = SKIP_ENTRY_CODE_ONE;
    } else if (sz == 2) {
        q[0] = SKIP_ENTRY_CODE_TWO;
        q[1] = SKIP_ENTRY_RESERVED;
    } else if (sz > 2) {
        q[0] = SKIP_ENTRY_CODE_MANY;
        rassert(sz < 65536);
        *reinterpret_cast<uint16_t *>(q + 1) = sz - 3;

        // Some  memset implementations are broken for nonzero values.
        for (int i = 3; i < sz; ++i) {
            q[i] = SKIP_ENTRY_RESERVED;
        }
    }
}

// Moves entries with pair_offsets indices in the clopen range [beg,
// end) from fro to tow.
void move_elements(value_sizer_t *sizer, leaf_node_t *fro, int beg, int end,
                   int wpoint, leaf_node_t *tow, int fro_copysize,
                   int fro_mand_offset,
                   std::vector<const void *> *moved_values_out) {
    rassert(is_underfull(sizer, tow));
    rassert(end >= beg);

    // This assertion is a bit loose.
    rassert(fro_copysize + mandatory_cost(sizer, tow, MANDATORY_TIMESTAMPS) <= free_space(sizer));

    // Make tow have a nice big region we can copy entries to.  Also,
    // this means we have no "skip" entries in tow.
    garbage_collect(sizer, tow, MANDATORY_TIMESTAMPS, &wpoint);

    // Now resize and move tow's pair_offsets.
    memmove(tow->pair_offsets + wpoint + (end - beg), tow->pair_offsets + wpoint, sizeof(uint16_t) * (tow->num_pairs - wpoint));

    tow->num_pairs += end - beg;

    // pos a

    // Now we're going to do something crazy.  Fill the new hole in
    // the pair offsets with the numbers in [0, end - beg).
    for (int i = 0; i < end - beg; ++i) {
        tow->pair_offsets[wpoint + i] = i;
    }

    // We treat these numbers as indices into [beg, end) in fro, and
    // sort them so that we can access [beg, end) in order by
    // increasing offset.
    std::sort(tow->pair_offsets + wpoint, tow->pair_offsets + wpoint + (end - beg), indirect_index_comparator_t(fro->pair_offsets + beg));

    int tow_offset = tow->frontmost;

    // The offset we read from (indirectly pointing to fro's [beg,
    // end)) in tow->pair_offsets, and the offset at which we stop.
    int fro_index = wpoint;
    int fro_index_end = wpoint + (end - beg);

    const int new_frontmost = tow->frontmost - fro_copysize;

    int wri_offset = new_frontmost;

    int adjustable_tow_offsets[MANDATORY_TIMESTAMPS];
    int num_adjustable_tow_offsets = 0;

    // We will gradually compute the live size.
    int livesize = tow->live_size;

    for (int i = 0; i < wpoint; ++i) {
        if (tow->pair_offsets[i] < tow->tstamp_cutpoint) {
            rassert(num_adjustable_tow_offsets < MANDATORY_TIMESTAMPS);
            adjustable_tow_offsets[num_adjustable_tow_offsets] = i;
            ++num_adjustable_tow_offsets;
        }
    }

    for (int i = wpoint + (end - beg); i < tow->num_pairs; ++i) {
        if (tow->pair_offsets[i] < tow->tstamp_cutpoint) {
            rassert(num_adjustable_tow_offsets < MANDATORY_TIMESTAMPS);
            adjustable_tow_offsets[num_adjustable_tow_offsets] = i;
            ++num_adjustable_tow_offsets;
        }
    }

    int fro_live_size_adjustment = 0;

    for (;;) {
        rassert(tow_offset <= tow->tstamp_cutpoint);
        if (tow_offset == tow->tstamp_cutpoint || fro_index == fro_index_end) {
            // We have no more timestamped information to push.
            break;
        }

        int fro_offset = fro->pair_offsets[beg + tow->pair_offsets[fro_index]];

        if (fro_offset >= fro_mand_offset) {
            // We have no more timestamped information to push.
            break;
        }

        repli_timestamp_t fro_tstamp = get_timestamp(fro, fro_offset);
        repli_timestamp_t tow_tstamp = get_timestamp(tow, tow_offset);

        // Greater timestamps go first.
        if (tow_tstamp < fro_tstamp) {
            entry_t *ent = get_entry(fro, fro_offset);
            int entsz = entry_size(sizer, ent);
            int sz = sizeof(repli_timestamp_t) + entsz;
            memmove(get_at_offset(tow, wri_offset), get_at_offset(fro, fro_offset), sz);

            if (entry_is_live(ent)) {
                livesize += entsz + sizeof(uint16_t);
                fro_live_size_adjustment -= entsz + sizeof(uint16_t);
            }

            clean_entry(ent, entsz);

            // Update the pair offset in fro to be the offset in tow
            // -- we'll never use the old value again and we'll copy
            // the newer values to tow later.
            fro->pair_offsets[beg + tow->pair_offsets[fro_index]] = wri_offset;

            wri_offset += sz;
            fro_index++;

        } else {
            int sz = sizeof(repli_timestamp_t) + entry_size(sizer, get_entry(tow, tow_offset));
            memmove(get_at_offset(tow, wri_offset), get_at_offset(tow, tow_offset), sz);

            // Update the pair offset of the entry we've moved.
            int i;
            for (i = 0; i < num_adjustable_tow_offsets; ++i) {
                int j = adjustable_tow_offsets[i];
                if (tow->pair_offsets[j] == tow_offset) {
                    tow->pair_offsets[j] = wri_offset;
                    break;
                }
            }

            // Make sure we updated something.
            rassert(i != num_adjustable_tow_offsets);

            wri_offset += sz;
            tow_offset += sz;
        }
    }

    uint16_t new_tstamp_cutpoint = wri_offset;

    // Now we have some untimestamped entries to write.
    for (; fro_index < fro_index_end; ++fro_index) {
        int fro_offset = fro->pair_offsets[beg + tow->pair_offsets[fro_index]];
        entry_t *ent = get_entry(fro, fro_offset);
        if (entry_is_live(ent)) {
            int sz = entry_size(sizer, ent);
            memmove(get_at_offset(tow, wri_offset), ent, sz);
            clean_entry(ent, sz);
            fro_live_size_adjustment -= sz + sizeof(uint16_t);

            fro->pair_offsets[beg + tow->pair_offsets[fro_index]] = wri_offset;

            wri_offset += sz;
            livesize += sz + sizeof(uint16_t);
        } else {
            rassert(entry_is_deletion(ent));

            // This is a dead entry.  We'll need to squash this dead entry later.
            fro->pair_offsets[beg + tow->pair_offsets[fro_index]] = 0;

            int sz = entry_size(sizer, ent);
            clean_entry(ent, sz);
        }
    }

    rassert(wri_offset <= tow_offset);

    // tow may have some timestamped entries that need to become
    // un-timestamped.
    while (tow_offset < tow->tstamp_cutpoint) {
        rassert(wri_offset <= tow_offset);

        entry_t *ent = get_entry(tow, tow_offset);
        int sz = entry_size(sizer, ent);
        if (entry_is_live(ent)) {
            memmove(get_at_offset(tow, wri_offset), ent, sz);

            // Update the pair offset of the entry we've moved.
            int i;
            for (i = 0; i < num_adjustable_tow_offsets; ++i) {
                int j = adjustable_tow_offsets[i];
                if (tow->pair_offsets[j] == tow_offset) {
                    tow->pair_offsets[j] = wri_offset;
                    break;
                }
            }

            // Make sure we updated something.
            rassert(i != num_adjustable_tow_offsets);

            wri_offset += sz;
        } else {

            // Update the pair offset of the entry we've deleted, so
            // that it gets squashed later.
            int i;
            for (i = 0; i < num_adjustable_tow_offsets; ++i) {
                int j = adjustable_tow_offsets[i];
                if (tow->pair_offsets[j] == tow_offset) {
                    tow->pair_offsets[j] = 0;
                }
            }
        }
        tow_offset += sizeof(repli_timestamp_t) + sz;
    }

    rassert(wri_offset <= tow_offset);

    // If we needed to untimestamp any tow entries, we'll need a skip
    // entry for the open space.
    if (wri_offset < tow_offset) {
        // printf("wri_offset = %d, tow_offset = %d\n", wri_offset, tow_offset);
        clean_entry(get_at_offset(tow, wri_offset), tow_offset - wri_offset);
    }

    // We don't need to do anything else for tow entries because we
    // did a garbage collection in tow so they are contiguous through
    // the end of the buffer (and the rest don't have timestamps).

    // Copy the valid tow offsets from [beg, end) to the wpoint point
    // in tow, and move fro entries.
    memcpy(tow->pair_offsets + wpoint, fro->pair_offsets + beg,
           sizeof(uint16_t) * (end - beg));
    memmove(fro->pair_offsets + beg, fro->pair_offsets + end, sizeof(uint16_t) * (fro->num_pairs - end));
    fro->num_pairs -= end - beg;

    tow->frontmost = new_frontmost;

    tow->live_size = livesize;

    tow->tstamp_cutpoint = new_tstamp_cutpoint;

    fro->live_size += fro_live_size_adjustment;

    if (moved_values_out != NULL) {
        // Collect value pointers of the moved values
        moved_values_out->clear();
        moved_values_out->reserve(end - beg);
        for (int pair_idx = wpoint; pair_idx < wpoint + (end - beg); ++pair_idx) {
            const int offset = tow->pair_offsets[pair_idx];
            // Skip dead entries
            if (offset != 0) {
                const entry_t *entry = get_entry(tow, offset);
                // Skip deletions
                if (entry_is_live(entry)) {
                    moved_values_out->push_back(entry_value(entry));
                }
            }
        }
    }

    {
        // Squash dead entries that we copied pair_offsets from fro,
        // for, and that we removed from tow, as well.
        int j, k;
        for (j = 0, k = 0; k < tow->num_pairs; ++k) {
            if (tow->pair_offsets[k] != 0) {
                tow->pair_offsets[j] = tow->pair_offsets[k];

                j += 1;
            }
        }
        tow->num_pairs = j;
    }

    validate(sizer, fro);
    validate(sizer, tow);
}

void split(value_sizer_t *sizer, leaf_node_t *node, leaf_node_t *rnode, btree_key_t *median_out) {
    int tstamp_back_offset;
    int mandatory = mandatory_cost(sizer, node, MANDATORY_TIMESTAMPS, &tstamp_back_offset);

    rassert(mandatory >= free_space(sizer) - leaf_epsilon(sizer));

    // We shall split the mandatory cost of this node as evenly as possible.

    int num_mandatories = 0;
    int i = node->num_pairs - 1;
    int prev_rcost = 0;
    int rcost = 0;
    while (i >= 0 && rcost < mandatory / 2) {
        int offset = node->pair_offsets[i];
        entry_t *ent = get_entry(node, offset);

        // We only take mandatory entries' costs into consideration,
        // which guarantees correct behavior (in that neither node nor
        // can become underfull after a split).  If we didn't do this,
        // it would be possible to bias one node with a bunch of
        // deletions that makes its mandatory_cost artificially small.

        if (entry_is_live(ent)) {
            prev_rcost = rcost;
            rcost += entry_size(sizer, ent) + sizeof(uint16_t) + (offset < tstamp_back_offset ? sizeof(repli_timestamp_t) : 0);

            ++num_mandatories;
        } else {
            rassert(entry_is_deletion(ent));

            if (offset < tstamp_back_offset) {
                prev_rcost = rcost;
                rcost += entry_size(sizer, ent) + sizeof(uint16_t) + sizeof(repli_timestamp_t);

                ++num_mandatories;
            }
        }

        --i;
    }

    // Since the mandatory_cost is at least free_space - leaf_epsilon there's no way i can equal num_pairs or zero.
    rassert(i < node->num_pairs);
    rassert(i > 0);

    // Now prev_rcost and rcost envelope mandatory / 2.
    rassert(prev_rcost < mandatory / 2);
    rassert(rcost >= mandatory / 2, "rcost = %d, mandatory / 2 = %d, i = %d", rcost, mandatory / 2, i);

    int s;
    int end_rcost;
    if ((mandatory - prev_rcost) - prev_rcost < rcost - (mandatory - rcost)) {
        end_rcost = prev_rcost;
        s = i + 2;
        --num_mandatories;
    } else {
        end_rcost = rcost;
        s = i + 1;
    }

    // If our math was right, neither node can be underfull just
    // considering the split of the mandatory costs.
    rassert(end_rcost >= free_space(sizer) / 2 - leaf_epsilon(sizer));
    rassert(mandatory - end_rcost >= free_space(sizer) / 2 - leaf_epsilon(sizer));

    // Now we wish to move the elements at indices [s, num_pairs) to rnode.

    init(sizer, rnode);

    int node_copysize = end_rcost - num_mandatories * sizeof(uint16_t);
    move_elements(sizer, node, s, node->num_pairs, 0, rnode, node_copysize,
                  tstamp_back_offset, NULL);

    keycpy(median_out, entry_key(get_entry(node, node->pair_offsets[s - 1])));
}

void merge(value_sizer_t *sizer, leaf_node_t *left, leaf_node_t *right) {
    rassert(left != right);

    rassert(is_underfull(sizer, left));
    rassert(is_underfull(sizer, right));

    int tstamp_back_offset;
    int mandatory = mandatory_cost(sizer, left, MANDATORY_TIMESTAMPS, &tstamp_back_offset);

    int left_copysize = mandatory;
    // Uncount the uint16_t cost of mandatory  entries.  Sigh.
    for (int i = 0; i < left->num_pairs; ++i) {
        if (left->pair_offsets[i] < tstamp_back_offset || entry_is_deletion(get_entry(left, left->pair_offsets[i]))) {
            left_copysize -= sizeof(uint16_t);
        }
    }

    move_elements(sizer, left, 0, left->num_pairs, 0, right, left_copysize,
                  tstamp_back_offset, NULL);
}

// We move keys out of sibling and into node.
bool level(value_sizer_t *sizer, int nodecmp_node_with_sib,
           leaf_node_t *node, leaf_node_t *sibling,
           btree_key_t *replacement_key_out,
           std::vector<const void *> *moved_values_out) {
    rassert(node != sibling);

    // If sibling were underfull, we'd just merge the nodes.
    rassert(is_underfull(sizer, node));
    rassert(!is_underfull(sizer, sibling));

    // First figure out the inclusive range [beg, end] of elements we want to move
    // from sibling.
    int beg, end, *w, wstep;

    int node_weight = mandatory_cost(sizer, node, MANDATORY_TIMESTAMPS);
    int tstamp_back_offset;
    int sibling_weight = mandatory_cost(sizer, sibling, MANDATORY_TIMESTAMPS,
                                        &tstamp_back_offset);

    rassert(node_weight < sibling_weight);

    if (nodecmp_node_with_sib < 0) {
        // node is to the left of sibling, so we want to move elements
        // [0, k) from sibling.

        beg = 0;
        end = 0;
        w = &end;
        wstep = 1;
    } else {
        // node is to the right of sibling, so we want to move
        // elements [num_pairs - k, num_pairs) from sibling.

        beg = sibling->num_pairs - 1;
        end = sibling->num_pairs - 1;
        w = &beg;
        wstep = -1;
    }

    rassert(end - beg != sibling->num_pairs - 1);

    int prev_weight_movement = 0;
    int weight_movement = 0;
    int num_mandatories = 0;
    int prev_diff = sizer->block_size().value();  // some impossibly large value
    for (;;) {
        int offset = sibling->pair_offsets[*w];
        entry_t *ent = get_entry(sibling, offset);

        // We only take mandatory entries' costs into consideration.
        if (entry_is_live(ent)) {
            int sz = entry_size(sizer, ent) + sizeof(uint16_t) + (offset < tstamp_back_offset ? sizeof(repli_timestamp_t) : 0);
            prev_diff = sibling_weight - node_weight;
            prev_weight_movement = weight_movement;
            weight_movement += sz;
            node_weight += sz;
            sibling_weight -= sz;

            ++num_mandatories;
        } else {
            rassert(entry_is_deletion(ent));

            if (offset < tstamp_back_offset) {
                int sz = entry_size(sizer, ent) + sizeof(uint16_t) + sizeof(repli_timestamp_t);
                prev_diff = sibling_weight - node_weight;
                prev_weight_movement = weight_movement;
                weight_movement += sz;
                node_weight += sz;
                sibling_weight -= sz;

                ++num_mandatories;
            }
        }

        if (end - beg == sibling->num_pairs - 1 || node_weight >= sibling_weight) {
            break;
        }

        *w += wstep;
    }

    rassert(end - beg < sibling->num_pairs - 1);

    if (prev_diff <= sibling_weight - node_weight) {
        *w -= wstep;
        --num_mandatories;
        weight_movement = prev_weight_movement;
    }

    if (end < beg) {
        // Alas, there is no actual leveling to do.
        rassert(end + 1 == beg);
        return false;
    }

    int sib_copysize = weight_movement - num_mandatories * sizeof(uint16_t);
    move_elements(sizer, sibling, beg, end + 1,
                  nodecmp_node_with_sib < 0 ? node->num_pairs : 0, node,
                  sib_copysize, tstamp_back_offset, moved_values_out);

    guarantee(node->num_pairs > 0);
    guarantee(sibling->num_pairs > 0);

    if (nodecmp_node_with_sib < 0) {
        keycpy(replacement_key_out, entry_key(get_entry(node, node->pair_offsets[node->num_pairs - 1])));
    } else {
        keycpy(replacement_key_out, entry_key(get_entry(sibling, sibling->pair_offsets[sibling->num_pairs - 1])));
    }

    return true;
}

bool is_mergable(value_sizer_t *sizer, const leaf_node_t *node, const leaf_node_t *sibling) {
    return is_underfull(sizer, node) && is_underfull(sizer, sibling);
}

// Sets *index_out to the index for the live entry or deletion entry
// for the key, or to the index the key would have if it were
// inserted.  Returns true if the key at said index is actually equal.
bool find_key(const leaf_node_t *node, const btree_key_t *key, int *index_out) {
    int beg = 0;
    int end = node->num_pairs;

    // beg == 0 or key > *(beg - 1).
    // end == num_pairs or key < *end.

    while (beg < end) {
        // when (end - beg) > 0, (end - beg) / 2 is always less than (end - beg).  So beg <= test_point < end.
        int test_point = beg + (end - beg) / 2;

        const btree_key_t *ek = entry_key(get_entry(node, node->pair_offsets[test_point]));

        int res = btree_key_cmp(key, ek);

        if (res < 0) {
            // key < *test_point.
            end = test_point;
        } else if (res > 0) {
            // key > *test_point.  Since test_point < end, we have test_point + 1 <= end.
            beg = test_point + 1;
        } else {
            // We found the key!
            *index_out = test_point;
            return true;
        }
    }

    // (Since beg == end, then *(beg - 1) < key < *beg (with appropriate
    // provisions for beg == 0 or beg == num_pairs) and index_out
    // should be set to beg, and false should be returned.
    *index_out = beg;
    return false;
}

bool lookup(value_sizer_t *sizer, const leaf_node_t *node, const btree_key_t *key, void *value_out) {
    int index;
    if (find_key(node, key, &index)) {
        const entry_t *ent = get_entry(node, node->pair_offsets[index]);
        if (entry_is_live(ent)) {
            const void *val = entry_value(ent);
            memcpy(value_out, val, sizer->size(val));
            return true;
        }
    }

    return false;
}

/* `insert()` and `remove()` call this to insert a new entry into the leaf node.

First it removes any existing entry for `key`; then it makes room in the leaf
node for a new entry and fills `*space_out` with a pointer to the beginning of
where the new entry should go. `prepare_space_for_new_entry()` takes care of
updating `pair_offsets` and `num_pairs`, moving around other entries as needed
to maintain timestamp ordering, putting a timestamp on the new entry if
appropriate, and maintaining `frontmost` and `tstamp_cutpoint`. The caller is
responsible for writing the actual entry itself (including the key) and for
updating `live_size` if the newly created entry is live.

`new_entry_size` is the total size of the new entry, including key, value,
and/or code byte, but not including repli timestamp.

It is an error to put a deletion entry after `tstamp_cutpoint`. If the caller
intends to insert a deletion entry, it should pass `false` for
`allow_after_tstamp_cutpoint`. If the entry would go after `tstamp_cutpoint`
and `allow_after_tstamp_cutpoint` is false, then instead of making room for the
entry, `prepare_space_for_new_entry()` will return false. It will still remove
any preexisting entry that was in the leaf node. If the entry would go before
`tstamp_cutpoint` or `allow_after_tstamp_cutpoint` is true, then the return
value will be true. */
MUST_USE bool prepare_space_for_new_entry(value_sizer_t *sizer, leaf_node_t *node,
        const btree_key_t *key, int new_entry_size, repli_timestamp_t tstamp,
        bool allow_after_tstamp_cutpoint,
        char **space_out) {

    /* Figure out where in `pair_offsets` to put the offset of the new entry,
    and simultaneously check for an existing entry for this key. If the entry
    already exists, clean it. */

    int index;
    bool found = find_key(node, key, &index);

    if (found) {
        int offset = node->pair_offsets[index];
        entry_t *ent = get_entry(node, offset);

        int sz = entry_size(sizer, ent);

        if (entry_is_live(ent)) {
            node->live_size -= sizeof(uint16_t) + sz;
        }

        clean_entry(ent, sz);

        /* We'll re-use the now open slot in `pair_offsets`. If it turns out
        that we aren't actually creating a new entry, like if we're deleting a
        key which has no timestamp, then we'll close up this space in
        `pair_offsets` later. */

    } else {
        /* Later, once we've confirmed that we actually want to create an entry
        in the leaf node, we'll open up some space in `pair_offsets`. */
    }

    /* Garbage collect if appropriate. We do it after cleaning up any existing
    entry so that deletion always works no matter how full the node is. */

    if (offsetof(leaf_node_t, pair_offsets) +
            sizeof(uint16_t) * (node->num_pairs + (found ? 0 : 1)) +
            sizeof(repli_timestamp_t) +
            new_entry_size >
            node->frontmost) {

        if (found) {
            /* We can't re-use an existing index if we're garbage collecting. */
            found = false;
            memmove(
                node->pair_offsets + index,
                node->pair_offsets + index + 1,
                sizeof(uint16_t) * (node->num_pairs - index - 1));
            --node->num_pairs;
        }

        /* Passing `&index` as the last parameter to `garbage_collect()`
        guarantees that it will remain valid even as `pair_offsets` entries are
        moved around. */
        garbage_collect(sizer, node, MANDATORY_TIMESTAMPS - 1, &index);

        /* Make sure that `index` still refers to where the new key should be
        inserted. */
        DEBUG_VAR int index2;
        rassert(!find_key(node, key, &index2));
        rassert(index == index2, "garbage_collect() failed to preserve index");
    }

    /* Compute where in the node to put the new entry */

    uint16_t end_of_where_new_entry_should_go;
    bool new_entry_should_have_timestamp;

    if (node->frontmost == sizer->block_size().value() ||
            (node->frontmost < node->tstamp_cutpoint && get_timestamp(node, node->frontmost) <= tstamp)) {
        /* In the most common case, the new value will go right at
        `node->frontmost` and will get a timestamp. For performance reasons, we
        check for this case specially and short-circuit. If a cosmic ray were to
        strike the computer and make us take the second branch of this `if` when
        we should have taken the first branch, the result should be the same. */
        end_of_where_new_entry_should_go = node->frontmost;
        new_entry_should_have_timestamp = true;

    } else {
        entry_iter_t iter = entry_iter_t::make(node);
        while (!iter.done(sizer) && iter.offset < node->tstamp_cutpoint && get_timestamp(node, iter.offset) > tstamp) {
            iter.step(sizer, node);
        }
        end_of_where_new_entry_should_go = iter.offset;

        if (end_of_where_new_entry_should_go == node->tstamp_cutpoint &&
                node->tstamp_cutpoint != sizer->block_size().value()) {
            /* We are after all of the timestamped entries, but before at least
            one non-timestamped entry. Since we don't know what the timestamp
            would have been on the non-timestamped entry, we mustn't put a
            timestamp on ourself. */
            new_entry_should_have_timestamp = false;
        } else {
            new_entry_should_have_timestamp = true;
        }
    }

    /* If a deletion would go after `tstamp_cutpoint`, instead we want to just
    discard it entirely. */

    bool actually_create_entry = new_entry_should_have_timestamp || allow_after_tstamp_cutpoint;

    if (!actually_create_entry) {
        if (found) {
            /* We're deleting the previous entry for this key, but not inserting
            a new one; close the gap in `pair_offsets`. `index` is the location
            of the open slot. */
            memmove(
                node->pair_offsets + index,
                node->pair_offsets + index + 1,
                sizeof(uint16_t) * (node->num_pairs - index - 1));
            --node->num_pairs;
        }

        return false;
    }

    /* There was no previous entry for this key, but we're creating a new entry;
    make some room in `pair_offsets`. `index` is where the open slot should go.
    We didn't do this before because we weren't sure if we were actually gonna
    create a new entry or not. */

    if (!found) {
        memmove(
            node->pair_offsets + index + 1,
            node->pair_offsets + index,
            sizeof(uint16_t) * (node->num_pairs - index));
        ++node->num_pairs;
    }

    /* Now that we know where in the leaf node to write our entry, make space if
    necessary. */

    int total_space_for_new_entry = new_entry_size + (new_entry_should_have_timestamp ? sizeof(repli_timestamp_t) : 0);

    if (end_of_where_new_entry_should_go == node->frontmost) {
        /* This is the common case. Just like before, we check for this case
        specially and short-circuit, even though the algorithm in the `else`
        branch is a no-op if `end_of_where_new_entry_should_go` is
        `node->frontmost`. */
    } else {
        /* Move the entries themselves */
        memmove(
            get_at_offset(node, node->frontmost - total_space_for_new_entry),
            get_at_offset(node, node->frontmost),
            end_of_where_new_entry_should_go - node->frontmost);
        /* Update the `pair_offsets` table so it points to the new locations of
        the entries */
        for (int i = 0; i < node->num_pairs; ++i) {
            if (i == index) continue;
            if (node->pair_offsets[i] < end_of_where_new_entry_should_go) {
                node->pair_offsets[i] -= total_space_for_new_entry;
            }
        }
    }

    node->frontmost -= total_space_for_new_entry;
    rassert(offsetof(leaf_node_t, pair_offsets) + sizeof(uint16_t) * node->num_pairs <= node->frontmost);

    /* Write the timestamp if we need one, and update `node->tstamp_cutpoint` if
    we don't. */

    uint16_t start_of_where_new_entry_should_go = end_of_where_new_entry_should_go - total_space_for_new_entry;
    if (new_entry_should_have_timestamp) {
        *reinterpret_cast<repli_timestamp_t *>(get_at_offset(node, start_of_where_new_entry_should_go)) = tstamp;
    } else {
        rassert(end_of_where_new_entry_should_go == node->tstamp_cutpoint);
        node->tstamp_cutpoint = start_of_where_new_entry_should_go;
    }

    /* Record the offset in `pair_offsets` */

    node->pair_offsets[index] = start_of_where_new_entry_should_go;

    /* Fill output variable */

    if (new_entry_should_have_timestamp) {
        *space_out = get_at_offset(node, start_of_where_new_entry_should_go + sizeof(repli_timestamp_t));
    } else {
        *space_out = get_at_offset(node, start_of_where_new_entry_should_go);
    }

    return true;
}

// Inserts a key/value pair into the node.  Hopefully you've already
// cleaned up the old value, if there is one.
void insert(value_sizer_t *sizer, leaf_node_t *node, const btree_key_t *key, const void *value, repli_timestamp_t tstamp, UNUSED key_modification_proof_t km_proof) {
    rassert(!is_full(sizer, node, key, value));

    /* Make space for the entry itself */

    char *location_to_write_data;
    DEBUG_VAR bool should_write = prepare_space_for_new_entry(sizer, node,
        key, key->full_size() + sizer->size(value), tstamp,
        true,
        &location_to_write_data);
    rassert(should_write);

    /* Now copy the data into the node itself */

    memcpy(location_to_write_data, key, key->full_size());
    location_to_write_data += key->full_size();
    memcpy(location_to_write_data, value, sizer->size(value));

    node->live_size += sizeof(uint16_t) + key->full_size() + sizer->size(value);

    validate(sizer, node);
}

// This asserts that the key is in the node.  TODO: This means we're
// already sure the key is in the node, which means we're doing an
// unnecessary binary search.
void remove(value_sizer_t *sizer, leaf_node_t *node, const btree_key_t *key, repli_timestamp_t tstamp, UNUSED key_modification_proof_t km_proof) {
    /* Confirm that the key is already in the node */
    DEBUG_VAR int index;
    rassert(find_key(node, key, &index), "remove() called on key that's not in node");
    rassert(entry_is_live(get_entry(node, node->pair_offsets[index])), "remove() called on key with dead entry");

    /* If the deletion entry would fall after `tstamp_cutpoint`, then it
    shouldn't be written at all. If that's the case, then
    `prepare_space_for_new_entry()` will return false because we pass false for
    `allow_after_tstamp_cutpoint`. */

    char *location_to_write_data;
    if (prepare_space_for_new_entry(sizer, node,
            key,
            1 + key->full_size(),   /* 1 for `DELETE_ENTRY_CODE` */
            tstamp,
            false,
            &location_to_write_data)) {
        *location_to_write_data = static_cast<char>(DELETE_ENTRY_CODE);
        ++location_to_write_data;
        memcpy(location_to_write_data, key, key->full_size());
    }

    validate(sizer, node);
}

// Erases the entry for the given key, leaving behind no trace.
void erase_presence(value_sizer_t *sizer, leaf_node_t *node, const btree_key_t *key, UNUSED key_modification_proof_t km_proof) {
    int index;
    bool found = find_key(node, key, &index);

    rassert(found);
    if (found) {
        int offset = node->pair_offsets[index];
        entry_t *ent = get_entry(node, offset);

        int sz = entry_size(sizer, ent);
        if (entry_is_live(ent)) {
            node->live_size -= sizeof(uint16_t) + sz;
        }

        clean_entry(ent, sz);

        memmove(node->pair_offsets + index, node->pair_offsets + index + 1, (node->num_pairs - (index + 1)) * sizeof(uint16_t));
        node->num_pairs -= 1;
    }


    validate(sizer, node);
}


void dump_entries_since_time(value_sizer_t *sizer, const leaf_node_t *node, repli_timestamp_t minimum_tstamp, repli_timestamp_t maximum_possible_timestamp,  entry_reception_callback_t *cb) {
    int stop_offset = 0;

    // First, determine stop_offset: offset of the first [tstamp][entry] which has tstamp < minimum_tstamp
    {
        static_assert(std::is_same<uint64_t, decltype(repli_timestamp_t::longtime)>::value,
                      "This code assumes repli_timestamp_t is a uint64_t.");
#ifndef NDEBUG
        uint64_t earliest_so_far = UINT64_MAX;
#endif

        entry_iter_t iter = entry_iter_t::make(node);
        while (!iter.done(sizer) && iter.offset < node->tstamp_cutpoint) {
            repli_timestamp_t tstamp = get_timestamp(node, iter.offset);
#ifndef NDEBUG
            rassert(earliest_so_far >= tstamp.longtime, "asserted earliest_so_far (%" PRIu64 ") >= tstamp (%" PRIu64 ")", earliest_so_far, tstamp.longtime);
            earliest_so_far = tstamp.longtime;
#endif

            if (tstamp < minimum_tstamp) {
                stop_offset = iter.offset;
                break;
            }

            iter.step(sizer, node);
        }
    }

    bool include_deletions = true;

    // If we haven't found a [tstamp][entry] pair such that tstamp < minimum_tstamp, then we are missing some deletion history
    if (stop_offset == 0) {
        stop_offset = sizer->block_size().value();
        cb->lost_deletions();
        include_deletions = false;
    }

    // Walk through all the entries starting with the the frontmost and finishing right before the one which has tstamp < minimum_tstamp
    // (if it exists). If it doesn't exist, we also walk through the non-timestamped entries.
    {
        entry_iter_t iter = entry_iter_t::make(node);
        repli_timestamp_t last_seen_tstamp = maximum_possible_timestamp;

        // Collect key_value pairs so we can send a bunch of them at a time.
        std::vector<const btree_key_t *> keys;
        std::vector<const void *> values;
        std::vector<repli_timestamp_t> tstamps;
        keys.reserve(node->num_pairs);
        values.reserve(node->num_pairs);
        tstamps.reserve(node->num_pairs);
        while (iter.offset < stop_offset) {
            repli_timestamp_t tstamp;
            if (iter.offset < node->tstamp_cutpoint) {
                tstamp = get_timestamp(node, iter.offset);
            } else {
                tstamp = last_seen_tstamp;
            }
            last_seen_tstamp = tstamp;

            const entry_t *ent = get_entry(node, iter.offset);

            if (entry_is_live(ent)) {
                keys.push_back(entry_key(ent));
                values.push_back(entry_value(ent));
                tstamps.push_back(tstamp);
            } else if (entry_is_deletion(ent) && include_deletions) {
                cb->deletion(entry_key(ent), tstamp);
            }

            iter.step(sizer, node);
        }
        if (!keys.empty()) {
            cb->keys_values(keys, values, tstamps);
        }
    }
}

iterator::iterator()
    : node_(NULL), index_(-1) { }

iterator::iterator(const leaf_node_t *node, int index)
    : node_(node), index_(index) { }

std::pair<const btree_key_t *, const void *> iterator::operator*() const {
    guarantee(index_ < static_cast<int>(node_->num_pairs));
    guarantee(index_ >= 0);
    const entry_t *entree = get_entry(node_, node_->pair_offsets[index_]);
    return std::make_pair(entry_key(entree), entry_value(entree));
}

iterator &iterator::operator++() {
    guarantee(index_ < static_cast<int>(node_->num_pairs),
              "Trying to increment past the end of an iterator.");
    do {
        ++index_;
    } while (index_ < node_->num_pairs && !entry_is_live(get_entry(node_, node_->pair_offsets[index_])));
    return *this;
}

iterator &iterator::operator--() {
    guarantee(index_ > -1, "Trying to decrement past the beginning of an iterator.");
    do {
        --index_;
    } while (index_ >= 0 && !entry_is_live(get_entry(node_, node_->pair_offsets[index_])));
    return *this;
}

bool iterator::operator==(const iterator &other) const { return cmp(other) == 0; }
bool iterator::operator!=(const iterator &other) const { return cmp(other) != 0; }
bool iterator::operator<(const iterator &other) const { return cmp(other) < 0; }
bool iterator::operator>(const iterator &other) const { return cmp(other) > 0; }
bool iterator::operator<=(const iterator &other) const { return cmp(other) <= 0; }
bool iterator::operator>=(const iterator &other) const { return cmp(other) >= 0; }

int iterator::cmp(const iterator &other) const {
    guarantee(node_ == other.node_);
    return index_ - other.index_;
}

reverse_iterator::reverse_iterator() { }

reverse_iterator::reverse_iterator(const leaf_node_t *node, int index)
    : inner_(node, index) { }

std::pair<const btree_key_t *, const void *> reverse_iterator::operator*() const {
    return *inner_;
}

reverse_iterator &reverse_iterator::operator++() {
    --inner_;
    return *this;
}

reverse_iterator &reverse_iterator::operator--() {
    ++inner_;
    return *this;
}

bool reverse_iterator::operator==(const reverse_iterator &other) const { return inner_ == other.inner_; }
bool reverse_iterator::operator!=(const reverse_iterator &other) const { return inner_ != other.inner_; }
bool reverse_iterator::operator<(const reverse_iterator &other) const { return inner_ > other.inner_; }
bool reverse_iterator::operator>(const reverse_iterator &other) const { return inner_ < other.inner_; }
bool reverse_iterator::operator<=(const reverse_iterator &other) const { return inner_ >= other.inner_; }
bool reverse_iterator::operator>=(const reverse_iterator &other) const { return inner_ <= other.inner_; }


leaf_node_t::iterator begin(const leaf_node_t &leaf_node) {
    return ++leaf_node_t::iterator(&leaf_node, -1);
}

leaf_node_t::iterator end(const leaf_node_t &leaf_node) {
    return leaf_node_t::iterator(&leaf_node, leaf_node.num_pairs);
}

leaf_node_t::reverse_iterator rbegin(const leaf_node_t &leaf_node) {
    return ++leaf_node_t::reverse_iterator(&leaf_node, leaf_node.num_pairs);
}

leaf_node_t::reverse_iterator rend(const leaf_node_t &leaf_node) {
    return leaf_node_t::reverse_iterator(&leaf_node, -1);
}

leaf::iterator inclusive_lower_bound(const btree_key_t *key, const leaf_node_t &leaf_node) {
    int index;
    leaf::find_key(&leaf_node, key, &index);
    if (index == leaf_node.num_pairs ||
        entry_is_live(leaf::get_entry(&leaf_node, leaf_node.pair_offsets[index]))) {
        return leaf_node_t::iterator(&leaf_node, index);
    } else {
        return ++leaf_node_t::iterator(&leaf_node, index);
    }
}

leaf::reverse_iterator exclusive_upper_bound(const btree_key_t *key, const leaf_node_t &leaf_node) {
    int index;
    leaf::find_key(&leaf_node, key, &index);
    if (index < leaf_node.num_pairs) {
        const leaf::entry_t *entry = leaf::get_entry(&leaf_node, leaf_node.pair_offsets[index]);
        const btree_key_t *ekey = leaf::entry_key(entry);
        if (entry_is_live(entry) &&
<<<<<<< HEAD
            btree_key_cmp(ekey, key) == 0) {
            return leaf_node_t::reverse_iterator(&leaf_node, index);
=======
            sized_strcmp(ekey->contents, ekey->size, key->contents, key->size) == 0) {
            // We have to skip this entry to make the iterator exclusive,
            // hence the ++.
            return ++leaf_node_t::reverse_iterator(&leaf_node, index);
>>>>>>> 76bb1b47
        }
    }

    return ++leaf_node_t::reverse_iterator(&leaf_node, index);
}

}  // namespace leaf<|MERGE_RESOLUTION|>--- conflicted
+++ resolved
@@ -1671,15 +1671,10 @@
         const leaf::entry_t *entry = leaf::get_entry(&leaf_node, leaf_node.pair_offsets[index]);
         const btree_key_t *ekey = leaf::entry_key(entry);
         if (entry_is_live(entry) &&
-<<<<<<< HEAD
             btree_key_cmp(ekey, key) == 0) {
-            return leaf_node_t::reverse_iterator(&leaf_node, index);
-=======
-            sized_strcmp(ekey->contents, ekey->size, key->contents, key->size) == 0) {
             // We have to skip this entry to make the iterator exclusive,
             // hence the ++.
             return ++leaf_node_t::reverse_iterator(&leaf_node, index);
->>>>>>> 76bb1b47
         }
     }
 
