--- conflicted
+++ resolved
@@ -83,11 +83,7 @@
 
 void get_btree_key_distribution(btree_slice_t *slice, transaction_t *txn, superblock_t *superblock, int depth_limit, int *key_count_out, std::vector<store_key_t> *keys_out) {
     get_distribution_traversal_helper_t helper(depth_limit, keys_out);
-<<<<<<< HEAD
     rassertf(keys_out->empty(), "Why is this output paremeter not an empty vector\n");
-=======
-    rassert(keys_out->empty(), "Why is this output parameter not an empty vector\n");
->>>>>>> 73d1edfe
 
     cond_t non_interruptor;
     btree_parallel_traversal(txn, superblock, slice, &helper, &non_interruptor);
