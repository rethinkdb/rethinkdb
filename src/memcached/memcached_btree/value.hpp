--- conflicted
+++ resolved
@@ -3,11 +3,7 @@
 #define MEMCACHED_MEMCACHED_BTREE_VALUE_HPP_
 
 #include "errors.hpp"
-<<<<<<< HEAD
-#include "buffer_cache/alt/alt_blob.hpp"
-=======
 #include "buffer_cache/alt/blob.hpp"
->>>>>>> 1db2f996
 
 
 // Note: The metadata values are stored in the order
