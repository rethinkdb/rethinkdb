--- conflicted
+++ resolved
@@ -27,11 +27,7 @@
     uint8_t size;
     char contents[MAX_KEY_SIZE];
 
-<<<<<<< HEAD
-    store_key_t() :size(0) { }
-=======
     store_key_t() : size(0) { }
->>>>>>> 44783150
 
     store_key_t(int sz, const char *buf) {
         assign(sz, buf);
