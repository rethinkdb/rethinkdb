#include "replication/backfill_in.hpp"

#include "errors.hpp"
#include <boost/bind.hpp>

#include "logger.hpp"

#ifndef NDEBUG
// We really shouldn't include this from here (the dependencies are
// backwards), but we need it for
// master_t::inside_backfill_done_or_backfill.
#include "replication/master.hpp"
#endif

template<class value_t>
std::vector<value_t> make_vector(value_t v1) {
    std::vector<value_t> vec;
    vec.push_back(v1);
    return vec;
}

template<class value_t>
std::vector<value_t> make_vector(value_t v1, value_t v2) {
    std::vector<value_t> vec;
    vec.push_back(v1);
    vec.push_back(v2);
    return vec;
}

namespace replication {

// Stats for the current depth of realtime and backfill queues.
// The `replication_slave_realtime_queue` stat is mentioned in the manual, so if
// you change it, be sure to update the manual as well.
perfmon_counter_t
    pm_replication_slave_realtime_queue("replication_slave_realtime_queue", false),
    pm_replication_slave_backfill_queue("replication_slave_backfill_queue");

// Stats for how long it takes to push something onto the queue (it should be
// very fast unless the queue is backed up)
perfmon_duration_sampler_t
    pm_replication_slave_realtime_enqueue("replication_slave_realtime_enqueue", secs_to_ticks(1.0)),
    pm_replication_slave_backfill_enqueue("replication_slave_backfill_enqueue", secs_to_ticks(1.0));

#define BACKFILL_QUEUE_CAPACITY 2048
#define REALTIME_QUEUE_CAPACITY 2048
#define CORO_POOL_SIZE 512

backfill_storer_t::backfill_storer_t(sequence_group_t *replication_seq_group, btree_key_value_store_t *underlying) :
    seq_group_(replication_seq_group), kvs_(underlying), backfilling_(false), print_backfill_warning_(false),
    backfill_queue_(BACKFILL_QUEUE_CAPACITY),
    realtime_queue_(SEMAPHORE_NO_LIMIT, 0.5, &pm_replication_slave_realtime_queue),
    queue_picker_(&backfill_queue_),
    coro_pool_(CORO_POOL_SIZE, &queue_picker_)
{
}

backfill_storer_t::~backfill_storer_t() {
    if (print_backfill_warning_) {
        logWRN("A backfill operation is being interrupted. The data in this database is now "
            "in an inconsistent state. To get the data back into a consistent state, "
            "reestablish the master-slave connection and allow the backfill to run to "
            "completion.\n");
    }
}

void backfill_storer_t::ensure_backfilling() {
    if (!backfilling_) {
        // Make sure that realtime operations are not processed until we finish
        // backfilling

        // In order to do that, we first drain all realtime operations that are
        // still lingering around (is it possible at all that there are any?).
        // Then we set the queue_picker_ to only take requests from the backfill queue.
	debugf("backfill_storer_t:      Draining coro_pool_ for realtime operations to finish.\n");
        coro_pool_.drain();
	debugf("backfill_storer_t: DONE Draining coro_pool_ for realtime operations to finish.\n");
        queue_picker_.set_source(&backfill_queue_);
    }
    backfilling_ = true;
}

void backfill_storer_t::backfill_delete_range(int hash_value, int hashmod, bool left_key_supplied, const store_key_t& left_key_exclusive, bool right_key_supplied, const store_key_t& right_key_inclusive, order_token_t token) {
    print_backfill_warning_ = true;
    ensure_backfilling();

    block_pm_duration timer(&pm_replication_slave_backfill_enqueue);
<<<<<<< HEAD
    backfill_queue_.push(boost::bind(&btree_key_value_store_t::backfill_delete_range, kvs_, hash_value, hashmod, left_key_supplied, left_key_exclusive, right_key_supplied, right_key_inclusive, token));
=======

    backfill_queue_.push(boost::bind(&btree_key_value_store_t::delete_all_keys_for_backfill, kvs_, seq_group_, token));
>>>>>>> 18181159
}

void backfill_storer_t::backfill_deletion(store_key_t key, repli_timestamp_t timestamp, order_token_t token) {
    print_backfill_warning_ = true;
    ensure_backfilling();

    delete_mutation_t mut;
    mut.key = key;
    mut.dont_put_in_delete_queue = true;
    block_pm_duration timer(&pm_replication_slave_backfill_enqueue);

    backfill_queue_.push(boost::bind(
        &btree_key_value_store_t::change, kvs_,
<<<<<<< HEAD
        mutation_t(mut),
=======
        seq_group_,
        mut,
>>>>>>> 18181159
        // NO_CAS_SUPPLIED is not used in any way for deletions, and the
        // timestamp is part of the "->change" interface in a way not
        // relevant to slaves -- it's used when putting deletions into the
        // delete queue.
        castime_t(NO_CAS_SUPPLIED, timestamp), token
        ));
}

void backfill_storer_t::backfill_set(backfill_atom_t atom, order_token_t token) {
    print_backfill_warning_ = true;
    ensure_backfilling();

    sarc_mutation_t mut;
    mut.key = atom.key;
    mut.data = atom.value;
    mut.flags = atom.flags;
    mut.exptime = atom.exptime;
    mut.add_policy = add_policy_yes;
    mut.replace_policy = replace_policy_yes;
    mut.old_cas = NO_CAS_SUPPLIED;
    block_pm_duration timer(&pm_replication_slave_backfill_enqueue);

    backfill_queue_.push(boost::bind(
        &btree_key_value_store_t::change, kvs_, seq_group_,
        mut, castime_t(atom.cas_or_zero, atom.recency), token
        ));

    if (atom.cas_or_zero != 0) {
        /* We need to make sure that the key gets assigned a CAS, because it has a CAS on the
        other node. If the key did not have a CAS before we sent "mut", then it will still lack a
        CAS after we send "mut", so we also send "cas_mut" to force it to have a CAS. Since we
        send "atom.cas_or_zero" as the "proposed_cas" for "cas_mut", the CAS will be correct. If
        the key had a CAS before we sent "mut", then "mut" will set the CAS to the correct value,
        and "cas_mut" will be a noop. */
        get_cas_mutation_t cas_mut;
        cas_mut.key = mut.key;
        block_pm_duration timer(&pm_replication_slave_backfill_enqueue);
        backfill_queue_.push(boost::bind(
            &btree_key_value_store_t::change, kvs_, seq_group_,
            cas_mut, castime_t(atom.cas_or_zero, atom.recency), token));
    }
}

void backfill_storer_t::backfill_done(repli_timestamp_t timestamp, order_token_t token) {
#ifndef NDEBUG
    rassert(!master_t::inside_backfill_done_or_backfill);
    master_t::inside_backfill_done_or_backfill = true;
#endif

    /* Call ensure_backfilling() a last time just to make sure that the queue_picker_ is set
     up correctly (i.e. does not process the realtime queue yet). Otherwise draining the coro_pool
     as we do below wouldn't work as expected. */
    ensure_backfilling();
    print_backfill_warning_ = false;

    backfill_queue_.push(boost::bind(
        &btree_key_value_store_t::set_timestampers, kvs_, timestamp));

    /* Write replication clock before timestamp so that if the flush happens
    between them, we will redo the backfill instead of proceeding with a wrong
    replication clock. */
    backfill_queue_.push(boost::bind(&btree_key_value_store_t::set_replication_clock, kvs_, seq_group_, timestamp, token));
    backfill_queue_.push(boost::bind(&btree_key_value_store_t::set_last_sync, kvs_, seq_group_, timestamp, token));

    /* We want the realtime queue to accept operations without throttling until
    the backfill is over, and then to start throttling. To make sure that we
    start throttling right when the realtime queue actually starts draining, we
    make the final operation on the backfilling queue be the operation that
    enables throttling on the realtime queue. */
    backfill_queue_.push(boost::bind(
        &limited_fifo_queue_t<boost::function<void()> >::set_capacity, &realtime_queue_,
        REALTIME_QUEUE_CAPACITY));

    // We need to make sure all the backfill queue operations are finished
    // before we return, before the net_backfill_t handler gets
    // called.
    // As we are sure that queue_picker_ does only fetch requests from the backfill
    // queue at the moment (see call to ensure_backfilling() above), we can do that
    // by draining the coro pool which processes the requests.
    // Note: This does not allow any new requests to get in on the backfill queue
    // while draining, but that should be ok.
    // TODO: The cleaner way of implementing this semantics would be to pass
    // a lock object with each operation we push on the backfill_queue. That lock's
    // lifespan would be until the corresponding operation finishes. We would then
    // wait until all the locks have been released.
    debugf("backfill_storer_t:      Draining coro_pool_ to make sure that backfill operations finish.\n");
    coro_pool_.drain();
    debugf("backfill_storer_t: DONE Draining coro_pool_ to make sure that backfill operations finish.\n");
    backfilling_ = false;

    /* Allow the `listing_passive_producer_t` to run operations from the
    `realtime_queue_` once the `backfill_queue_` is empty (which it actually should
     be anyway by now). */
    queue_picker_.set_source(&realtime_queue_);

#ifndef NDEBUG
    master_t::inside_backfill_done_or_backfill = false;
#endif
}

void backfill_storer_t::realtime_get_cas(const store_key_t& key, castime_t castime, order_token_t token) {
    get_cas_mutation_t mut;
    mut.key = key;
    block_pm_duration timer(&pm_replication_slave_realtime_enqueue);

    realtime_queue_.push(boost::bind(&btree_key_value_store_t::change, kvs_, seq_group_, mut, castime, token));
}

void backfill_storer_t::realtime_sarc(sarc_mutation_t& m, castime_t castime, order_token_t token) {
    block_pm_duration timer(&pm_replication_slave_realtime_enqueue);

    realtime_queue_.push(boost::bind(&btree_key_value_store_t::change, kvs_, seq_group_, m, castime, token));
}

void backfill_storer_t::realtime_incr_decr(incr_decr_kind_t kind, const store_key_t &key, uint64_t amount,
                                           castime_t castime, order_token_t token) {
    incr_decr_mutation_t mut;
    mut.key = key;
    mut.kind = kind;
    mut.amount = amount;
    block_pm_duration timer(&pm_replication_slave_realtime_enqueue);

    realtime_queue_.push(boost::bind(&btree_key_value_store_t::change, kvs_, seq_group_, mut, castime, token));
}

void backfill_storer_t::realtime_append_prepend(append_prepend_kind_t kind, const store_key_t &key,
                                                const boost::intrusive_ptr<data_buffer_t>& data, castime_t castime, order_token_t token) {
    append_prepend_mutation_t mut;
    mut.key = key;
    mut.data = data;
    mut.kind = kind;
    block_pm_duration timer(&pm_replication_slave_realtime_enqueue);

    realtime_queue_.push(boost::bind(&btree_key_value_store_t::change, kvs_, seq_group_, mut, castime, token));
}

void backfill_storer_t::realtime_delete_key(const store_key_t &key, repli_timestamp_t timestamp, order_token_t token) {
    delete_mutation_t mut;
    mut.key = key;
    mut.dont_put_in_delete_queue = true;
    block_pm_duration timer(&pm_replication_slave_realtime_enqueue);

    realtime_queue_.push(boost::bind(
        &btree_key_value_store_t::change, kvs_, seq_group_, mut,
        // TODO: where does "timestamp" go???  IS THIS RIGHT?? WHO KNOWS.
        castime_t(NO_CAS_SUPPLIED /* This isn't even used, why is it a parameter. */, timestamp),
        token
        ));
}

void backfill_storer_t::realtime_time_barrier(repli_timestamp_t timestamp, order_token_t token) {
    /* Write the replication clock before writing `last_sync` so that if we crash between
    them, we'll re-sync that second instead of proceeding with a wrong replication clock.
    There is no need to change the timestamper because there are no sets being sent to this
    node; the master is still up. */
    block_pm_duration timer(&pm_replication_slave_realtime_enqueue);
    realtime_queue_.push(boost::bind(&btree_key_value_store_t::set_replication_clock, kvs_, seq_group_, timestamp, token));
    realtime_queue_.push(boost::bind(&btree_key_value_store_t::set_last_sync, kvs_, seq_group_, timestamp, token));
}

}<|MERGE_RESOLUTION|>--- conflicted
+++ resolved
@@ -85,12 +85,7 @@
     ensure_backfilling();
 
     block_pm_duration timer(&pm_replication_slave_backfill_enqueue);
-<<<<<<< HEAD
-    backfill_queue_.push(boost::bind(&btree_key_value_store_t::backfill_delete_range, kvs_, hash_value, hashmod, left_key_supplied, left_key_exclusive, right_key_supplied, right_key_inclusive, token));
-=======
-
-    backfill_queue_.push(boost::bind(&btree_key_value_store_t::delete_all_keys_for_backfill, kvs_, seq_group_, token));
->>>>>>> 18181159
+    backfill_queue_.push(boost::bind(&btree_key_value_store_t::backfill_delete_range, kvs_, seq_group_, hash_value, hashmod, left_key_supplied, left_key_exclusive, right_key_supplied, right_key_inclusive, token));
 }
 
 void backfill_storer_t::backfill_deletion(store_key_t key, repli_timestamp_t timestamp, order_token_t token) {
@@ -104,12 +99,8 @@
 
     backfill_queue_.push(boost::bind(
         &btree_key_value_store_t::change, kvs_,
-<<<<<<< HEAD
+        seq_group_,
         mutation_t(mut),
-=======
-        seq_group_,
-        mut,
->>>>>>> 18181159
         // NO_CAS_SUPPLIED is not used in any way for deletions, and the
         // timestamp is part of the "->change" interface in a way not
         // relevant to slaves -- it's used when putting deletions into the
