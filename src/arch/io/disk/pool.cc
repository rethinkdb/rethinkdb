--- conflicted
+++ resolved
@@ -27,10 +27,6 @@
     } else {
         io_result = pwrite(fd, buf, count, offset);
     }
-<<<<<<< HEAD
-    guaranteef_err((size_t)res == count, "pread()/pwrite() failed.");
-=======
->>>>>>> 73d1edfe
 }
 
 void pool_diskmgr_t::action_t::done() {
