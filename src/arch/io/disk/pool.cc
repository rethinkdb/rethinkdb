--- conflicted
+++ resolved
@@ -157,11 +157,7 @@
         LARGE_INTEGER offset_;
         offset_.QuadPart = offset;
         DWORD res = SetFilePointer(fd, offset_.LowPart, &offset_.HighPart, FILE_BEGIN);
-<<<<<<< HEAD
-        if (res == 0xFFFFFFFF && GetLastError() != ERROR_SUCCESS) {
-=======
         if (res == INVALID_SET_FILE_POINTER && GetLastError() != ERROR_SUCCESS) {
->>>>>>> e04c22a4
             logERR("SetFilePointer failed: %s", winerr_string(GetLastError()).c_str());
             io_result = -EIO;
             return;
