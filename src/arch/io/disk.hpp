// Copyright 2010-2013 RethinkDB, all rights reserved.
#ifndef ARCH_IO_DISK_HPP_
#define ARCH_IO_DISK_HPP_

#include "arch/io/io_utils.hpp"
#include "arch/types.hpp"
#include "concurrency/auto_drainer.hpp"
#include "containers/scoped.hpp"
#include "utils.hpp"

#include "perfmon/core.hpp"

// The maximum concurrent IO requests per event queue.. the default value.
const int DEFAULT_MAX_CONCURRENT_IO_REQUESTS = 64;

// The maximum user-specifiable value how many concurrent I/O requests may be done per event
// queue.  (A million is a ridiculously high value, but also safely nowhere near INT_MAX.)
<<<<<<< HEAD
const int MAXIMUM_MAX_CONCURRENT_IO_REQUESTS = MILLION;
=======
const int MAXIMUM_MAX_CONCURRENT_IO_REQUESTS MILLION;
>>>>>>> 10a18556

struct iovec;

class linux_iocallback_t;

class linux_disk_manager_t;

class io_backender_t : public home_thread_mixin_debug_only_t {
public:
    // This takes what is effectively a global flag whether to use O_DIRECT here.  Nothing technical
    // stops us from specifying this on a file-by-file basis, but right now there's no desire for
    // that.  See https://github.com/rethinkdb/rethinkdb/issues/97#issuecomment-19778177 .
    io_backender_t(file_direct_io_mode_t direct_io_mode,
                   int max_concurrent_io_requests = DEFAULT_MAX_CONCURRENT_IO_REQUESTS);
    ~io_backender_t();
    linux_disk_manager_t *get_diskmgr_ptr() { return diskmgr.get(); }
    file_direct_io_mode_t get_direct_io_mode() const;

protected:
    const file_direct_io_mode_t direct_io_mode;
    perfmon_collection_t stats;
    scoped_ptr_t<linux_disk_manager_t> diskmgr;

private:
    DISABLE_COPYING(io_backender_t);
};

// A file_open_result_t is either FILE_OPEN_DIRECT, FILE_OPEN_BUFFERED, or an errno value.
struct file_open_result_t {
    enum outcome_t {
        DIRECT,  // file opened in direct I/O mode
        BUFFERED,  // file deliberately opened in buffered mode
        BUFFERED_FALLBACK,  // attempted direct I/O mode, failed
        ERROR  // error in opening file
    };
    outcome_t outcome;
    int errsv;

    file_open_result_t(outcome_t _outcome, int _errsv) : outcome(_outcome), errsv(_errsv) {
        guarantee(outcome == ERROR || errsv == 0);
    }
    file_open_result_t() : outcome(ERROR), errsv(0) { }
};

class linux_file_t : public file_t, public home_thread_mixin_debug_only_t {
public:
    enum mode_t {
        mode_read = 1 << 0,
        mode_write = 1 << 1,
        mode_create = 1 << 2,
        mode_truncate = 1 << 3
    };

    int64_t get_file_size();
    /* WARNING: resize operations do not wait for other operations to finish (with
    the exception of other resize operations).
    They do block other operations, but are not blocked themselves.
    Only issue a `set_file_size()` with a size smaller than the current one if you can
    make absolutely sure that no ongoing I/O operation wants to access the space
    that gets truncated anymore. */
    void set_file_size(int64_t size);
    void set_file_size_at_least(int64_t size);

    void read_async(int64_t offset, size_t length, void *buf, file_account_t *account, linux_iocallback_t *cb);
    void write_async(int64_t offset, size_t length, const void *buf, file_account_t *account, linux_iocallback_t *cb,
                     wrap_in_datasyncs_t wrap_in_datasyncs);

    // Does not guarantee the atomicity that writev guarantees.
    void writev_async(int64_t offset, size_t length, scoped_array_t<iovec> &&bufs,
                      file_account_t *account, linux_iocallback_t *cb);

    bool coop_lock_and_check();

    void *create_account(int priority, int outstanding_requests_limit);
    void destroy_account(void *account);

    ~linux_file_t();

    fd_t maybe_get_fd() { return fd.get(); }

private:
    linux_file_t(scoped_fd_t &&fd, int64_t file_size, linux_disk_manager_t *diskmgr);
    friend file_open_result_t open_file(const char *path, int mode,
                                        io_backender_t *backender,
                                        scoped_ptr_t<file_t> *out);

    scoped_fd_t fd;
    int64_t file_size;

    linux_disk_manager_t *diskmgr;

    scoped_ptr_t<file_account_t> default_account;

    // Used to make sure we do not destruct the linux_file_t until all file size
    // operations have completed.
    auto_drainer_t file_size_ops_drainer;

    DISABLE_COPYING(linux_file_t);
};

file_open_result_t open_file(const char *path, int mode,
                             io_backender_t *backender,
                             scoped_ptr_t<file_t> *out);

NORETURN void crash_due_to_inaccessible_database_file(const char *path, file_open_result_t open_res);

// Runs some assertios to make sure that we're aligned to DEVICE_BLOCK_SIZE, not overrunning the
// file size, and that buf is not null.
void verify_aligned_file_access(int64_t file_size, int64_t offset, size_t length, const void *buf);

// Makes blocking syscalls.  Upon error, returns the errno value.
int perform_datasync(fd_t fd);

// Calls fsync() on the parent directory of the given path.
// Returns the errno value in case of an error and 0 otherwise.
MUST_USE int fsync_parent_directory(const char *path);
// Like fsync_parent_directory but warns the user on an error
void warn_fsync_parent_directory(const char *path);

#endif // ARCH_IO_DISK_HPP_
<|MERGE_RESOLUTION|>--- conflicted
+++ resolved
@@ -15,11 +15,7 @@
 
 // The maximum user-specifiable value how many concurrent I/O requests may be done per event
 // queue.  (A million is a ridiculously high value, but also safely nowhere near INT_MAX.)
-<<<<<<< HEAD
 const int MAXIMUM_MAX_CONCURRENT_IO_REQUESTS = MILLION;
-=======
-const int MAXIMUM_MAX_CONCURRENT_IO_REQUESTS MILLION;
->>>>>>> 10a18556
 
 struct iovec;
 
