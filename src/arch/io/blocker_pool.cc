--- conflicted
+++ resolved
@@ -7,11 +7,7 @@
 #include "config/args.hpp"
 #include "utils.hpp"
 
-<<<<<<< HEAD
-DECL_THREAD_LOCAL int thread_is_blocker_pool_thread = 0;
-=======
 THREAD_LOCAL int thread_is_blocker_pool_thread = 0;
->>>>>>> b2a223b5
 // Access functions to thread_is_blocker_pool_thread. Marked as NOINLINE
 // to avoid certain compiler optimizations that can break TLS. See
 // thread_local.hpp for a more detailed explanation.
