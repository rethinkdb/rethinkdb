#include "arch/io/disk.hpp"

#include <fcntl.h>
#include <linux/fs.h>
#include <unistd.h>
#include <sys/ioctl.h>
#include <sys/socket.h>
#include <sys/stat.h>
#include <sys/file.h>

#include <algorithm>

#include "utils.hpp"
#include <boost/bind.hpp>

#include "arch/types.hpp"
#include "arch/runtime/system_event/eventfd.hpp"
#include "arch/io/arch.hpp"
#include "config/args.hpp"
#include "backtrace.hpp"
#include "arch/runtime/runtime.hpp"
#include "arch/io/disk/aio.hpp"
#include "arch/io/disk/pool.hpp"
#include "arch/io/disk/conflict_resolving.hpp"
#include "arch/io/disk/stats.hpp"
#include "arch/io/disk/accounting.hpp"
#include "do_on_thread.hpp"

// #define DEBUG_DUMP_WRITES 1

// TODO: If two files are on the same disk, should they share part of the IO stack?

template<class backend_t>
class linux_templated_disk_manager_t : public linux_disk_manager_t {
    typedef stats_diskmgr_2_t<typename backend_t::action_t> backend_stats_t;
    typedef accounting_diskmgr_t<typename backend_stats_t::action_t> accounter_t;
    typedef conflict_resolving_diskmgr_t<typename accounter_t::action_t> conflict_resolver_t;
    typedef stats_diskmgr_t<typename conflict_resolver_t::action_t> stack_stats_t;

public:
    struct action_t : public stack_stats_t::action_t {
        int cb_thread;
        linux_iocallback_t *cb;
    };


    linux_templated_disk_manager_t(linux_event_queue_t *queue, const int batch_factor, perfmon_collection_t *stats) :
        stack_stats(stats, "stack"),
        conflict_resolver(stats),
        accounter(batch_factor),
        backend_stats(stats, "backend", accounter.producer),
        backend(queue, backend_stats.producer),
        outstanding_txn(0)
    {
        /* Hook up the `submit_fun`s of the parts of the IO stack that are above the
        queue. (The parts below the queue use the `passive_producer_t` interface instead
        of a callback function.) */
        stack_stats.submit_fun = boost::bind(&conflict_resolver_t::submit, &conflict_resolver, _1);
        conflict_resolver.submit_fun = boost::bind(&accounter_t::submit, &accounter, _1);

        /* Hook up everything's `done_fun`. */
        backend.done_fun = boost::bind(&backend_stats_t::done, &backend_stats, _1);
        backend_stats.done_fun = boost::bind(&accounter_t::done, &accounter, _1);
        accounter.done_fun = boost::bind(&conflict_resolver_t::done, &conflict_resolver, _1);
        conflict_resolver.done_fun = boost::bind(&stack_stats_t::done, &stack_stats, _1);
        stack_stats.done_fun = boost::bind(&linux_templated_disk_manager_t<backend_t>::done, this, _1);
    }

    ~linux_templated_disk_manager_t() {
        rassert(outstanding_txn == 0);
    }

    void *create_account(int pri, int outstanding_requests_limit) {
        return new typename accounter_t::account_t(&accounter, pri, outstanding_requests_limit);
    }

    void delayed_destroy(void *_account) {
        on_thread_t t(home_thread());
        delete static_cast<typename accounter_t::account_t *>(_account);
    }

    void destroy_account(void *account) {
        coro_t::spawn_sometime(boost::bind(&linux_templated_disk_manager_t::delayed_destroy, this, account));
    }

    void submit_action_to_stack_stats(action_t *a) {
        assert_thread();
        outstanding_txn++;
        stack_stats.submit(a);
    }

    void submit_write(fd_t fd, const void *buf, size_t count, size_t offset, void *account, linux_iocallback_t *cb) {
        int calling_thread = get_thread_id();

        action_t *a = new action_t;
        a->make_write(fd, buf, count, offset);
        a->account = static_cast<typename accounter_t::account_t*>(account);
        a->cb = cb;
        a->cb_thread = calling_thread;

        do_on_thread(home_thread(), boost::bind(&linux_templated_disk_manager_t::submit_action_to_stack_stats, this, a));
    }

    void submit_read(fd_t fd, void *buf, size_t count, size_t offset, void *account, linux_iocallback_t *cb) {
        int calling_thread = get_thread_id();

        action_t *a = new action_t;
        a->make_read(fd, buf, count, offset);
        a->account = static_cast<typename accounter_t::account_t*>(account);
        a->cb = cb;
        a->cb_thread = calling_thread;

        do_on_thread(home_thread(), boost::bind(&linux_templated_disk_manager_t::submit_action_to_stack_stats, this, a));
    };

    void done(typename stack_stats_t::action_t *a) {
        assert_thread();
        outstanding_txn--;
        action_t *a2 = static_cast<action_t *>(a);
        bool succeeded = a2->get_succeeded();
        if (succeeded) {
            do_on_thread(a2->cb_thread, boost::bind(&linux_iocallback_t::on_io_complete, a2->cb));
        } else {
            do_on_thread(a2->cb_thread, boost::bind(&linux_iocallback_t::on_io_failure, a2->cb));
        }
        delete a2;
    }

private:
    /* These fields describe the entire IO stack. At the top level, we allocate a new
    action_t object for each operation and record its callback. Then it passes through
    the conflict resolver, which enforces ordering constraints between IO operations by
    holding back operations that must be run after other, currently-running, operations.
    Then it goes to the account manager, which queues up running IO operations according
    to which account they are part of. Finally the backend (which may be either AIO-based
    or thread-pool-based) pops the IO operations from the queue.

    At two points in the process--once as soon as it is submitted, and again right
    as the backend pops it off the queue--its statistics are recorded. The "stack stats"
    will tell you how many IO operations are queued. The "backend stats" will tell you
    how long the OS takes to perform the operations. Note that it's not perfect, because
    it counts operations that have been queued by the backend but not sent to the OS yet
    as having been sent to the OS. */

    stack_stats_t stack_stats;
    conflict_resolver_t conflict_resolver;
    accounter_t accounter;
    backend_stats_t backend_stats;
    backend_t backend;


    int outstanding_txn;

    DISABLE_COPYING(linux_templated_disk_manager_t);
};


void native_io_backender_t::make_disk_manager(linux_event_queue_t *queue, const int batch_factor,
                                              perfmon_collection_t *stats,
                                              scoped_ptr_t<linux_disk_manager_t> *out) {
    out->init(new linux_templated_disk_manager_t<linux_diskmgr_aio_t>(queue, batch_factor, stats));
}

void pool_io_backender_t::make_disk_manager(linux_event_queue_t *queue, const int batch_factor,
                                            perfmon_collection_t *stats,
                                            scoped_ptr_t<linux_disk_manager_t> *out) {
    out->init(new linux_templated_disk_manager_t<pool_diskmgr_t>(queue, batch_factor, stats));
}


void make_io_backender(io_backend_t backend, scoped_ptr_t<io_backender_t> *out) {
    if (backend == aio_native) {
        out->init(new native_io_backender_t);
    } else if (backend == aio_pool) {
        out->init(new pool_io_backender_t);
    } else {
        crash("impossible io_backend_t value: %d\n", backend);
    }
}

/* Disk account object */

linux_file_account_t::linux_file_account_t(linux_file_t *par, int pri, int outstanding_requests_limit) :
    parent(par),
    account(parent->diskmgr->create_account(pri, outstanding_requests_limit)) { }

linux_file_account_t::~linux_file_account_t() {
    parent->diskmgr->destroy_account(account);
}

/* Disk file object */

linux_file_t::linux_file_t(const char *path, int mode, bool is_really_direct, io_backender_t *io_backender)
    : fd(INVALID_FD), file_size(0)
{
    // Determine if it is a block device

    struct stat64 file_stat;
    memset(&file_stat, 0, sizeof(file_stat));  // make valgrind happy
    int res = stat64(path, &file_stat);
    guaranteef_err(res == 0 || errno == ENOENT, "Could not stat file '%s'", path);

    if (res == -1 && errno == ENOENT) {
        if (!(mode & mode_create)) {
            file_exists = false;
            return;
        }
        is_block = false;
    } else {
        is_block = S_ISBLK(file_stat.st_mode);
    }

    // Construct file flags

    int flags = O_CREAT | (is_really_direct ? O_DIRECT : 0) | O_LARGEFILE;

    if ((mode & mode_write) && (mode & mode_read)) {
        flags |= O_RDWR;
    } else if (mode & mode_write) {
        flags |= O_WRONLY;
    } else if (mode & mode_read) {
        flags |= O_RDONLY;
    } else {
        crash("Bad file access mode.");
    }


    // O_NOATIME requires owner or root privileges. This is a bit of a hack; we assume that
    // if we are opening a regular file, we are the owner, but if we are opening a block device,
    // we are not.
    if (!is_block) flags |= O_NOATIME;

    // Open the file

    fd.reset(open(path, flags, 0644));
    if (fd.get() == INVALID_FD) {
        /* TODO: Throw an exception instead. */
        fail_due_to_user_error(
            "Inaccessible database file: \"%s\": %s"
            "\nSome possible reasons:"
            "%s"    // for creation/open error
            "%s"    // for O_DIRECT message
            "%s",   // for O_NOATIME message
            path, strerror(errno),
            is_block ?
                "\n- the database device couldn't be opened for reading and writing" :
                "\n- the database file couldn't be created or opened for reading and writing",
            is_really_direct ?
                (is_block ?
                    "\n- the database block device cannot be opened with O_DIRECT flag" :
                    "\n- the database file is located on a filesystem that doesn't support O_DIRECT open flag (e.g. in case when the filesystem is working in journaled mode)"
                ) : "",
            !is_block ? "\n- user which was used to start the database is not an owner of the file" : "");
    }

    file_exists = true;

    // Determine the file size

    if (is_block) {
        res = ioctl(fd.get(), BLKGETSIZE64, &file_size);
        guaranteef_err(res != -1, "Could not determine block device size");
    } else {
        off64_t size = lseek64(fd.get(), 0, SEEK_END);
        guaranteef_err(size != -1, "Could not determine file size");
        res = lseek64(fd.get(), 0, SEEK_SET);
        guaranteef_err(res != -1, "Could not reset file position");

        file_size = size;
    }

    // TODO: We have a very minor correctness issue here, which is that
    // we don't guarantee data durability for newly created database files.
    // In theory, we would have to fsync() not only the file itself, but
    // also the directory containing it. Otherwise the file might not
    // survive a crash of the system. However, the window for data to get lost
    // this way is just a few seconds after the creation of a new database,
    // until the file system flushes the metadata to disk.

    // Construct a disk manager. (given that we have an event pool)
    if (linux_thread_pool_t::thread) {
        diskmgr = io_backender->get_diskmgr_ptr();
        default_account.init(new linux_file_account_t(this, 1, UNLIMITED_OUTSTANDING_REQUESTS));
    }
}

bool linux_file_t::exists() {
    return file_exists;
}

bool linux_file_t::is_block_device() {
    return is_block;
}

size_t linux_file_t::get_size() {
    return file_size;
}

void linux_file_t::set_size(size_t size) {
    rassert(!is_block);
    int res = ftruncate(fd.get(), size);
    guaranteef_err(res == 0, "Could not ftruncate()");
    fsync(fd.get()); // Make sure that the metadata change gets persisted
                     // before we start writing to the resized file.
                     // (to be safe in case of system crashes etc.)
    file_size = size;
}

void linux_file_t::set_size_at_least(size_t size) {
    if (is_block) {
        rassert(file_size >= size);
    } else {
        /* Grow in large chunks at a time */
        if (file_size < size) {
            // TODO: we should make the growth rate of a db file
            // configurable.
            set_size(ceil_aligned(size, DEVICE_BLOCK_SIZE * 128));
        }
    }
}

void linux_file_t::read_async(size_t offset, size_t length, void *buf, linux_file_account_t *account, linux_iocallback_t *callback) {
    rassertf(diskmgr, "No diskmgr has been constructed (are we running without an event queue?)");
    verify(offset, length, buf);
    diskmgr->submit_read(fd.get(), buf, length, offset,
        account == DEFAULT_DISK_ACCOUNT ? default_account->get_account() : account->get_account(),
        callback);
}

void linux_file_t::write_async(size_t offset, size_t length, const void *buf, linux_file_account_t *account, linux_iocallback_t *callback) {
    rassertf(diskmgr, "No diskmgr has been constructed (are we running without an event queue?)");

#ifdef DEBUG_DUMP_WRITES
    debugf("--- WRITE BEGIN ---\n");
    debugf("%s", format_backtrace().c_str());
    print_hd(buf, offset, length);
    debugf("---- WRITE END ----\n\n");
#endif

    verify(offset, length, buf);
    diskmgr->submit_write(fd.get(), buf, length, offset,
        account == DEFAULT_DISK_ACCOUNT ? default_account->get_account() : account->get_account(),
        callback);
}

void linux_file_t::read_blocking(size_t offset, size_t length, void *buf) {
    verify(offset, length, buf);
 tryagain:
    ssize_t res = pread(fd.get(), buf, length, offset);
    if (res == -1 && errno == EINTR) {
        goto tryagain;
    }
<<<<<<< HEAD
    rassertf(size_t(res) == length, "Blocking read failed");
    (void)res;
=======

    nice_guarantee(size_t(res) == length, "Blocking read from file failed. Exiting.");
>>>>>>> 73d1edfe
}

void linux_file_t::write_blocking(size_t offset, size_t length, const void *buf) {
    verify(offset, length, buf);
 tryagain:
    ssize_t res = pwrite(fd.get(), buf, length, offset);
    if (res == -1 && errno == EINTR) {
        goto tryagain;
    }
<<<<<<< HEAD
    rassertf(size_t(res) == length, "Blocking write failed");
    (void)res;
=======

    nice_guarantee(size_t(res) == length, "Blocking write from file failed. Exiting.");
}

bool linux_file_t::coop_lock_and_check() {
    if (flock(fd.get(), LOCK_EX | LOCK_NB) != 0) {
        rassert(errno == EWOULDBLOCK);
        return false;
    }
    return true;
>>>>>>> 73d1edfe
}

linux_file_t::~linux_file_t() {
    // scoped_fd_t's destructor takes care of close()ing the file
}

void linux_file_t::verify(DEBUG_VAR size_t offset, DEBUG_VAR size_t length, DEBUG_VAR const void *buf) {
    rassert(buf);
    rassert(offset + length <= file_size);
    rassert(divides(DEVICE_BLOCK_SIZE, intptr_t(buf)));
    rassert(divides(DEVICE_BLOCK_SIZE, offset));
    rassert(divides(DEVICE_BLOCK_SIZE, length));
}

<|MERGE_RESOLUTION|>--- conflicted
+++ resolved
@@ -350,13 +350,8 @@
     if (res == -1 && errno == EINTR) {
         goto tryagain;
     }
-<<<<<<< HEAD
-    rassertf(size_t(res) == length, "Blocking read failed");
-    (void)res;
-=======
 
     nice_guarantee(size_t(res) == length, "Blocking read from file failed. Exiting.");
->>>>>>> 73d1edfe
 }
 
 void linux_file_t::write_blocking(size_t offset, size_t length, const void *buf) {
@@ -366,10 +361,6 @@
     if (res == -1 && errno == EINTR) {
         goto tryagain;
     }
-<<<<<<< HEAD
-    rassertf(size_t(res) == length, "Blocking write failed");
-    (void)res;
-=======
 
     nice_guarantee(size_t(res) == length, "Blocking write from file failed. Exiting.");
 }
@@ -380,7 +371,6 @@
         return false;
     }
     return true;
->>>>>>> 73d1edfe
 }
 
 linux_file_t::~linux_file_t() {
