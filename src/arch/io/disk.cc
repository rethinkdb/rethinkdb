// Copyright 2010-2013 RethinkDB, all rights reserved.
#include "arch/io/disk.hpp"

#include <fcntl.h>
#ifndef _WIN32 // TODO ATN
#include <sys/ioctl.h>
#include <sys/socket.h>
#include <sys/stat.h>
#include <sys/file.h>
#include <libgen.h>
#endif
#include <unistd.h>
#include <limits.h>

#include <algorithm>
#include <functional>

#include "arch/types.hpp"
#include "arch/runtime/thread_pool.hpp"
#include "arch/runtime/runtime.hpp"
#include "arch/io/disk/filestat.hpp"
#include "arch/io/disk/pool.hpp"
#include "arch/io/disk/conflict_resolving.hpp"
#include "arch/io/disk/stats.hpp"
#include "arch/io/disk/accounting.hpp"
#include "backtrace.hpp"
#include "config/args.hpp"
#include "do_on_thread.hpp"
#include "logger.hpp"
#include "utils.hpp"

void verify_aligned_file_access(DEBUG_VAR int64_t file_size, DEBUG_VAR int64_t offset,
                                DEBUG_VAR size_t length,
                                DEBUG_VAR const scoped_array_t<iovec> &bufs);

/* Disk manager object takes care of queueing operations, collecting statistics, preventing
   conflicts, and actually sending them to the disk. */
class linux_disk_manager_t : public home_thread_mixin_t {
public:
    struct action_t : public stats_diskmgr_t::action_t {
        action_t(threadnum_t _cb_thread, linux_iocallback_t *_cb)
            : cb_thread(_cb_thread), cb(_cb) { }
        threadnum_t cb_thread;
        linux_iocallback_t *cb;
    };


    linux_disk_manager_t(event_queue_t *queue,
                         int batch_factor,
                         int max_concurrent_io_requests,
                         perfmon_collection_t *stats) :
        stack_stats(stats, "stack"),
        conflict_resolver(stats),
        accounter(batch_factor),
        backend_stats(stats, "backend", accounter.producer),
        backend(queue, backend_stats.producer, max_concurrent_io_requests),
        outstanding_txn(0)
    {
        /* Hook up the `submit_fun`s of the parts of the IO stack that are above the
        queue. (The parts below the queue use the `passive_producer_t` interface instead
        of a callback function.) */
        stack_stats.submit_fun = std::bind(&conflict_resolving_diskmgr_t::submit,
                                           &conflict_resolver, ph::_1);
        conflict_resolver.submit_fun = std::bind(&accounting_diskmgr_t::submit,
                                                 &accounter, ph::_1);

        /* Hook up everything's `done_fun`. */
        backend.done_fun = std::bind(&stats_diskmgr_2_t::done, &backend_stats, ph::_1);
        backend_stats.done_fun = std::bind(&accounting_diskmgr_t::done, &accounter, ph::_1);
        accounter.done_fun = std::bind(&conflict_resolving_diskmgr_t::done,
                                       &conflict_resolver, ph::_1);
        conflict_resolver.done_fun = std::bind(&stats_diskmgr_t::done, &stack_stats, ph::_1);
        stack_stats.done_fun = std::bind(&linux_disk_manager_t::done, this, ph::_1);
    }

    ~linux_disk_manager_t() {
        rassert(outstanding_txn == 0,
                "Closing a file with outstanding txns (%" PRIiPTR " of them)\n",
                outstanding_txn);
    }

    void *create_account(int pri, int outstanding_requests_limit) {
        return new accounting_diskmgr_t::account_t(&accounter, pri, outstanding_requests_limit);
    }

    void destroy_account(void *account) {
        coro_t::spawn_on_thread([account] {
            // The account destructor can block if there are outstanding requests.
            delete static_cast<accounting_diskmgr_t::account_t *>(account);
        }, home_thread());
    }

    void submit_action_to_stack_stats(action_t *a) {
        assert_thread();
        outstanding_txn++;
        stack_stats.submit(a);
    }

    void submit_write(fd_t fd, const void *buf, size_t count, int64_t offset,
                      void *account, linux_iocallback_t *cb,
                      bool wrap_in_datasyncs) {
        threadnum_t calling_thread = get_thread_id();

        action_t *a = new action_t(calling_thread, cb);
        a->make_write(fd, buf, count, offset, wrap_in_datasyncs);
        a->account = static_cast<accounting_diskmgr_t::account_t *>(account);

        do_on_thread(home_thread(),
                     std::bind(&linux_disk_manager_t::submit_action_to_stack_stats, this,
                               a));
    }

    void submit_resize(fd_t fd, int64_t new_size,
                      void *account, linux_iocallback_t *cb,
                      bool wrap_in_datasyncs) {
        threadnum_t calling_thread = get_thread_id();

        action_t *a = new action_t(calling_thread, cb);
        a->make_resize(fd, new_size, wrap_in_datasyncs);
        a->account = static_cast<accounting_diskmgr_t::account_t *>(account);

        do_on_thread(home_thread(),
                     std::bind(&linux_disk_manager_t::submit_action_to_stack_stats, this,
                               a));
    }

#ifndef USE_WRITEV
#error "USE_WRITEV not defined.  Did you include pool.hpp?"
#elif USE_WRITEV
    void submit_writev(fd_t fd, scoped_array_t<iovec> &&bufs, size_t count,
                       int64_t offset, void *account, linux_iocallback_t *cb) {
        threadnum_t calling_thread = get_thread_id();

        action_t *a = new action_t(calling_thread, cb);
        a->make_writev(fd, std::move(bufs), count, offset);
        a->account = static_cast<accounting_diskmgr_t::account_t *>(account);

        do_on_thread(home_thread(),
                     std::bind(&linux_disk_manager_t::submit_action_to_stack_stats, this,
                               a));
    }
#endif  // USE_WRITEV

    void submit_read(fd_t fd, void *buf, size_t count, int64_t offset, void *account, linux_iocallback_t *cb) {
        threadnum_t calling_thread = get_thread_id();

        action_t *a = new action_t(calling_thread, cb);
        a->make_read(fd, buf, count, offset);
        a->account = static_cast<accounting_diskmgr_t::account_t*>(account);

        do_on_thread(home_thread(),
                     std::bind(&linux_disk_manager_t::submit_action_to_stack_stats, this,
                               a));
    }

    void done(stats_diskmgr_t::action_t *a) {
        assert_thread();
        outstanding_txn--;
        action_t *a2 = static_cast<action_t *>(a);
        bool succeeded = a2->get_succeeded();
        if (succeeded) {
            do_on_thread(a2->cb_thread,
                         std::bind(&linux_iocallback_t::on_io_complete, a2->cb));
        } else {
            do_on_thread(a2->cb_thread,
                         std::bind(&linux_iocallback_t::on_io_failure,
                                   a2->cb, a2->get_io_errno(),
                                   static_cast<int64_t>(a2->get_offset()),
                                   static_cast<int64_t>(a2->get_count())));
        }
        delete a2;
    }

private:
    /* These fields describe the entire IO stack. At the top level, we allocate a new
    action_t object for each operation and record its callback. Then it passes through
    the conflict resolver, which enforces ordering constraints between IO operations by
    holding back operations that must be run after other, currently-running, operations.
    Then it goes to the account manager, which queues up running IO operations according
    to which account they are part of. Finally the "backend" pops the IO operations
    from the queue.

    At two points in the process--once as soon as it is submitted, and again right
    as the backend pops it off the queue--its statistics are recorded. The "stack stats"
    will tell you how many IO operations are queued. The "backend stats" will tell you
    how long the OS takes to perform the operations. Note that it's not perfect, because
    it counts operations that have been queued by the backend but not sent to the OS yet
    as having been sent to the OS. */

    stats_diskmgr_t stack_stats;
    conflict_resolving_diskmgr_t conflict_resolver;
    accounting_diskmgr_t accounter;
    stats_diskmgr_2_t backend_stats;
    pool_diskmgr_t backend;


    intptr_t outstanding_txn;

    DISABLE_COPYING(linux_disk_manager_t);
};

io_backender_t::io_backender_t(file_direct_io_mode_t _direct_io_mode,
                               int max_concurrent_io_requests)
    : direct_io_mode(_direct_io_mode),
      diskmgr(new linux_disk_manager_t(&linux_thread_pool_t::get_thread()->queue,
                                       DEFAULT_IO_BATCH_FACTOR,
                                       max_concurrent_io_requests,
                                       &stats)) { }

io_backender_t::~io_backender_t() { }

file_direct_io_mode_t io_backender_t::get_direct_io_mode() const { return direct_io_mode; }


/* Disk file object */

linux_file_t::linux_file_t(scoped_fd_t &&_fd, int64_t _file_size, linux_disk_manager_t *_diskmgr)
    : fd(std::move(_fd)), file_size(_file_size), diskmgr(_diskmgr) {
    // TODO: Why do we care whether we're in a thread pool?  (Maybe it's that you can't create a
    // file_account_t outside of the thread pool?  But they're associated with the diskmgr,
    // aren't they?)
    if (linux_thread_pool_t::get_thread()) {
        default_account.init(new file_account_t(this, 1, UNLIMITED_OUTSTANDING_REQUESTS));
    }
}

int64_t linux_file_t::get_file_size() {
    return file_size;
}

/* If you want to use this for downsizing a file, please check the WARNING about
`set_file_size()` in disk.hpp. */
void linux_file_t::set_file_size(int64_t size) {
    assert_thread();
    rassert(diskmgr, "No diskmgr has been constructed (are we running without an event queue?)");

    struct rs_callback_t : public linux_iocallback_t, cond_t {
        void on_io_complete() {
            delete this;
        }

        void on_io_failure(int errsv, int64_t offset, int64_t) {
            crash("ftruncate failed.  (%s) (target size = %" PRIi64 ")",
                  errno_string(errsv).c_str(), offset);
        }

        auto_drainer_t::lock_t lock;
    };
    rs_callback_t *rs_callback = new rs_callback_t();
    rs_callback->lock = file_size_ops_drainer.lock();
    diskmgr->submit_resize(fd.get(), size, default_account->get_account(),
                           rs_callback, true);

    file_size = size;
}

// For growing in large chunks at a time.
int64_t chunk_factor(int64_t size) {
    // x is at most 6.25% of size.
    int64_t x = (size / (DEFAULT_EXTENT_SIZE * 16)) * DEFAULT_EXTENT_SIZE;
    return clamp<int64_t>(x, DEVICE_BLOCK_SIZE * 128, DEFAULT_EXTENT_SIZE * 64);
}

void linux_file_t::set_file_size_at_least(int64_t size) {
    assert_thread();
    if (file_size < size) {
        /* Grow in large chunks at a time */
        set_file_size(ceil_aligned(size, chunk_factor(size)));
    }
}

void linux_file_t::read_async(int64_t offset, size_t length, void *buf, file_account_t *account, linux_iocallback_t *callback) {
    rassert(diskmgr, "No diskmgr has been constructed (are we running without an event queue?)");
    verify_aligned_file_access(file_size, offset, length, buf);
    diskmgr->submit_read(fd.get(), buf, length, offset,
        account == DEFAULT_DISK_ACCOUNT ? default_account->get_account() : account->get_account(),
        callback);
}

void linux_file_t::write_async(int64_t offset, size_t length, const void *buf,
                               file_account_t *account, linux_iocallback_t *callback,
                               wrap_in_datasyncs_t wrap_in_datasyncs) {
    rassert(diskmgr, "No diskmgr has been constructed (are we running without an event queue?)");
    verify_aligned_file_access(file_size, offset, length, buf);
    diskmgr->submit_write(fd.get(), buf, length, offset,
                          account == DEFAULT_DISK_ACCOUNT ? default_account->get_account() : account->get_account(),
                          callback,
                          wrap_in_datasyncs == WRAP_IN_DATASYNCS);
}

void linux_file_t::writev_async(int64_t offset, size_t length,
                                scoped_array_t<iovec> &&bufs,
                                file_account_t *account, linux_iocallback_t *callback) {
    rassert(diskmgr != NULL,
            "No diskmgr has been constructed (are we running without an event queue?)");
    verify_aligned_file_access(file_size, offset, length, bufs);

#ifndef USE_WRITEV
#error "USE_WRITEV not defined.  Did you include pool.hpp?"
#elif USE_WRITEV
    diskmgr->submit_writev(fd.get(), std::move(bufs), length, offset,
                           account == DEFAULT_DISK_ACCOUNT
                           ? default_account->get_account()
                           : account->get_account(),
                           callback);
#else  // USE_WRITEV
    // OS X doesn't have pwritev.  Using lseek followed by a writev would
    // require adding a mutex for OS X.  We simply break up the writes into
    // separate write calls.

    struct intermediate_cb_t : public linux_iocallback_t {
        void on_io_complete() {
            guarantee(refcount > 0);
            --refcount;
            if (refcount == 0) {
                linux_iocallback_t *local_cb = cb;
                delete this;
                local_cb->on_io_complete();
            }
        }

        size_t refcount;
        linux_iocallback_t *cb;
    };

    intermediate_cb_t *intermediate_cb = new intermediate_cb_t;
    // Hold a refcount while we launch writes.
    intermediate_cb->refcount = 1;
    intermediate_cb->cb = callback;

    int64_t partial_offset = offset;
    for (size_t i = 0; i < bufs.size(); ++i) {
        ++intermediate_cb->refcount;
        diskmgr->submit_write(fd.get(), bufs[i].iov_base, bufs[i].iov_len,
                              partial_offset, account == DEFAULT_DISK_ACCOUNT
                              ? default_account->get_account()
                              : account->get_account(),
                              intermediate_cb,
                              false);
        partial_offset += bufs[i].iov_len;
    }
    guarantee(partial_offset - offset == static_cast<int64_t>(length));

    // Release its refcount.
    intermediate_cb->on_io_complete();
#endif  // USE_WRITEV

}

bool linux_file_t::coop_lock_and_check() {
#ifdef _WIN32
	// ATN TODO
	return true;
#else
    if (flock(fd.get(), LOCK_EX | LOCK_NB) != 0) {
        rassert(get_errno() == EWOULDBLOCK);
        return false;
    }
    return true;
#endif
}

void *linux_file_t::create_account(int priority, int outstanding_requests_limit) {
    assert_thread();
    return diskmgr->create_account(priority, outstanding_requests_limit);
}

void linux_file_t::destroy_account(void *account) {
    assert_thread();
    diskmgr->destroy_account(account);
}



linux_file_t::~linux_file_t() {
    // scoped_fd_t's destructor takes care of close()ing the file
}

void verify_aligned_file_access(DEBUG_VAR int64_t file_size, DEBUG_VAR int64_t offset,
                                DEBUG_VAR size_t length,
                                DEBUG_VAR const scoped_array_t<iovec> &bufs) {
#ifndef NDEBUG
    rassert(static_cast<int64_t>(offset + length) <= file_size);
    rassert(divides(DEVICE_BLOCK_SIZE, offset));
    rassert(divides(DEVICE_BLOCK_SIZE, length));

    size_t sum = 0;
    for (size_t i = 0; i < bufs.size(); ++i) {
        rassert(divides(DEVICE_BLOCK_SIZE, bufs[i].iov_len));
        rassert(divides(DEVICE_BLOCK_SIZE, reinterpret_cast<intptr_t>(bufs[i].iov_base)));
        sum += bufs[i].iov_len;
    }
    rassert(sum == length);
#endif  // NDEBUG
}

void verify_aligned_file_access(DEBUG_VAR int64_t file_size, DEBUG_VAR int64_t offset,
                                DEBUG_VAR size_t length, DEBUG_VAR const void *buf) {
    rassert(buf);
    rassert(static_cast<int64_t>(offset + length) <= file_size);
    rassert(divides(DEVICE_BLOCK_SIZE, reinterpret_cast<intptr_t>(buf)));
    rassert(divides(DEVICE_BLOCK_SIZE, offset));
    rassert(divides(DEVICE_BLOCK_SIZE, length));
}

file_open_result_t open_file(const char *path, const int mode, io_backender_t *backender,
                             scoped_ptr_t<file_t> *out) {
    scoped_fd_t fd;

#ifdef _WIN32
    DWORD create_mode;
    if (mode & linux_file_t::mode_truncate) {
        create_mode = CREATE_ALWAYS;
    } else if (mode & linux_file_t::mode_create) {
        create_mode = OPEN_ALWAYS;
    } else {
        create_mode = OPEN_EXISTING;
    }

    DWORD access_mode = 0;
    if (mode & linux_file_t::mode_write) {
        access_mode |= GENERIC_WRITE;
    }
    if (mode & linux_file_t::mode_read) {
        access_mode |= GENERIC_READ;
    }
    if (access_mode == 0) {
        crash("Bad file access mode.");
    }

    // TODO ATN: is all this sharing necessary?
    DWORD share_mode = FILE_SHARE_DELETE | FILE_SHARE_READ | FILE_SHARE_WRITE;

    fd.reset(CreateFile(path, access_mode, share_mode, NULL, create_mode, FILE_ATTRIBUTE_NORMAL, NULL));
    if (fd.get() == INVALID_FD) {
        // TODO ATN: logERR, not crash
        crash("CreateFile failed: %s: %s", path, winerr_string(GetLastError()).c_str());
        return file_open_result_t(file_open_result_t::ERROR, EIO); // TODO: getlasterror -> errno
    }

#else
    // Construct file flags

    // Let's have a sanity check for our attempt to check whether O_DIRECT and O_NOATIME are
    // available as preprocessor defines.
#ifndef O_CREAT
#error "O_CREAT and other open flags are apparently not defined in the preprocessor."
#endif

    int flags = 0;

    if (mode & linux_file_t::mode_create) {
        flags |= O_CREAT;
    }

    // We support file truncation for opening temporary files used when starting up creation of some
    // serializer file that needs some initialization before being put in its permanent place.
    if (mode & linux_file_t::mode_truncate) {
        flags |= O_TRUNC;
    }

    // For now, we have a whitelist of kernels that don't support O_LARGEFILE.  Linux is
    // the only known kernel that has (or may need) the O_LARGEFILE flag.
#ifdef __linux__
    flags |= O_LARGEFILE;
#endif

    if ((mode & linux_file_t::mode_write) && (mode & linux_file_t::mode_read)) {
        flags |= O_RDWR;
    } else if (mode & linux_file_t::mode_write) {
        flags |= O_WRONLY;
    } else if (mode & linux_file_t::mode_read) {
        flags |= O_RDONLY;
    } else {
        crash("Bad file access mode.");
    }

    // Makes writes not update the access time of the file where available.  That's more efficient.
#ifdef O_NOATIME
    flags |= O_NOATIME;
#endif

    // Open the file.

    {
        int res_open;
        do {
            res_open = open(path, flags, 0644);
        } while (res_open == -1 && get_errno() == EINTR);

        fd.reset(res_open);
    }

    if (fd.get() == INVALID_FD) {
        return file_open_result_t(file_open_result_t::ERROR, get_errno());
    }
#endif

    // When building, we must either support O_DIRECT or F_NOCACHE.  The former works on Linux,
    // the latter works on OS X.
    file_open_result_t open_res;

    switch (backender->get_direct_io_mode()) {
    case file_direct_io_mode_t::direct_desired: {
#ifdef __linux__
        // fcntl(2) is documented to take an argument of type long, not of type int, with the
        // F_SETFL command, on Linux.  But POSIX says it's supposed to take an int?  Passing long
        // should be generally fine, with either the x86 or amd64 calling convention, on another
        // system (that supports O_DIRECT) but we use "#ifdef __linux__" (and not "#ifdef O_DIRECT")
        // specifically to avoid such concerns.
        const int fcntl_res = fcntl(fd.get(), F_SETFL,
                                    static_cast<long>(flags | O_DIRECT));  // NOLINT(runtime/int)
#elif defined(__APPLE__)
        const int fcntl_res = fcntl(fd.get(), F_NOCACHE, 1);
#elif defined(_WIN32)
        // ATN TODO
        const int fcntl_res = -1;
#else
#error "Figure out how to do direct I/O and fsync correctly (despite your operating system's lies) on your platform."
#endif  // __linux__, defined(__APPLE__)
        open_res = file_open_result_t(fcntl_res == -1 ?
                                      file_open_result_t::BUFFERED_FALLBACK :
                                      file_open_result_t::DIRECT,
                                      0);
    } break;
    case file_direct_io_mode_t::buffered_desired: {
        // We can typically improve read performance by disabling read-ahead.
        // Our access patterns are usually pretty random, and on startup we already
        // do read-ahead internally in our cache.
        int disable_readahead_res = -1;
#ifdef __linux__
        // From the man-page:
        //  Under Linux, POSIX_FADV_NORMAL sets the readahead window to the
        //  default size for the backing device; POSIX_FADV_SEQUENTIAL doubles
        //  this size, and POSIX_FADV_RANDOM disables file readahead entirely.
        //  These changes affect the entire file, not just the specified region
        //  (but other open file handles to the same file are unaffected)
        disable_readahead_res = posix_fadvise(fd.get(), 0, 0, POSIX_FADV_RANDOM);
#elif defined(__APPLE__)
        const int fcntl_res = fcntl(fd.get(), F_RDAHEAD, 0);
        disable_readahead_res = fcntl_res == -1
                                ? get_errno()
                                : 0;
#elif defined(_WIN32)
        // ATN TODO
#endif
        if (disable_readahead_res != 0) {
            // Non-critical error. Just print a warning and keep going.
            logWRN("Failed to disable read-ahead on '%s' (errno %d). You might see "
                   "decreased read performance.", path, disable_readahead_res);
        }

        open_res = file_open_result_t(file_open_result_t::BUFFERED, 0);
    } break;
    default:
        unreachable();
    }

    const int64_t file_size = get_file_size(fd.get());

    // Call fsync() on the parent directory to guarantee that the newly
    // created file's directory entry is persisted to disk.
    warn_fsync_parent_directory(path);

    out->init(new linux_file_t(std::move(fd), file_size, backender->get_diskmgr_ptr()));

    return open_res;
}

void crash_due_to_inaccessible_database_file(const char *path, file_open_result_t open_res) {
    guarantee(open_res.outcome == file_open_result_t::ERROR);
    crash( // TODO ATN: should be fail_due_to_user_error
        "Inaccessible database file: \"%s\": %s"
        "\nSome possible reasons:"
        "\n- the database file couldn't be created or opened for reading and writing"
// #ifdef O_NOATIME // TODO ATN: fails to compile with: '#' invalid character
        "\n- the user which was used to start the database is not an owner of the file"
// #endif
        , path, errno_string(open_res.errsv).c_str());
}

<<<<<<< HEAD
linux_semantic_checking_file_t::linux_semantic_checking_file_t(fd_t fd) : fd_(fd) { }

size_t linux_semantic_checking_file_t::semantic_blocking_read(void *buf,
                                                              size_t length) {
#ifdef _WIN32
    DWORD bytes_read;
    BOOL res = ReadFile(fd_.get(), buf, length, &bytes_read, NULL);
    guarantee_winerr(res != FALSE, "Could not read from the semantic checker file");
    return bytes_read;
#else
    ssize_t res;
    do {
        res = ::read(fd_.get(), buf, length);
    } while (res == -1 && get_errno() == EINTR);
    guarantee_err(res != -1, "Could not read from the semantic checker file");
    return res;
#endif
}

size_t linux_semantic_checking_file_t::semantic_blocking_write(const void *buf,
                                                               size_t length) {
#ifdef _WIN32
    DWORD bytes_written;
    BOOL res = WriteFile(fd_.get(), buf, length, &bytes_written, NULL);
    guarantee_winerr(res != FALSE, "Could not write to the semantic checker file");
    return bytes_written;
#else
    ssize_t res;
    do {
        res = ::write(fd_.get(), buf, length);
    } while (res == -1 && get_errno() == EINTR);
    guarantee_err(res != -1, "Could not write to the semantic checker file");
    return res;
#endif
}


=======
>>>>>>> c6d45607
// Upon error, returns the errno value.
int perform_datasync(fd_t fd) {
    // On OS X, we use F_FULLFSYNC because fsync lies.  fdatasync is not available.  On
    // Linux we just use fdatasync.

#ifdef __MACH__

    int fcntl_res;
    do {
        fcntl_res = fcntl(fd, F_FULLFSYNC);
    } while (fcntl_res == -1 && get_errno() == EINTR);

    return fcntl_res == -1 ? get_errno() : 0;

#elif defined(_WIN32)

    // ATN TODO
    (void) fd;
     return 0;

#elif defined(__linux__)

    int res = fdatasync(fd);
    return res == -1 ? get_errno() : 0;

#else
#error "perform_datasync not implemented"
#endif  // __MACH__
}

MUST_USE int fsync_parent_directory(const char *path) {
    // Locate the parent directory
#ifdef _WIN32
    // ATN TODO
    (void) path;
    return 0;
#else
    char absolute_path[PATH_MAX];
    char *abs_res = realpath(path, absolute_path);
    guarantee_err(abs_res != NULL, "Failed to determine absolute path for '%s'", path);
    char *parent_path = dirname(absolute_path); // Note: modifies absolute_path

    // Get a file descriptor on the parent directory
    int res;
    do {
        res = open(parent_path, O_RDONLY);
    } while (res == -1 && get_errno() == EINTR);
    if (res == -1) {
        return get_errno();
    }
    scoped_fd_t fd(res);

    do {
        res = fsync(fd.get());
    } while (res == -1 && get_errno() == EINTR);
    if (res == -1) {
        return get_errno();
    }

    return 0;
#endif
}

void warn_fsync_parent_directory(const char *path) {
    int sync_res = fsync_parent_directory(path);
    if (sync_res != 0) {
        logWRN("Failed to sync parent directory of \"%s\" (errno: %d - %s). "
               "You may encounter data loss in case of a system failure. "
               "(Is the file located on a filesystem that doesn't support directory sync? "
               "e.g. VirtualBox shared folders)",
               path, sync_res, errno_string(sync_res).c_str());
    }
}<|MERGE_RESOLUTION|>--- conflicted
+++ resolved
@@ -579,46 +579,6 @@
         , path, errno_string(open_res.errsv).c_str());
 }
 
-<<<<<<< HEAD
-linux_semantic_checking_file_t::linux_semantic_checking_file_t(fd_t fd) : fd_(fd) { }
-
-size_t linux_semantic_checking_file_t::semantic_blocking_read(void *buf,
-                                                              size_t length) {
-#ifdef _WIN32
-    DWORD bytes_read;
-    BOOL res = ReadFile(fd_.get(), buf, length, &bytes_read, NULL);
-    guarantee_winerr(res != FALSE, "Could not read from the semantic checker file");
-    return bytes_read;
-#else
-    ssize_t res;
-    do {
-        res = ::read(fd_.get(), buf, length);
-    } while (res == -1 && get_errno() == EINTR);
-    guarantee_err(res != -1, "Could not read from the semantic checker file");
-    return res;
-#endif
-}
-
-size_t linux_semantic_checking_file_t::semantic_blocking_write(const void *buf,
-                                                               size_t length) {
-#ifdef _WIN32
-    DWORD bytes_written;
-    BOOL res = WriteFile(fd_.get(), buf, length, &bytes_written, NULL);
-    guarantee_winerr(res != FALSE, "Could not write to the semantic checker file");
-    return bytes_written;
-#else
-    ssize_t res;
-    do {
-        res = ::write(fd_.get(), buf, length);
-    } while (res == -1 && get_errno() == EINTR);
-    guarantee_err(res != -1, "Could not write to the semantic checker file");
-    return res;
-#endif
-}
-
-
-=======
->>>>>>> c6d45607
 // Upon error, returns the errno value.
 int perform_datasync(fd_t fd) {
     // On OS X, we use F_FULLFSYNC because fsync lies.  fdatasync is not available.  On
