--- conflicted
+++ resolved
@@ -30,11 +30,7 @@
     }
 #endif
 
-<<<<<<< HEAD
     queue_->watch_event(&event_, this);
-=======
-    queue_->watch_event(event_, this);
->>>>>>> 10a18556
 }
 
 linux_message_hub_t::~linux_message_hub_t() {
