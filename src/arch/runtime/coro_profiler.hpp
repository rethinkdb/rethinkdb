--- conflicted
+++ resolved
@@ -12,10 +12,6 @@
 #include <string>
 #include <utility>
 #include <vector>
-<<<<<<< HEAD
-#include <algorithm>
-=======
->>>>>>> 8ca1a438
 
 #include "backtrace.hpp"
 #include "utils.hpp"
