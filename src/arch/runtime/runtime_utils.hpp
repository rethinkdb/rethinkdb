--- conflicted
+++ resolved
@@ -8,62 +8,18 @@
 #include "config/args.hpp"
 #include "containers/intrusive_list.hpp"
 
-<<<<<<< HEAD
 #ifndef _WIN32
-=======
-#include "debug.hpp"
-
-#ifdef _WIN32 // TODO ATN
-
-class fd_t {
-public:
-    fd_t() : handle(INVALID_HANDLE_VALUE) { }
-    fd_t(HANDLE h) : handle(h) { }
-    fd_t(SOCKET s) : handle((HANDLE)s) { }
-    operator HANDLE() const { return handle; }
-    operator SOCKET() const { return (SOCKET)handle; }
-    bool operator ==(const fd_t other) const { return handle == other.handle; }
-    bool operator !=(const fd_t other) const { return handle != other.handle; }
-
-private:
-    friend struct compare_fds;
-
-    HANDLE handle;
-};
-
-struct compare_fds {
-    bool operator()(const fd_t a, const fd_t b) {
-        return a.handle < b.handle;
-    }
-};
-
-#define INVALID_FD fd_t(INVALID_HANDLE_VALUE)
-
-#else
->>>>>>> 10a18556
 
 typedef int fd_t;
-#define INVALID_FD fd_t(-1)
+const fd_t INVALID_FD = -1;
 
-<<<<<<< HEAD
 #else
 
 typedef HANDLE fd_t;
-#define INVALID_FD INVALID_HANDLE_VALUE
+#define fd_t INVALID_FD = INVALID_HANDLE_VALUE;
 
 #endif
 
-
-=======
-struct compare_fds {
-    bool operator()(const fd_t a, const fd_t b) {
-        return a < b;
-    }
-};
-
-#endif
-
->>>>>>> 10a18556
 class linux_thread_message_t : public intrusive_list_node_t<linux_thread_message_t> {
 public:
     explicit linux_thread_message_t(int _priority)
