--- conflicted
+++ resolved
@@ -146,14 +146,9 @@
     return disk_format_version == static_cast<uint32_t>(cluster_version_t::v1_14)
         || disk_format_version == static_cast<uint32_t>(cluster_version_t::v1_15)
         || disk_format_version == static_cast<uint32_t>(cluster_version_t::v1_16)
-        || disk_format_version
-<<<<<<< HEAD
-           == static_cast<uint32_t>(cluster_version_t::v2_0_is_latest_disk);
-=======
-            == static_cast<uint32_t>(cluster_version_t::v2_0)
+        || disk_format_version == static_cast<uint32_t>(cluster_version_t::v2_0)
         || disk_format_version
             == static_cast<uint32_t>(cluster_version_t::v2_1_is_latest_disk);
->>>>>>> 80cbb95a
 }
 
 
