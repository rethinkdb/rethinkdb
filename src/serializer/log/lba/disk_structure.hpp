--- conflicted
+++ resolved
@@ -84,11 +84,7 @@
     void on_extent_read();
     load_callback_t *start_callback;
     int startup_superblock_count;
-<<<<<<< HEAD
-    scoped_aligned_malloc_t<lba_superblock_t> startup_superblock_buffer;
-=======
     scoped_device_block_aligned_ptr_t<lba_superblock_t> startup_superblock_buffer;
->>>>>>> b2a223b5
 
     /* Use destroy() or shutdown() instead */
     ~lba_disk_structure_t() {}
