// Copyright 2010-2014 RethinkDB, all rights reserved.
#include "serializer/log/lba/disk_extent.hpp"

#include "arch/arch.hpp"
#include "math.hpp"

lba_disk_extent_t::lba_disk_extent_t(extent_manager_t *_em, file_t *file, file_account_t *io_account)
    : em(_em), data(new extent_t(em, file)), count(0) {
    em->assert_thread();

    // Make sure that the size of the header is a multiple of the size of one entry, so that the
    // header doesn't prevent the entries from aligning with DEVICE_BLOCK_SIZE.
    rassert(divides(sizeof(lba_entry_t), offsetof(lba_extent_t, entries[0])));
<<<<<<< HEAD
    rassert(offsetof(lba_extent_t, entries[0]) == sizeof(lba_extent_t::header_t));
=======
    rassert(offsetof(lba_extent_t, entries[0]) == sizeof(lba_extent_t::header_t)); // ATN TODO: was a CT_ASSERT
>>>>>>> 10a18556

    lba_extent_t::header_t header;
    memset(&header, 0, sizeof(header));
    memcpy(header.magic, lba_magic, LBA_MAGIC_SIZE);
    data->append(&header, sizeof(header), io_account);
}

lba_disk_extent_t::lba_disk_extent_t(extent_manager_t *_em, file_t *file, int64_t _offset, int _count)
    : em(_em), data(new extent_t(em, file, _offset, offsetof(lba_extent_t, entries[0]) + sizeof(lba_entry_t) * _count)), count(_count) {
    em->assert_thread();
}


void lba_disk_extent_t::add_entry(lba_entry_t entry, file_account_t *io_account) {
    em->assert_thread();
    // Make sure that entries will align with DEVICE_BLOCK_SIZE

    // Make sure that there is room
    rassert(data->amount_filled + sizeof(lba_entry_t) <= em->extent_size);

    data->append(&entry, sizeof(lba_entry_t), io_account);
    count++;
}

void lba_disk_extent_t::sync(file_account_t *io_account, extent_t::sync_callback_t *cb) {
    em->assert_thread();
    while (data->amount_filled % DEVICE_BLOCK_SIZE != 0) {
        add_entry(lba_entry_t::make_padding_entry(), io_account);
    }

    data->sync(cb);
}

void lba_disk_extent_t::read_step_1(read_info_t *info_out, extent_t::read_callback_t *cb) {
    em->assert_thread();
    info_out->buffer = scoped_device_block_aligned_ptr_t<lba_extent_t>(em->extent_size);
    info_out->count = count;
    data->read(0, sizeof(lba_extent_t) + sizeof(lba_entry_t) * count, info_out->buffer.get(), cb);
}

void lba_disk_extent_t::read_step_2(read_info_t *info, in_memory_index_t *index) {
    em->assert_thread();
    lba_extent_t *extent = info->buffer.get();
    guarantee(memcmp(extent->header.magic, lba_magic, LBA_MAGIC_SIZE) == 0);

    for (int i = 0; i < info->count; i++) {
        lba_entry_t *e = &extent->entries[i];
        if (!lba_entry_t::is_padding(e)) {
            // The on-disk format still stores 32 bit block sizes.
            // We've never actually used them, and we now use 16 bit block sizes
            // for the in-memory index to save a few bytes.
            guarantee(e->ser_block_size <= std::numeric_limits<uint16_t>::max());
            index->set_block_info(e->block_id, e->recency, e->offset,
                                  static_cast<uint16_t>(e->ser_block_size));
        }
    }

    info->buffer.reset();
}
<|MERGE_RESOLUTION|>--- conflicted
+++ resolved
@@ -11,11 +11,7 @@
     // Make sure that the size of the header is a multiple of the size of one entry, so that the
     // header doesn't prevent the entries from aligning with DEVICE_BLOCK_SIZE.
     rassert(divides(sizeof(lba_entry_t), offsetof(lba_extent_t, entries[0])));
-<<<<<<< HEAD
     rassert(offsetof(lba_extent_t, entries[0]) == sizeof(lba_extent_t::header_t));
-=======
-    rassert(offsetof(lba_extent_t, entries[0]) == sizeof(lba_extent_t::header_t)); // ATN TODO: was a CT_ASSERT
->>>>>>> 10a18556
 
     lba_extent_t::header_t header;
     memset(&header, 0, sizeof(header));
