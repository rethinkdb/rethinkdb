--- conflicted
+++ resolved
@@ -145,13 +145,7 @@
                                    const log_serializer_on_disk_static_config_t *static_config,
                                    log_serializer_stats_t *_stats)
     : stats(_stats), extent_size(static_config->extent_size()),
-<<<<<<< HEAD
       dbfile(file), state(state_reserving_extents) {
-    stats->pm_extent_size += extent_size;
-
-=======
-      dynamic_config(_dynamic_config), dbfile(file), state(state_reserving_extents) {
->>>>>>> 71db012d
     guarantee(divides(DEVICE_BLOCK_SIZE, extent_size));
 
     zone.init(new extent_zone_t(extent_size));
