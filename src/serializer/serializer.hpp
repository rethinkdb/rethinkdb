--- conflicted
+++ resolved
@@ -88,15 +88,11 @@
     // If the block `block_id` is not deleted, returns a block token which ensures
     // that the block continues to exist on disk, and outputs this block's size to
     // *this_block_size_out.  If the block is deleted, returns an empty counted_t and
-<<<<<<< HEAD
-    // outputs 0 to *this_block_size_out.
-=======
     // outputs 0 to *this_block_size_out.  Returns the block size in the buffer
     // cache's view of the block, not the serializer's view.  (The serializer
     // reserves sizeof(ls_buf_data_t), which is probably still 12, bytes of header
     // information, and its internal opinion of the block size is always that much
     // larger.)
->>>>>>> e0d9e251
     virtual counted_t<standard_block_token_t>
     index_read(block_id_t block_id, uint32_t *this_block_size_out) = 0;
 
