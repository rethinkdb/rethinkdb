--- conflicted
+++ resolved
@@ -7,11 +7,7 @@
 #include "containers/scoped.hpp"
 #include "errors.hpp"
 
-<<<<<<< HEAD
-class alt_cache_t;
-=======
 class cache_t;
->>>>>>> 1db2f996
 class serializer_t;
 
 namespace mock {
@@ -29,11 +25,7 @@
 
 private:
     // In this cache, no blocks have parents.
-<<<<<<< HEAD
-    scoped_ptr_t<alt_cache_t> cache_;
-=======
     scoped_ptr_t<cache_t> cache_;
->>>>>>> 1db2f996
     int64_t known_size_;
     int64_t position_;
 
@@ -50,11 +42,7 @@
 
 private:
     // In this cache, every block (except block zero) has block zero as its parent.
-<<<<<<< HEAD
-    scoped_ptr_t<alt_cache_t> cache_;
-=======
     scoped_ptr_t<cache_t> cache_;
->>>>>>> 1db2f996
     int64_t size_;
 
     DISABLE_COPYING(serializer_file_write_stream_t);
