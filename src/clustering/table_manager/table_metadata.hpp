// Copyright 2010-2015 RethinkDB, all rights reserved.
#ifndef CLUSTERING_TABLE_MANAGER_TABLE_METADATA_HPP_
#define CLUSTERING_TABLE_MANAGER_TABLE_METADATA_HPP_

#include "clustering/generic/minidir.hpp"
#include "clustering/generic/raft_core.hpp"
#include "clustering/generic/raft_network.hpp"
#include "clustering/table_contract/contract_metadata.hpp"
#include "clustering/table_contract/cpu_sharding.hpp"
#include "clustering/table_contract/exec.hpp"
#include "rpc/mailbox/typed.hpp"

class contracts_and_contract_acks_t;

class multi_table_manager_bcard_t {
public:
    /* Every message to the `action_mailbox` has an `timestamp_t` attached. This is used
    to filter out outdated instructions. */
    class timestamp_t {
    public:
        class epoch_t {
        public:
            static epoch_t deletion() {
                epoch_t e;
                e.id = nil_uuid();
                e.timestamp = std::numeric_limits<microtime_t>::max();
                return e;
            }

            bool is_deletion() const {
                return id.is_nil();
            }

            bool operator==(const epoch_t &other) const {
                return timestamp == other.timestamp && id == other.id;
            }
            bool operator!=(const epoch_t &other) const {
                return !(*this == other);
            }

            bool supersedes(const epoch_t &other) const {
                if (timestamp > other.timestamp) {
                    return true;
                } else if (timestamp < other.timestamp) {
                    return false;
                } else {
                    return other.id < id;
                }
            }

            /* Every table's lifetime is divided into "epochs". Each epoch corresponds to
            one Raft instance. Normally tables only have one epoch; a new epoch is
            created only when the user manually overrides the Raft state, which requires
            creating a new Raft instance.

            `timestamp` is the wall-clock time when the epoch began. `id` is a unique ID
            created for the epoch. An epoch with a later `timestamp` supersedes an epoch
            with an earlier `timestamp`. `id` breaks ties. Ties are possible because the
            user may manually override the Raft state on both sides of a netsplit, for
            example. */
            microtime_t timestamp;
            uuid_u id;
        };

        static timestamp_t deletion() {
            timestamp_t ts;
            ts.epoch = epoch_t::deletion();
            ts.log_index = std::numeric_limits<raft_log_index_t>::max();
            return ts;
        }

        bool is_deletion() const {
            return epoch.is_deletion();
        }

        bool operator==(const timestamp_t &other) const {
            return epoch == other.epoch && log_index == other.log_index;
        }
        bool operator!=(const timestamp_t &other) const {
            return !(*this == other);
        }

        bool supersedes(const timestamp_t &other) const {
            if (epoch.supersedes(other.epoch)) {
                return true;
            } else if (other.epoch.supersedes(epoch)) {
                return false;
            }
            return log_index > other.log_index;
        }

        epoch_t epoch;

        /* Within each epoch, Raft log indices provide a monotonically increasing clock.
        */
        raft_log_index_t log_index;
    };

    enum class status_t { ACTIVE, INACTIVE, DELETED, MAYBE_ACTIVE };

    /* `action_mailbox` handles table creation and deletion, adding and removing servers
    from the table, and manually overriding the table's configuration.

    The fields `status`, `basic_config`, `member_id`, and `initial_state` describe what
    the state of the receiver is supposed to be. `timestamp` is a timestamp as of which
    the information is accurate.

    The possibilities are as follows:
    - `ACTIVE` means that the receiver is supposed to be hosting the table. `member_id`
        and `initial_state` will contain the details. `basic_config` will be empty.
    - `INACTIVE` means the receiver is not supposed to be hosting the table.
        `basic_config` will be present but `member_id` and `initial_state` will be empty.
    - `DELETED` means that the table has been deleted. The other three will be empty.
    - `MAYBE_ACTIVE` means the sender doesn't know if the receiver is supposed to be
        hosting the table or not. `basic_config` will be present but `member_id` and
        `initial_state` will be empty. */
    typedef mailbox_t<void(
        namespace_id_t table_id,
        timestamp_t timestamp,
        status_t status,
        boost::optional<table_basic_config_t> basic_config,
        boost::optional<raft_member_id_t> raft_member_id,
        boost::optional<raft_persistent_state_t<table_raft_state_t> > initial_raft_state,
        mailbox_t<void()>::address_t ack_addr
        )> action_mailbox_t;
    action_mailbox_t::address_t action_mailbox;

    /* `get_config_mailbox` handles fetching the current value of the
    `table_config_and_shards_t` for a specific table or all tables. If `table_id` is
    non-empty, the receiver will reply with a map with zero or one entries, depending on
    if it is hosting the given table or not. If `table_id` is empty, the receiver will
    reply with an entry for every table it is hosting. */
    typedef mailbox_t<void(
        boost::optional<namespace_id_t> table_id,
        mailbox_t<void(std::map<namespace_id_t, table_config_and_shards_t>)>::
            address_t reply_addr
        )> get_config_mailbox_t;
    get_config_mailbox_t::address_t get_config_mailbox;

    /* The server ID of the server sending this business card. In theory you could figure
    it out from the peer ID, but this is way more convenient. Proxy servers will set this
    to `nil_uuid()`. */
    server_id_t server_id;
};
ARCHIVE_PRIM_MAKE_RANGED_SERIALIZABLE(
    multi_table_manager_bcard_t::status_t,
    uint8_t,
    multi_table_manager_bcard_t::status_t::ACTIVE,
    multi_table_manager_bcard_t::status_t::MAYBE_ACTIVE);
RDB_DECLARE_SERIALIZABLE(
    multi_table_manager_bcard_t::timestamp_t::epoch_t);
RDB_DECLARE_SERIALIZABLE(multi_table_manager_bcard_t::timestamp_t);
RDB_DECLARE_SERIALIZABLE(multi_table_manager_bcard_t);

class table_manager_bcard_t {
public:
    /* Whichever server is Raft leader will publish a `leader_bcard_t` in its directory.
    This is the destination for config change messages, and also the way that contract
    acks find their way to the contract coordinator. */
    class leader_bcard_t {
    public:
        /* Sometimes a server may stop being leader and then start again in quick
        succession. It will have a new set of mailboxes, and so any messages that were in
        flight to the old set of mailboxes will be dropped. Message senders need an easy
        way to detect when this happens. The solution is the `uuid` field; every set of
        mailboxes will get a unique UUID, so if the UUID changes, senders know they need
        to re-send their messages. */
        uuid_u uuid;

        /* `set_config_mailbox` handles changes to the `table_config_and_shards_t`. These
        changes may or may not involve adding and removing servers; if they do, then the
        initial config change message will trigger subsequent action messages to add and
        remove the servers. If the change was committed, it returns the action timestamp
        for the commit; the client can use this to determine which servers have seen the
        commit. If something goes wrong, it returns an empty `boost::optional`, in which
        case the change may or may not eventually be committed. */
        typedef mailbox_t<void(
            table_config_and_shards_t new_config_and_shards,
            mailbox_t<void(boost::optional<multi_table_manager_bcard_t::timestamp_t>
                )>::address_t reply_addr
            )> set_config_mailbox_t;
        set_config_mailbox_t::address_t set_config_mailbox;

        /* `contract_executor_t`s for this table on other servers send contract acks to
        the `contract_coordinator_t` for this table via this bcard. */
        minidir_bcard_t<std::pair<server_id_t, contract_id_t>, contract_ack_t>
            contract_ack_minidir_bcard;
    };
    boost::optional<leader_bcard_t> leader;

    /* This timestamp contains a `raft_log_index_t`. It would be expensive to update the
    directory every time a Raft commit happened. Therefore, this timestamp is only
    guaranteed to be updated when:
    - The server has entered a new epoch for the table, or
    - The server has entered or left the Raft cluster, or */
    multi_table_manager_bcard_t::timestamp_t timestamp;

    /* The other members of the Raft cluster send Raft RPCs through
    `raft_business_card`. */
    raft_member_id_t raft_member_id;
    raft_business_card_t<table_raft_state_t> raft_business_card;

    /* `contract_executor_t`s for this table on other servers send messages to the
    `contract_executor_t` on this server via this minidir bcard. */
    minidir_bcard_t<std::pair<server_id_t, branch_id_t>, contract_execution_bcard_t>
        execution_bcard_minidir_bcard;

    /* This is used for status queries. */
    typedef mailbox_t<void(
        mailbox_t<void(
            std::map<std::string, std::pair<sindex_config_t, sindex_status_t> >,
            contracts_and_contract_acks_t
            )>::address_t
        )> get_status_mailbox_t;
    get_status_mailbox_t::address_t get_status_mailbox;

    /* The server ID of the server sending this business card. In theory you could figure
    it out from the peer ID, but this is way more convenient. */
    server_id_t server_id;
};
RDB_DECLARE_SERIALIZABLE(table_manager_bcard_t::leader_bcard_t);
RDB_DECLARE_SERIALIZABLE(table_manager_bcard_t);

<<<<<<< HEAD
/* `table_persistent_state_t` is the type of the records we store on disk for each table.
If we're an active member for the table, we'll store an `active_t`; if we're not an
active member, we'll store an `inactive_t`. */
=======
class contracts_and_contract_acks_t {
public:
    typedef std::map<contract_id_t, contract_ack_t> contract_acks_t;
    typedef std::map<contract_id_t, std::pair<region_t, contract_t> > contracts_t;

    multi_table_manager_bcard_t::timestamp_t timestamp;
    contracts_t contracts;
    contract_acks_t contract_acks;
};
RDB_DECLARE_SERIALIZABLE(contracts_and_contract_acks_t);

>>>>>>> 73e471fb
class table_persistent_state_t {
public:
    class active_t {
    public:
        multi_table_manager_bcard_t::timestamp_t::epoch_t epoch;
        raft_member_id_t raft_member_id;
        raft_persistent_state_t<table_raft_state_t> raft_state;
    };

    class inactive_t {
    public:
        table_basic_config_t second_hand_config;

        /* `timestamp` records a time at which `second_hand_config` is known to have been
        correct. */
        multi_table_manager_bcard_t::timestamp_t timestamp;
    };

    static table_persistent_state_t active(
            const multi_table_manager_bcard_t::timestamp_t::epoch_t &epoch,
            const raft_member_id_t &raft_member_id,
            const raft_persistent_state_t<table_raft_state_t> &raft_state) {
        active_t a { epoch, raft_member_id, raft_state };
        table_persistent_state_t s { a };
        return s;
    }

    static table_persistent_state_t inactive(
            const table_basic_config_t &second_hand_config,
            const multi_table_manager_bcard_t::timestamp_t &timestamp) {
        inactive_t i { second_hand_config, timestamp };
        table_persistent_state_t s { i };
        return s;
    }

    /* Note that there's no `deleted_t`. This is because we don't record anything on disk
    for tables that have been deleted. */

    boost::variant<active_t, inactive_t> value;
};
RDB_DECLARE_SERIALIZABLE(table_persistent_state_t::active_t);
RDB_DECLARE_SERIALIZABLE(table_persistent_state_t::inactive_t);
RDB_DECLARE_SERIALIZABLE(table_persistent_state_t);

class table_persistence_interface_t {
public:
    virtual void read_all_metadata(
        const std::function<void(
            const namespace_id_t &table_id,
            const table_persistent_state_t &state)> &callback,
        signal_t *interruptor) = 0;
    virtual void write_metadata(
        const namespace_id_t &table_id,
        const table_persistent_state_t &state,
        signal_t *interruptor) = 0;
    virtual void delete_metadata(
        const namespace_id_t &table_id,
        signal_t *interruptor) = 0;

    virtual void load_multistore(
        const namespace_id_t &table_id,
        scoped_ptr_t<multistore_ptr_t> *multistore_ptr_out,
        signal_t *interruptor) = 0;
    virtual void create_multistore(
        const namespace_id_t &table_id,
        scoped_ptr_t<multistore_ptr_t> *multistore_ptr_out,
        signal_t *interruptor) = 0;
    virtual void destroy_multistore(
        const namespace_id_t &table_id,
        scoped_ptr_t<multistore_ptr_t> *multistore_ptr_in,
        signal_t *interruptor) = 0;

protected:
    virtual ~table_persistence_interface_t() { }
};

#endif /* CLUSTERING_TABLE_MANAGER_TABLE_METADATA_HPP_ */
<|MERGE_RESOLUTION|>--- conflicted
+++ resolved
@@ -221,23 +221,20 @@
 RDB_DECLARE_SERIALIZABLE(table_manager_bcard_t::leader_bcard_t);
 RDB_DECLARE_SERIALIZABLE(table_manager_bcard_t);
 
-<<<<<<< HEAD
+class contracts_and_contract_acks_t {
+public:
+    typedef std::map<contract_id_t, contract_ack_t> contract_acks_t;
+    typedef std::map<contract_id_t, std::pair<region_t, contract_t> > contracts_t;
+
+    multi_table_manager_bcard_t::timestamp_t timestamp;
+    contracts_t contracts;
+    contract_acks_t contract_acks;
+};
+RDB_DECLARE_SERIALIZABLE(contracts_and_contract_acks_t);
+
 /* `table_persistent_state_t` is the type of the records we store on disk for each table.
 If we're an active member for the table, we'll store an `active_t`; if we're not an
 active member, we'll store an `inactive_t`. */
-=======
-class contracts_and_contract_acks_t {
-public:
-    typedef std::map<contract_id_t, contract_ack_t> contract_acks_t;
-    typedef std::map<contract_id_t, std::pair<region_t, contract_t> > contracts_t;
-
-    multi_table_manager_bcard_t::timestamp_t timestamp;
-    contracts_t contracts;
-    contract_acks_t contract_acks;
-};
-RDB_DECLARE_SERIALIZABLE(contracts_and_contract_acks_t);
-
->>>>>>> 73e471fb
 class table_persistent_state_t {
 public:
     class active_t {
