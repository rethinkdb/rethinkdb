// Copyright 2010-2014 RethinkDB, all rights reserved.
#ifndef CLUSTERING_ADMINISTRATION_TABLES_DEBUG_TABLE_STATUS_HPP_
#define CLUSTERING_ADMINISTRATION_TABLES_DEBUG_TABLE_STATUS_HPP_

#include <string>

#include "errors.hpp"
#include <boost/shared_ptr.hpp>

#include "clustering/administration/tables/table_common.hpp"

class server_config_client_t;

class debug_table_status_artificial_table_backend_t :
    public common_table_artificial_table_backend_t
{
public:
    debug_table_status_artificial_table_backend_t(
            boost::shared_ptr<semilattice_readwrite_view_t<
                cluster_semilattice_metadata_t> > _semilattice_view,
            table_meta_client_t *_table_meta_client);
    ~debug_table_status_artificial_table_backend_t();

    bool write_row(
            ql::datum_t primary_key,
            bool pkey_was_autogenerated,
            ql::datum_t *new_value_inout,
            signal_t *interruptor_on_caller,
            std::string *error_out);

private:
    void format_row(
            const namespace_id_t &table_id,
            const table_config_and_shards_t &config,
            const ql::datum_t &db_name_or_uuid,
            signal_t *interruptor_on_home,
            ql::datum_t *row_out)
<<<<<<< HEAD
            THROWS_ONLY(interrupted_exc_t, no_such_table_exc_t, failed_table_op_exc_t,
                admin_op_exc_t);
=======
            THROWS_ONLY(interrupted_exc_t, no_such_table_exc_t);

    server_config_client_t *server_config_client;
>>>>>>> 92684b02
};

#endif /* CLUSTERING_ADMINISTRATION_TABLES_DEBUG_TABLE_STATUS_HPP_ */
<|MERGE_RESOLUTION|>--- conflicted
+++ resolved
@@ -35,14 +35,7 @@
             const ql::datum_t &db_name_or_uuid,
             signal_t *interruptor_on_home,
             ql::datum_t *row_out)
-<<<<<<< HEAD
-            THROWS_ONLY(interrupted_exc_t, no_such_table_exc_t, failed_table_op_exc_t,
-                admin_op_exc_t);
-=======
             THROWS_ONLY(interrupted_exc_t, no_such_table_exc_t);
-
-    server_config_client_t *server_config_client;
->>>>>>> 92684b02
 };
 
 #endif /* CLUSTERING_ADMINISTRATION_TABLES_DEBUG_TABLE_STATUS_HPP_ */
