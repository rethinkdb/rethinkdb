#include "clustering/administration/cli/admin_cluster_link.hpp"

#include <stdarg.h>
#include <stdio.h>

#include <curl/curl.h>

#include <map>
#include <stdexcept>
#include <iostream>

#include "errors.hpp"
#include <boost/shared_ptr.hpp>
#include <boost/ptr_container/ptr_map.hpp>

#include "clustering/administration/cli/key_parsing.hpp"
#include "clustering/administration/suggester.hpp"
#include "clustering/administration/main/watchable_fields.hpp"
#include "rpc/connectivity/multiplexer.hpp"
#include "rpc/semilattice/view.hpp"
#include "rpc/semilattice/view/field.hpp"
#include "rpc/semilattice/semilattice_manager.hpp"
#include "do_on_thread.hpp"
#include "perfmon.hpp"

<<<<<<< HEAD
std::string region_to_str(const memcached_protocol_t::region_t& region) {
    return key_range_to_cli_str(region);
=======
std::string admin_value_to_string(const perfmon_result_t& stats) {
    std::string result;

    if (stats.is_string())
        result.assign(*stats.get_string() + "\n");
    else if (stats.is_map())
        for (perfmon_result_t::const_iterator i = stats.begin(); i != stats.end(); ++i)
            if (i->second->is_string())
                result += i->first + ": " + admin_value_to_string(*i->second);
            else
                result += i->first + ":\n" + admin_value_to_string(*i->second);

    return result;
}

// TODO: use key_to_escaped_string
std::string admin_value_to_string(const memcached_protocol_t::region_t& region) {
    std::string shard_str;
    if (region.left == store_key_t())
        shard_str += "inf-";
    else
        shard_str += "\"" + key_to_str(region.left) + "\"-";
    if (region.right.unbounded)
        shard_str += "inf";
    else
        shard_str += "\"" + key_to_str(region.right.key) + "\"";
    return shard_str;
>>>>>>> 600ee568
}

std::string admin_value_to_string(const mock::dummy_protocol_t::region_t& region) {
    return mock::to_string(region);
}

std::string admin_value_to_string(int value) {
    return strprintf("%i", value);
}

std::string admin_value_to_string(const boost::uuids::uuid& uuid) {
    return uuid_to_str(uuid);
}

std::string admin_value_to_string(const std::string& str) {
    return "\"" + str + "\"";
}

std::string admin_value_to_string(const std::map<boost::uuids::uuid, int>& value) {
    std::string result;
    size_t count = 0;
    for (std::map<boost::uuids::uuid, int>::const_iterator i = value.begin(); i != value.end(); ++i) {
        ++count;
        result += strprintf("%s: %i%s", uuid_to_str(i->first).c_str(), i->second, count == value.size() ? "" : ", ");
    }
    return result;
}

std::string admin_value_to_string(const std::set<mock::dummy_protocol_t::region_t>& value) {
    std::string result;
    size_t count = 0;
    for (std::set<mock::dummy_protocol_t::region_t>::const_iterator i = value.begin(); i != value.end(); ++i) {
        ++count;
        result += strprintf("%s%s", admin_value_to_string(*i).c_str(), count == value.size() ? "" : ", ");
    }
    return result;
}

std::string admin_value_to_string(const std::set<key_range_t>& value) {
    std::string result;
    size_t count = 0;
    for (std::set<key_range_t>::const_iterator i = value.begin(); i != value.end(); ++i) {
        ++count;
        result += strprintf("%s%s", admin_value_to_string(*i).c_str(), count == value.size() ? "" : ", ");
    }
    return result;
}

template <class protocol_t>
std::string admin_value_to_string(const region_map_t<protocol_t, boost::uuids::uuid>& value) {
    std::string result;
    size_t count = 0;
    for (typename region_map_t<protocol_t, boost::uuids::uuid>::const_iterator i = value.begin(); i != value.end(); ++i) {
        ++count;
        result += strprintf("%s: %s%s", admin_value_to_string(i->first).c_str(), uuid_to_str(i->second).c_str(), count == value.size() ? "" : ", ");
    }
    return result;
}

template <class protocol_t>
std::string admin_value_to_string(const region_map_t<protocol_t, std::set<boost::uuids::uuid> >& value) {
    std::string result;
    size_t count = 0;
    for (typename region_map_t<protocol_t, std::set<boost::uuids::uuid> >::const_iterator i = value.begin(); i != value.end(); ++i) {
        ++count;
        //TODO: print more detail
        result += strprintf("%s: %ld machine%s%s", admin_value_to_string(i->first).c_str(), i->second.size(), i->second.size() == 1 ? "" : "s", count == value.size() ? "" : ", ");
    }
    return result;
}

void admin_print_table(const std::vector<std::vector<std::string> >& table) {
    std::vector<int> column_widths;

    if (table.size() == 0)
        return;

    // Verify that the vectors are consistent size
    for (size_t i = 1; i < table.size(); ++i)
        if (table[i].size() != table[0].size())
            throw admin_cluster_exc_t("unexpected error when printing table");

    // Determine the maximum size of each column
    for (size_t i = 0; i < table[0].size(); ++i) {
        int max = table[0][i].length();

        for (size_t j = 1; j < table.size(); ++j)
            if ((int)table[j][i].length() > max)
                max = table[j][i].length();

        column_widths.push_back(max);
    }

    // Print out each line, spacing each column
    for (size_t i = 0; i < table.size(); ++i) {
        for (size_t j = 0; j < table[i].size(); ++j)
            printf("%-*s", column_widths[j] + 2, table[i][j].c_str());
        printf("\n");
    }
}

// Truncate a uuid for easier user-interface
std::string admin_cluster_link_t::truncate_uuid(const boost::uuids::uuid& uuid) {
    if (uuid.is_nil())
        return std::string("none");
    else
        return uuid_to_str(uuid).substr(0, uuid_output_length);
}

admin_cluster_link_t::admin_cluster_link_t(const std::set<peer_address_t> &joins, int client_port, signal_t *interruptor) :
    local_issue_tracker(),
    log_writer("./rethinkdb_log_file", &local_issue_tracker), // TODO: come up with something else for this file
    connectivity_cluster(),
    message_multiplexer(&connectivity_cluster),
    mailbox_manager_client(&message_multiplexer, 'M'),
    mailbox_manager(&mailbox_manager_client),
    stat_manager(&mailbox_manager),
    log_server(&mailbox_manager, &log_writer),
    mailbox_manager_client_run(&mailbox_manager_client, &mailbox_manager),
    semilattice_manager_client(&message_multiplexer, 'S'),
    semilattice_manager_cluster(&semilattice_manager_client, cluster_semilattice_metadata_t()),
    semilattice_manager_client_run(&semilattice_manager_client, &semilattice_manager_cluster),
    directory_manager_client(&message_multiplexer, 'D'),
    our_directory_metadata(cluster_directory_metadata_t(connectivity_cluster.get_me().get_uuid(), std::vector<std::string>(), stat_manager.get_address(), log_server.get_business_card())),
    directory_read_manager(connectivity_cluster.get_connectivity_service()),
    directory_write_manager(&directory_manager_client, our_directory_metadata.get_watchable()),
    directory_manager_client_run(&directory_manager_client, &directory_read_manager),
    message_multiplexer_run(&message_multiplexer),
    connectivity_cluster_run(&connectivity_cluster, 0, &message_multiplexer_run, client_port),
    semilattice_metadata(semilattice_manager_cluster.get_root_view()),
    issue_aggregator(),
    remote_issue_tracker(
        directory_read_manager.get_root_view()->subview(
            field_getter_t<std::list<clone_ptr_t<local_issue_t> >, cluster_directory_metadata_t>(&cluster_directory_metadata_t::local_issues)),
        directory_read_manager.get_root_view()->subview(
            field_getter_t<machine_id_t, cluster_directory_metadata_t>(&cluster_directory_metadata_t::machine_id))
        ),
    remote_issue_tracker_feed(&issue_aggregator, &remote_issue_tracker),
    machine_down_issue_tracker(semilattice_metadata,
        directory_read_manager.get_root_view()->subview(field_getter_t<machine_id_t, cluster_directory_metadata_t>(&cluster_directory_metadata_t::machine_id))),
    machine_down_issue_tracker_feed(&issue_aggregator, &machine_down_issue_tracker),
    name_conflict_issue_tracker(semilattice_metadata),
    name_conflict_issue_tracker_feed(&issue_aggregator, &name_conflict_issue_tracker),
    vector_clock_conflict_issue_tracker(semilattice_metadata),
    vector_clock_issue_tracker_feed(&issue_aggregator, &vector_clock_conflict_issue_tracker),
    mc_pinnings_shards_mismatch_issue_tracker(metadata_field(&cluster_semilattice_metadata_t::memcached_namespaces, semilattice_metadata)),
    mc_pinnings_shards_mismatch_issue_tracker_feed(&issue_aggregator, &mc_pinnings_shards_mismatch_issue_tracker),
    dummy_pinnings_shards_mismatch_issue_tracker(metadata_field(&cluster_semilattice_metadata_t::dummy_namespaces, semilattice_metadata)),
    dummy_pinnings_shards_mismatch_issue_tracker_feed(&issue_aggregator, &dummy_pinnings_shards_mismatch_issue_tracker),
    unsatisfiable_goals_issue_tracker(semilattice_metadata),
    unsatisfiable_goals_issue_tracker_feed(&issue_aggregator, &unsatisfiable_goals_issue_tracker),
    initial_joiner(&connectivity_cluster, &connectivity_cluster_run, joins, 5000),
    curl_handle(curl_easy_init()),
    curl_header_list(curl_slist_append(NULL, "Content-Type:application/json")),
    sync_peer_id(nil_uuid())
{
    wait_interruptible(initial_joiner.get_ready_signal(), interruptor);
    if (!initial_joiner.get_success())
            throw admin_cluster_exc_t("failed to join cluster");

    std::set<peer_id_t> peer_set = connectivity_cluster.get_peers_list();
    for (std::set<peer_id_t>::iterator i = peer_set.begin(); i != peer_set.end(); ++i)
        if (*i != connectivity_cluster.get_me())
            sync_peer_id = *i;

    // TODO: get the http port of the server through some more intelligent means (once it exists)
    peer_address_t sync_peer_address = connectivity_cluster.get_peer_address(sync_peer_id);
    sync_peer.assign(strprintf("http://%s:%i/ajax/", sync_peer_address.ip.as_dotted_decimal().c_str(), sync_peer_address.port + 1000));

    curl_easy_setopt(curl_handle, CURLOPT_POST, 1);
    curl_easy_setopt(curl_handle, CURLOPT_HTTPHEADER, curl_header_list);
    curl_easy_setopt(curl_handle, CURLOPT_CONNECTTIMEOUT_MS, 3000);

    // Callback when receiving data so we can look up some things (like new objects' uuids)
    curl_easy_setopt(curl_handle, CURLOPT_WRITEFUNCTION, handle_post_result);
    curl_easy_setopt(curl_handle, CURLOPT_WRITEDATA, &post_result);
}

admin_cluster_link_t::~admin_cluster_link_t() {
    curl_slist_free_all(curl_header_list);
    curl_easy_cleanup(curl_handle);
    clear_metadata_maps();
}

void admin_cluster_link_t::update_metadata_maps() {
    clear_metadata_maps();

    cluster_semilattice_metadata_t cluster_metadata = semilattice_metadata->get();
    add_subset_to_maps("machines", cluster_metadata.machines.machines);
    add_subset_to_maps("datacenters", cluster_metadata.datacenters.datacenters);
    add_subset_to_maps("dummy_namespaces", cluster_metadata.dummy_namespaces.namespaces);
    add_subset_to_maps("memcached_namespaces", cluster_metadata.memcached_namespaces.namespaces);
}

void admin_cluster_link_t::clear_metadata_maps() {
    // All metadata infos will be in the name_map and uuid_map exactly one each
    for (std::map<std::string, metadata_info_t*>::iterator i = uuid_map.begin(); i != uuid_map.end(); ++i)
        delete i->second;

    name_map.clear();
    uuid_map.clear();
}

template <class T>
void admin_cluster_link_t::add_subset_to_maps(const std::string& base, T& data_map) {
    for (typename T::const_iterator i = data_map.begin(); i != data_map.end(); ++i) {
        if (i->second.is_deleted())
            continue;

        metadata_info_t* info = new metadata_info_t;
        info->uuid = uuid_to_str(i->first);
        info->path.push_back(base);
        info->path.push_back(info->uuid);

        if (!i->second.get().name.in_conflict()) {
            info->name = i->second.get().name.get();
            name_map.insert(std::make_pair<std::string, metadata_info_t*>(info->name, info));
        }
        uuid_map.insert(std::make_pair<std::string, metadata_info_t*>(info->uuid, info));
    }
}

void admin_cluster_link_t::sync_from() {
    try {
        cond_t interruptor;
        semilattice_metadata->sync_from(sync_peer_id, &interruptor);
    } catch (sync_failed_exc_t& ex) {
        throw admin_no_connection_exc_t("connection lost to cluster");
    }

    semilattice_metadata = semilattice_manager_cluster.get_root_view();
    update_metadata_maps();
}

std::vector<std::string> admin_cluster_link_t::get_ids_internal(const std::string& base, const std::string& path) {
    std::vector<std::string> results;

    // TODO: check for uuid collisions, give longer completions
    // Build completion values
    for (std::map<std::string, metadata_info_t*>::iterator i = uuid_map.lower_bound(base); i != uuid_map.end() && i->first.find(base) == 0; ++i)
        if (path.empty() || i->second->path[0] == path)
            results.push_back(i->first.substr(0, uuid_output_length));

    for (std::map<std::string, metadata_info_t*>::iterator i = name_map.lower_bound(base); i != name_map.end() && i->first.find(base) == 0; ++i)
        if (path.empty() || i->second->path[0] == path)
            results.push_back(i->first);

    return results;
}

std::vector<std::string> admin_cluster_link_t::get_ids(const std::string& base) {
    return get_ids_internal(base, "");
}

std::vector<std::string> admin_cluster_link_t::get_machine_ids(const std::string& base) {
    return get_ids_internal(base, "machines");
}

std::vector<std::string> admin_cluster_link_t::get_namespace_ids(const std::string& base) {
    std::vector<std::string> namespaces = get_ids_internal(base, "dummy_namespaces");
    std::vector<std::string> delta = get_ids_internal(base, "memcached_namespaces");
    std::copy(delta.begin(), delta.end(), std::back_inserter(namespaces));
    return namespaces;
}

std::vector<std::string> admin_cluster_link_t::get_datacenter_ids(const std::string& base) {
    return get_ids_internal(base, "datacenters");
}

std::vector<std::string> admin_cluster_link_t::get_conflicted_ids(const std::string& base UNUSED) {
    std::set<std::string> unique_set;
    std::vector<std::string> results;

    std::list<clone_ptr_t<vector_clock_conflict_issue_t> > conflicts = vector_clock_conflict_issue_tracker.get_vector_clock_issues();

    for (std::list<clone_ptr_t<vector_clock_conflict_issue_t> >::iterator i = conflicts.begin(); i != conflicts.end(); ++i)
        unique_set.insert(uuid_to_str(i->get()->object_id));

    for (std::set<std::string>::iterator i = unique_set.begin(); i != unique_set.end(); ++i)
        if (i->find(base) == 0)
            results.push_back(i->substr(0, uuid_output_length));

    for (std::set<std::string>::iterator i = unique_set.begin(); i != unique_set.end(); ++i) {
        std::map<std::string, metadata_info_t*>::iterator info = uuid_map.find(*i);
        if (info != uuid_map.end() && info->second->name.find(base) == 0)
            results.push_back(info->second->name);
    }

    return results;
}

boost::shared_ptr<json_adapter_if_t<namespace_metadata_ctx_t> > admin_cluster_link_t::traverse_directory(const std::vector<std::string>& path, namespace_metadata_ctx_t& json_ctx, cluster_semilattice_metadata_t& cluster_metadata)
{
    // as we traverse the json sub directories this will keep track of where we are
    boost::shared_ptr<json_adapter_if_t<namespace_metadata_ctx_t> > json_adapter_head(new json_adapter_t<cluster_semilattice_metadata_t, namespace_metadata_ctx_t>(&cluster_metadata));

    std::vector<std::string>::const_iterator it = path.begin();

    // Traverse through the subfields until we're done with the url
    while (it != path.end()) {
        json_adapter_if_t<namespace_metadata_ctx_t>::json_adapter_map_t subfields = json_adapter_head->get_subfields(json_ctx);
        if (subfields.find(*it) == subfields.end()) {
            throw std::runtime_error("path not found: " + *it);
        }
        json_adapter_head = subfields[*it];
        it++;
    }

    return json_adapter_head;
}

admin_cluster_link_t::metadata_info_t* admin_cluster_link_t::get_info_from_id(const std::string& id) {
    // Names must be an exact match, but uuids can be prefix substrings
    if (name_map.count(id) == 0) {
        std::map<std::string, metadata_info_t*>::iterator item = uuid_map.lower_bound(id);

        if (id.length() < minimum_uuid_substring)
            throw admin_parse_exc_t("identifier not found, too short to specify a uuid: " + id);

        if (item == uuid_map.end() || item->first.find(id) != 0)
            throw admin_cluster_exc_t("identifier not found: " + id);

        // Make sure that the found id is unique
        ++item;
        if (item != uuid_map.end() && item->first.find(id) == 0)
            throw admin_cluster_exc_t("uuid not unique: " + id);

        return uuid_map.lower_bound(id)->second;
    } else if (name_map.count(id) != 1) {
        std::stringstream exception_info;
        exception_info << "'" << id << "' not unique, possible objects:";
        for (std::map<std::string, metadata_info_t*>::iterator item = name_map.lower_bound(id); item != name_map.end() && item->first == id; ++item) {
            if (item->second->path[0] == "datacenters")
                exception_info << std::endl << "datacenter    " << item->second->uuid.substr(0, uuid_output_length);
            else if (item->second->path[0] == "dummy_namespaces")
                exception_info << std::endl << "namespace (d) " << item->second->uuid.substr(0, uuid_output_length);
            else if (item->second->path[0] == "memcached_namespaces")
                exception_info << std::endl << "namespace (m) " << item->second->uuid.substr(0, uuid_output_length);
            else if (item->second->path[0] == "machines")
                exception_info << std::endl << "machine       " << item->second->uuid.substr(0, uuid_output_length);
            else
                exception_info << std::endl << "unknown       " << item->second->uuid.substr(0, uuid_output_length);
        }
        throw admin_cluster_exc_t(exception_info.str());
    }

    return name_map.find(id)->second;
}

datacenter_id_t get_machine_datacenter(const std::string& id, const machine_id_t& machine, cluster_semilattice_metadata_t& cluster_metadata) {
    machines_semilattice_metadata_t::machine_map_t::iterator i = cluster_metadata.machines.machines.find(machine);

    if (i == cluster_metadata.machines.machines.end())
        throw admin_cluster_exc_t("unexpected error, machine not found: " + uuid_to_str(machine));

    if (i->second.is_deleted())
        throw admin_cluster_exc_t("unexpected error, machine is deleted: " + uuid_to_str(machine));

    if (i->second.get().datacenter.in_conflict())
        throw admin_cluster_exc_t("datacenter is in conflict for machine " + id);

    return i->second.get().datacenter.get();
}

void admin_cluster_link_t::do_admin_pin_shard(admin_command_parser_t::command_data& data) {
    cluster_semilattice_metadata_t cluster_metadata = semilattice_metadata->get();
    std::string ns(data.params["namespace"][0]);
    std::vector<std::string> ns_path(get_info_from_id(ns)->path);
    std::string shard_str(data.params["key"][0]);
    std::string primary;
    std::vector<std::string> secondaries;
    std::string post_path(path_to_str(ns_path));

    if (ns_path[0] == "dummy_namespaces")
        throw admin_cluster_exc_t("pinning not supported for dummy namespaces");
    else if(ns_path[0] != "memcached_namespaces")
        throw admin_parse_exc_t("object is not a namespace: " + ns);

    if (data.params.count("primary") == 1)
        primary.assign(data.params["primary"][0]);

    if (data.params.count("secondary") != 0)
        secondaries = data.params["secondary"];

    // Break up shard string into left and right
    // Need to look at the raw input since the parser fucks everything up
    // TODO: for now, assuming that a shard boundary does not contain the character '-', and that no boundaries are named '%inf'
    size_t split = shard_str.find("-");
    if (split == std::string::npos)
        throw admin_parse_exc_t("incorrect shard specifier format");
    // TODO: use escaped_string_to_key
    shard_input_t shard_in;
    shard_in.left.key = shard_str.substr(0, split);
    shard_in.left.inf = shard_in.left.key == "%inf";
    shard_in.right.key = shard_str.substr(split + 1);
    shard_in.right.inf = shard_in.right.key == "%inf";

    if (ns_path[0] == "memcached_namespaces") {
        namespaces_semilattice_metadata_t<memcached_protocol_t>::namespace_map_t::iterator i = cluster_metadata.memcached_namespaces.namespaces.find(str_to_uuid(ns_path[1]));
        if (i == cluster_metadata.memcached_namespaces.namespaces.end() || i->second.is_deleted())
            throw admin_cluster_exc_t("unexpected error, could not find namespace: " + ns);

        // If no primaries or secondaries are given, we list the current machine assignments
        if (primary.empty() && secondaries.empty())
            list_pinnings(i->second.get_mutable(), shard_in, cluster_metadata);
        else
            do_admin_pin_shard_internal(i->second.get_mutable(), shard_in, primary, secondaries, cluster_metadata, post_path);
    } else
        throw admin_cluster_exc_t("unexpected error, unknown namespace protocol");
}

template <class protocol_t>
typename protocol_t::region_t admin_cluster_link_t::find_shard_in_namespace(namespace_semilattice_metadata_t<protocol_t>& ns,
                                                                            const shard_input_t& shard_in) {
    typename protocol_t::region_t shard;
    typename std::set<typename protocol_t::region_t>::iterator s = ns.shards.get_mutable().begin();
    while (s != ns.shards.get_mutable().end()) {
        if ((shard_in.left.inf && s->left == store_key_t::min()) ||
            (!shard_in.left.key.empty() && s->left == store_key_t(shard_in.left.key))) {
            if (shard_in.right.inf && !s->right.unbounded)
                throw admin_cluster_exc_t("could not find specified shard");
            else if (!shard_in.right.key.empty() && s->right.key != store_key_t(shard_in.right.key))
                throw admin_cluster_exc_t("could not find specified shard");
            shard = *s;
            break;
        }

        if (shard_in.right.inf && s->right.unbounded) {
            // If the left was specified, it must not have matched, so we fail
            if (shard_in.left.inf || !shard_in.left.key.empty())
                throw admin_cluster_exc_t("could not find specified shard");
            shard = *s;
            break;
        } else if (!shard_in.right.key.empty() && s->right.key == store_key_t(shard_in.right.key)) {
            // If the left was specified, it must not have matched, so we fail
            if (shard_in.left.inf || !shard_in.left.key.empty())
                throw admin_cluster_exc_t("could not find specified shard");
            shard = *s;
            break;
        }
        ++s;
    }

    if (s == ns.shards.get_mutable().end())
        throw admin_cluster_exc_t("could not find specified shard");

    return shard;
}

template <class protocol_t>
void admin_cluster_link_t::do_admin_pin_shard_internal(namespace_semilattice_metadata_t<protocol_t>& ns,
                                                       const shard_input_t& shard_in,
                                                       const std::string& primary_str,
                                                       const std::vector<std::string>& secondary_strs,
                                                       cluster_semilattice_metadata_t& cluster_metadata,
                                                       const std::string& post_path) {
    machine_id_t primary(nil_uuid());
    std::multimap<datacenter_id_t, machine_id_t> datacenter_use;
    std::multimap<datacenter_id_t, machine_id_t> old_datacenter_use;
    typename region_map_t<protocol_t, machine_id_t>::iterator primary_shard;
    typename region_map_t<protocol_t, std::set<machine_id_t> >::iterator secondaries_shard;
    std::set<machine_id_t> secondaries;

    // Check that none of the required fields are in conflict
    if (ns.shards.in_conflict())
        throw admin_cluster_exc_t("namespace shards are in conflict, run 'help resolve' for more information");
    if (ns.primary_pinnings.in_conflict())
        throw admin_cluster_exc_t("namespace primary pinnings are in conflict, run 'help resolve' for more information");
    if (ns.secondary_pinnings.in_conflict())
        throw admin_cluster_exc_t("namespace secondary pinnings are in conflict, run 'help resolve' for more information");
    if (ns.replica_affinities.in_conflict())
        throw admin_cluster_exc_t("namespace replica affinities are in conflict, run 'help resolve' for more information");
    if (ns.primary_datacenter.in_conflict())
        throw admin_cluster_exc_t("namespace primary datacenter is in conflict, run 'help resolve' for more information");

    // Verify that the selected shard exists, and convert it into a region_t
    typename protocol_t::region_t shard = find_shard_in_namespace(ns, shard_in);

    // Verify primary is a valid machine and matches the primary datacenter
    if (!primary_str.empty()) {
        std::vector<std::string> primary_path(get_info_from_id(primary_str)->path);
        primary = str_to_uuid(primary_path[1]);
        if (primary_path[0] != "machines")
            throw admin_parse_exc_t("object is not a machine: " + primary_str);
        if (get_machine_datacenter(primary_str, str_to_uuid(primary_path[1]), cluster_metadata) != ns.primary_datacenter.get())
            throw admin_parse_exc_t("machine " + primary_str + " does not belong to the primary datacenter");
    }

    // Verify secondaries are valid machines and store by datacenter for later
    for (size_t i = 0; i < secondary_strs.size(); ++i) {
        std::vector<std::string> secondary_path(get_info_from_id(secondary_strs[i])->path);
        machine_id_t machine = str_to_uuid(secondary_path[1]);
        if (secondary_path[0] != "machines")
            throw admin_parse_exc_t("object is not a machine: " + secondary_strs[i]);

        datacenter_id_t datacenter = get_machine_datacenter(secondary_strs[i], machine, cluster_metadata);
        if (ns.replica_affinities.get().count(datacenter) == 0)
            throw admin_parse_exc_t("machine " + secondary_strs[i] + " belongs to a datacenter with no affinity to namespace");

        datacenter_use.insert(std::make_pair(datacenter, machine));
    }

    // Find the secondary pinnings and build the old datacenter pinning map if it exists
    for (secondaries_shard = ns.secondary_pinnings.get_mutable().begin(); secondaries_shard != ns.secondary_pinnings.get_mutable().end(); ++secondaries_shard)
        if (secondaries_shard->first.contains_key(shard.left))
            break;

    if (secondaries_shard != ns.secondary_pinnings.get_mutable().end())
        for (std::set<machine_id_t>::iterator i = secondaries_shard->second.begin(); i != secondaries_shard->second.begin(); ++i)
            old_datacenter_use.insert(std::make_pair(get_machine_datacenter(uuid_to_str(*i), *i, cluster_metadata), *i));

    // Build the full set of secondaries, carry over any datacenters that were ignored in the command
    std::map<datacenter_id_t, int> affinities = ns.replica_affinities.get();
    for (std::map<datacenter_id_t, int>::iterator i = affinities.begin(); i != affinities.end(); ++i) {
        if (datacenter_use.count(i->first) == 0) {
            // No machines specified for this datacenter, copy over any from the old stuff
            for (std::map<datacenter_id_t, machine_id_t>::iterator j = old_datacenter_use.lower_bound(i->first); j != old_datacenter_use.end() && j->first == i->first; ++j)
                secondaries.insert(j->second);
        } else {
            // Copy over all the specified machines for this datacenter
            for (std::map<datacenter_id_t, machine_id_t>::iterator j = old_datacenter_use.lower_bound(i->first); j != old_datacenter_use.end() && j->first == i->first; ++j)
                secondaries.insert(j->second);
        }
    }

    // Set primary and secondaries
    if (!primary_str.empty())
        insert_pinning(ns.primary_pinnings.get_mutable(), shard, primary);
    if (!secondary_strs.empty())
        insert_pinning(ns.secondary_pinnings.get_mutable(), shard, secondaries);

    // Post changes to the sync peer
    if (!primary_str.empty())
        post_metadata(post_path + "/primary_pinnings", ns.primary_pinnings.get_mutable());
    if (!secondary_strs.empty())
        post_metadata(post_path + "/secondary_pinnings", ns.secondary_pinnings.get_mutable());
}

template <class map_type, class value_type>
void admin_cluster_link_t::insert_pinning(map_type& region_map, const key_range_t& shard, value_type& value) {
    map_type new_map;
    bool shard_done = false;

    for (typename map_type::iterator i = region_map.begin(); i != region_map.end(); ++i) {
        if (i->first.contains_key(shard.left)) {
            if (i->first.left != shard.left) {
                key_range_t new_shard(key_range_t::closed, i->first.left, key_range_t::open, shard.left);
                new_map.set(new_shard, i->second);
            }
            new_map.set(shard, value);
            if (i->first.right.key != shard.right.key) {
                // TODO: what if the shard we're looking for staggers the right bound
                key_range_t new_shard;
                new_shard.left = shard.right.key;
                new_shard.right = i->first.right;
                new_map.set(new_shard, i->second);
            }
            shard_done = true;
        } else {
            // just copy over the shard
            new_map.set(i->first, i->second);
        }
    }

    if (!shard_done)
        throw admin_cluster_exc_t("unexpected error, did not find the specified shard");

    region_map = new_map;
}

// TODO: templatize on protocol
void admin_cluster_link_t::do_admin_split_shard(admin_command_parser_t::command_data& data) {
    cluster_semilattice_metadata_t cluster_metadata = semilattice_metadata->get();
    std::vector<std::string> ns_path(get_info_from_id(data.params["namespace"][0])->path);
    std::vector<std::string> split_points(data.params["split-points"]);
    bool errored = false;

    if (ns_path[0] == "memcached_namespaces") {
        namespace_id_t ns_id(str_to_uuid(ns_path[1]));
        namespaces_semilattice_metadata_t<memcached_protocol_t>::namespace_map_t::iterator ns_it =
            cluster_metadata.memcached_namespaces.namespaces.find(ns_id);

        if (ns_it == cluster_metadata.memcached_namespaces.namespaces.end() || ns_it->second.is_deleted())
            throw admin_cluster_exc_t("unexpected error when looking up namespace: " + ns_path[1]);

        namespace_semilattice_metadata_t<memcached_protocol_t>& ns = ns_it->second.get_mutable();

        if (ns.shards.in_conflict())
            throw admin_cluster_exc_t("namespace shards are in conflict, run 'help resolve' for more information");

        for (size_t i = 0; i < split_points.size(); ++i) {
            // TODO: use escaped_string_to_key
            store_key_t key(split_points[i]);
            if (ns.shards.get().empty()) {
                // this should never happen, but try to handle it anyway
                key_range_t left(key_range_t::none, store_key_t(), key_range_t::open, store_key_t(key));
                key_range_t right(key_range_t::closed, store_key_t(key), key_range_t::none, store_key_t());
                ns.shards.get_mutable().insert(left);
                ns.shards.get_mutable().insert(right);
            } else {
                try {
                    // TODO: use a better search than linear
                    std::set<key_range_t>::iterator shard = ns.shards.get_mutable().begin();
                    while (true) {
                        if (shard == ns.shards.get_mutable().end())
                            throw admin_cluster_exc_t("split point does not exist: " + split_points[i]);
                        if (shard->contains_key(key))
                            break;
                        ++shard;
                    }

                    // Create the two new shards to be inserted
                    key_range_t left;
                    left.left = shard->left;
                    left.right = key_range_t::right_bound_t(key);
                    key_range_t right;
                    right.left = key;
                    right.right = shard->right;

                    ns.shards.get_mutable().erase(shard);
                    ns.shards.get_mutable().insert(left);
                    ns.shards.get_mutable().insert(right);
                } catch (std::exception& ex) {
                    printf("%s\n", ex.what());
                    errored = true;
                }
            }
        }

        // Any time shards are changed, we destroy existing pinnings
        // Use 'resolve' because they should be cleared even if in conflict
        // ID sent to the vector clock doesn't matter here since we're setting the metadata through HTTP (TODO: change this if that is no longer true)
        region_map_t<memcached_protocol_t, machine_id_t> new_primaries(memcached_protocol_t::region_t::universe(), nil_uuid());
        region_map_t<memcached_protocol_t, std::set<machine_id_t> > new_secondaries(memcached_protocol_t::region_t::universe(), std::set<machine_id_t>());

        ns.primary_pinnings = ns.primary_pinnings.make_resolving_version(new_primaries, connectivity_cluster.get_me().get_uuid());
        ns.secondary_pinnings = ns.secondary_pinnings.make_resolving_version(new_secondaries, connectivity_cluster.get_me().get_uuid());

        std::string post_path(path_to_str(ns_path));
        post_metadata(post_path + "/shards", ns.shards.get_mutable());
        post_metadata(post_path + "/primary_pinnings/resolve", ns.primary_pinnings.get_mutable());
        post_metadata(post_path + "/secondary_pinnings/resolve", ns.secondary_pinnings.get_mutable());

    } else if (ns_path[0] == "dummy_namespaces") {
        throw admin_cluster_exc_t("splitting not supported for dummy namespaces");
    } else
        throw admin_cluster_exc_t("invalid object type");

    if (errored && split_points.size() > 1)
        throw admin_cluster_exc_t("not all split points were successfully added");
}

void admin_cluster_link_t::do_admin_merge_shard(admin_command_parser_t::command_data& data) {
    cluster_semilattice_metadata_t cluster_metadata = semilattice_metadata->get();
    std::vector<std::string> ns_path(get_info_from_id(data.params["namespace"][0])->path);
    std::vector<std::string> split_points(data.params["split-points"]);
    bool errored = false;

    if (ns_path[0] == "memcached_namespaces") {
        namespace_id_t ns_id(str_to_uuid(ns_path[1]));
        namespaces_semilattice_metadata_t<memcached_protocol_t>::namespace_map_t::iterator ns_it =
            cluster_metadata.memcached_namespaces.namespaces.find(ns_id);

        if (ns_it == cluster_metadata.memcached_namespaces.namespaces.end() || ns_it->second.is_deleted())
            throw admin_cluster_exc_t("unexpected error when looking up namespace: " + ns_path[1]);

        namespace_semilattice_metadata_t<memcached_protocol_t>& ns = ns_it->second.get_mutable();

        if (ns.shards.in_conflict())
            throw admin_cluster_exc_t("namespace shards are in conflict, run 'help resolve' for more information");

        for (size_t i = 0; i < split_points.size(); ++i) {
            // TODO: use escaped_string_to_key
            store_key_t key(split_points[i]);
            try {
                // TODO: use a better search than linear
                std::set<key_range_t>::iterator shard = ns.shards.get_mutable().begin();

                if (shard == ns.shards.get_mutable().end())
                    throw admin_cluster_exc_t("split point does not exist: " + split_points[i]);

                std::set<key_range_t>::iterator prev = shard++;
                while (true) {
                    if (shard == ns.shards.get_mutable().end())
                        throw admin_cluster_exc_t("split point does not exist: " + split_points[i]);
                    if (shard->contains_key(key))
                        break;
                    prev = shard++;
                }

                if (shard->left != store_key_t(key))
                    throw admin_cluster_exc_t("split point does not exist: " + split_points[i]);

                // Create the new shard to be inserted
                key_range_t merged;
                merged.left = prev->left;
                merged.right = shard->right;

                ns.shards.get_mutable().erase(shard);
                ns.shards.get_mutable().erase(prev);
                ns.shards.get_mutable().insert(merged);
            } catch (std::exception& ex) {
                printf("%s\n", ex.what());
                errored = true;
            }
        }

        // Any time shards are changed, we destroy existing pinnings
        // Use 'resolve' because they should be cleared even if in conflict
        // ID sent to the vector clock doesn't matter here since we're setting the metadata through HTTP (TODO: change this if that is no longer true)
        region_map_t<memcached_protocol_t, machine_id_t> new_primaries(memcached_protocol_t::region_t::universe(), nil_uuid());
        region_map_t<memcached_protocol_t, std::set<machine_id_t> > new_secondaries(memcached_protocol_t::region_t::universe(), std::set<machine_id_t>());

        ns.primary_pinnings = ns.primary_pinnings.make_resolving_version(new_primaries, connectivity_cluster.get_me().get_uuid());
        ns.secondary_pinnings = ns.secondary_pinnings.make_resolving_version(new_secondaries, connectivity_cluster.get_me().get_uuid());

        std::string post_path(path_to_str(ns_path));
        post_metadata(post_path + "/shards", ns.shards.get_mutable());
        post_metadata(post_path + "/primary_pinnings/resolve", ns.primary_pinnings.get_mutable());
        post_metadata(post_path + "/secondary_pinnings/resolve", ns.secondary_pinnings.get_mutable());

    } else if (ns_path[0] == "dummy_namespaces") {
        throw admin_cluster_exc_t("merging not supported for dummy namespaces");
    } else
        throw admin_cluster_exc_t("invalid object type");

    if (errored && split_points.size() > 1)
        throw admin_cluster_exc_t("not all split points were successfully removed");
}

void admin_cluster_link_t::do_admin_list(admin_command_parser_t::command_data& data) {
    cluster_semilattice_metadata_t cluster_metadata = semilattice_metadata->get();
    std::string obj_str = (data.params.count("object") == 0 ? "" : data.params["object"][0]);
    bool long_format = (data.params.count("long") == 1);

    if (obj_str.empty()) {
        list_all(long_format, cluster_metadata);
    } else {
        metadata_info_t *info = get_info_from_id(obj_str);
        boost::uuids::uuid obj_id = str_to_uuid(info->uuid);
        if (info->path[0] == "datacenters") {
            datacenters_semilattice_metadata_t::datacenter_map_t::iterator i = cluster_metadata.datacenters.datacenters.find(obj_id);
            if (i == cluster_metadata.datacenters.datacenters.end() || i->second.is_deleted())
                throw admin_cluster_exc_t("object not found: " + obj_str);
            list_single_datacenter(obj_id, i->second.get_mutable(), cluster_metadata);
        } else if (info->path[0] == "dummy_namespaces") {
            namespaces_semilattice_metadata_t<mock::dummy_protocol_t>::namespace_map_t::iterator i = cluster_metadata.dummy_namespaces.namespaces.find(obj_id);
            if (i == cluster_metadata.dummy_namespaces.namespaces.end() || i->second.is_deleted())
                throw admin_cluster_exc_t("object not found: " + obj_str);
            list_single_namespace(obj_id, i->second.get_mutable(), cluster_metadata, "dummy");
        } else if (info->path[0] == "memcached_namespaces") {
            namespaces_semilattice_metadata_t<memcached_protocol_t>::namespace_map_t::iterator i = cluster_metadata.memcached_namespaces.namespaces.find(obj_id);
            if (i == cluster_metadata.memcached_namespaces.namespaces.end() || i->second.is_deleted())
                throw admin_cluster_exc_t("object not found: " + obj_str);
            list_single_namespace(obj_id, i->second.get_mutable(), cluster_metadata, "memcached");
        } else if (info->path[0] == "machines") {
            machines_semilattice_metadata_t::machine_map_t::iterator i = cluster_metadata.machines.machines.find(obj_id);
            if (i == cluster_metadata.machines.machines.end() || i->second.is_deleted())
                throw admin_cluster_exc_t("object not found: " + obj_str);
            list_single_machine(obj_id, i->second.get_mutable(), cluster_metadata);
        } else
            throw admin_cluster_exc_t("unexpected error, object found, but type not recognized: " + info->path[0]);
    }
}

template <class protocol_t>
void admin_cluster_link_t::list_pinnings(namespace_semilattice_metadata_t<protocol_t>& ns, const shard_input_t& shard_in, cluster_semilattice_metadata_t& cluster_metadata) {
    if (ns.blueprint.in_conflict())
        throw admin_cluster_exc_t("namespace blueprint is in conflict");
    if (ns.shards.in_conflict())
        throw admin_cluster_exc_t("namespace shards are in conflict");

    // Search through for the shard
    typename protocol_t::region_t shard = find_shard_in_namespace(ns, shard_in);

    list_pinnings_internal(ns.blueprint.get(), shard, cluster_metadata);
}

template <class bp_type>
void admin_cluster_link_t::list_pinnings_internal(const bp_type& bp,
                                                  const key_range_t& shard,
                                                  cluster_semilattice_metadata_t& cluster_metadata) {
    std::vector<std::vector<std::string> > table;
    std::vector<std::string> delta;

    delta.push_back("type");
    delta.push_back("machine");
    delta.push_back("datacenter");
    table.push_back(delta);

    for (typename bp_type::role_map_t::const_iterator i = bp.machines_roles.begin(); i != bp.machines_roles.end(); ++i) {
        typename bp_type::region_to_role_map_t::const_iterator j = i->second.find(shard);
        if (j != i->second.end() && j->second != blueprint_details::role_nothing) {
            delta.clear();

            if (j->second == blueprint_details::role_primary)
                delta.push_back("primary");
            else if (j->second == blueprint_details::role_secondary)
                delta.push_back("secondary");
            else
                throw admin_cluster_exc_t("unexpected error, unrecognized role type encountered");

            delta.push_back(truncate_uuid(i->first));

            // Find the machine to get the datacenter
            machines_semilattice_metadata_t::machine_map_t::iterator m = cluster_metadata.machines.machines.find(i->first);
            if (m == cluster_metadata.machines.machines.end() || m->second.is_deleted())
                throw admin_cluster_exc_t("unexpected error, blueprint invalid");
            else if (m->second.get().datacenter.in_conflict())
                delta.push_back("<conflict>");
            else
                delta.push_back(truncate_uuid(m->second.get().datacenter.get()));

            table.push_back(delta);
        }
    }

    if (table.size() > 1)
        admin_print_table(table);
}

struct admin_stats_request_t {
    explicit admin_stats_request_t(mailbox_manager_t *mailbox_manager) :
        response_mailbox(mailbox_manager,
                         boost::bind(&promise_t<perfmon_result_t>::pulse, &stats_promise, _1),
                         mailbox_callback_mode_inline) { }
    promise_t<perfmon_result_t> stats_promise;
    mailbox_t<void(perfmon_result_t)> response_mailbox;
};

void admin_cluster_link_t::do_admin_list_stats(admin_command_parser_t::command_data& data) {
    std::map<peer_id_t, cluster_directory_metadata_t> directory = directory_read_manager.get_root_view()->get();
    cluster_semilattice_metadata_t cluster_metadata = semilattice_metadata->get();
    boost::ptr_map<machine_id_t, admin_stats_request_t> request_map;
    signal_timer_t timer(5000); // 5 second timeout to get all stats

    // Get the set of machines to request stats from and construct mailboxes for the responses
    if (data.params.count("machine") == 0) {
        for (machines_semilattice_metadata_t::machine_map_t::iterator i = cluster_metadata.machines.machines.begin();
             i != cluster_metadata.machines.machines.end(); ++i)
            if (!i->second.is_deleted()) {
                machine_id_t target = i->first;
                request_map.insert(target, new admin_stats_request_t(&mailbox_manager));
            }
    } else {
        std::string machine_str(data.params["machine"][0]);
        metadata_info_t *info = get_info_from_id(machine_str);
        if (info->path[0] != "machines")
            throw admin_parse_exc_t("object is not a machine: " + machine_str);
        machine_id_t target = str_to_uuid(info->uuid);
        request_map.insert(target, new admin_stats_request_t(&mailbox_manager));
    }

    if (request_map.empty())
        throw admin_cluster_exc_t("no machines to query stats from");

    // Send the requests
    for (boost::ptr_map<machine_id_t, admin_stats_request_t>::iterator i = request_map.begin(); i != request_map.end(); ++i) {
        bool found = false;
        // Find machine in directory
        // TODO: do a better than linear search
        for (std::map<peer_id_t, cluster_directory_metadata_t>::iterator j = directory.begin(); j != directory.end(); ++j) {
            if (j->second.machine_id == i->first) {
                found = true;
                send(&mailbox_manager,
                     j->second.get_stats_mailbox_address,
                     i->second->response_mailbox.get_address(),
                     std::set<stat_manager_t::stat_id_t>());
            }
        }

        if (!found)
            throw admin_cluster_exc_t("Could not locate machine in directory: " + uuid_to_str(i->first));
    }

    // Wait for responses and output them, filtering as necessary
    for (boost::ptr_map<machine_id_t, admin_stats_request_t>::iterator i = request_map.begin(); i != request_map.end(); ++i) {
        signal_t *stats_ready = i->second->stats_promise.get_ready_signal();
        wait_any_t waiter(&timer, stats_ready);
        waiter.wait();

        if (stats_ready->is_pulsed()) {
            perfmon_result_t stats = i->second->stats_promise.wait();
            printf("machine %s:\n%s\n", uuid_to_str(i->first).c_str(), admin_value_to_string(stats).c_str());
        }
    }
}

void admin_cluster_link_t::do_admin_list_directory(admin_command_parser_t::command_data& data UNUSED) {
    std::map<peer_id_t, cluster_directory_metadata_t> directory = directory_read_manager.get_root_view()->get();

    for (std::map<peer_id_t, cluster_directory_metadata_t>::iterator i = directory.begin(); i != directory.end(); i++) {
        printf("%s  ", uuid_to_str(i->second.machine_id).c_str());
        for (std::vector<std::string>::iterator j = i->second.ips.begin(); j != i->second.ips.end(); ++j)
            printf(" %s", j->c_str());
        printf("\n");
    }
}

void admin_cluster_link_t::do_admin_list_issues(admin_command_parser_t::command_data& data UNUSED) {
    std::list<clone_ptr_t<global_issue_t> > issues = issue_aggregator.get_issues();
    for (std::list<clone_ptr_t<global_issue_t> >::iterator i = issues.begin(); i != issues.end(); ++i) {
        puts((*i)->get_description().c_str());
    }
}

template <class map_type>
void admin_cluster_link_t::list_all_internal(const std::string& type, bool long_format, map_type& obj_map, std::vector<std::vector<std::string> >& table) {
    std::vector<std::string> delta;
    for (typename map_type::iterator i = obj_map.begin(); i != obj_map.end(); ++i) {
        if (!i->second.is_deleted()) {
            delta.clear();

            delta.push_back(type);

            if (long_format)
                delta.push_back(uuid_to_str(i->first));
            else
                delta.push_back(truncate_uuid(i->first));

            if (i->second.get().name.in_conflict())
                delta.push_back("<conflict>");
            else
                delta.push_back(i->second.get().name.get());

            table.push_back(delta);
        }
    }
}

void admin_cluster_link_t::list_all(bool long_format, cluster_semilattice_metadata_t& cluster_metadata) {
    std::vector<std::vector<std::string> > table;
    std::vector<std::string> delta;

    delta.push_back("type");
    delta.push_back("uuid");
    delta.push_back("name");
    table.push_back(delta);

    list_all_internal("machine", long_format, cluster_metadata.machines.machines, table);
    list_all_internal("datacenter", long_format, cluster_metadata.datacenters.datacenters, table);
    // TODO: better differentiation between namespace types
    list_all_internal("namespace (d)", long_format, cluster_metadata.dummy_namespaces.namespaces, table);
    list_all_internal("namespace (m)", long_format, cluster_metadata.memcached_namespaces.namespaces, table);

    if (table.size() > 1)
        admin_print_table(table);
}

std::map<datacenter_id_t, admin_cluster_link_t::datacenter_info_t> admin_cluster_link_t::build_datacenter_info(cluster_semilattice_metadata_t& cluster_metadata) {
    std::map<datacenter_id_t, datacenter_info_t> results;
    std::map<machine_id_t, machine_info_t> machine_data = build_machine_info(cluster_metadata);

    for (machines_semilattice_metadata_t::machine_map_t::iterator i = cluster_metadata.machines.machines.begin(); i != cluster_metadata.machines.machines.end(); ++i) {
        if (!i->second.is_deleted() && !i->second.get().datacenter.in_conflict()) {
            datacenter_id_t datacenter = i->second.get().datacenter.get();

            results[datacenter].machines += 1;

            std::map<machine_id_t, machine_info_t>::iterator info = machine_data.find(i->first);
            if (info != machine_data.end()) {
                results[datacenter].primaries += info->second.primaries;
                results[datacenter].secondaries += info->second.secondaries;
            }
        }
    }

    // TODO: this will list affinities, but not actual state (in case of impossible requirements)
    add_datacenter_affinities(cluster_metadata.dummy_namespaces.namespaces, results);
    add_datacenter_affinities(cluster_metadata.memcached_namespaces.namespaces, results);

    return results;
}

template <class map_type>
void admin_cluster_link_t::add_datacenter_affinities(const map_type& ns_map, std::map<datacenter_id_t, datacenter_info_t>& results) {
    for (typename map_type::const_iterator i = ns_map.begin(); i != ns_map.end(); ++i)
        if (!i->second.is_deleted()) {
            if (!i->second.get().primary_datacenter.in_conflict())
                ++results[i->second.get().primary_datacenter.get()].namespaces;

            if (!i->second.get().replica_affinities.in_conflict()) {
                std::map<datacenter_id_t, int> affinities = i->second.get().replica_affinities.get();
                for (std::map<datacenter_id_t, int>::iterator j = affinities.begin(); j != affinities.end(); ++j)
                    if (j->second > 0)
                        ++results[j->first].namespaces;
            }
        }
}

void admin_cluster_link_t::do_admin_list_datacenters(admin_command_parser_t::command_data& data) {
    cluster_semilattice_metadata_t cluster_metadata = semilattice_metadata->get();
    bool long_format = (data.params.count("long") == 1);

    std::vector<std::vector<std::string> > table;
    std::vector<std::string> delta;
    std::map<datacenter_id_t, datacenter_info_t> long_info;

    delta.push_back("uuid");
    delta.push_back("name");
    if (long_format) {
        delta.push_back("machines");
        delta.push_back("namespaces");
        delta.push_back("primaries");
        delta.push_back("secondaries");
    }

    table.push_back(delta);

    if (long_format)
        long_info = build_datacenter_info(cluster_metadata);

    for (datacenters_semilattice_metadata_t::datacenter_map_t::const_iterator i = cluster_metadata.datacenters.datacenters.begin(); i != cluster_metadata.datacenters.datacenters.end(); ++i) {
        if (!i->second.is_deleted()) {
            delta.clear();
            if (long_format)
                delta.push_back(uuid_to_str(i->first));
            else
                delta.push_back(truncate_uuid(i->first));
            if (i->second.get().name.in_conflict())
                delta.push_back("<conflict>");
            else
                delta.push_back(i->second.get().name.get());
            if (long_format) {
                char buffer[64];
                datacenter_info_t info = long_info[i->first];
                snprintf(buffer, sizeof(buffer), "%ld", info.machines);
                delta.push_back(buffer);
                snprintf(buffer, sizeof(buffer), "%ld", info.namespaces);
                delta.push_back(buffer);
                snprintf(buffer, sizeof(buffer), "%ld", info.primaries);
                delta.push_back(buffer);
                snprintf(buffer, sizeof(buffer), "%ld", info.secondaries);
                delta.push_back(buffer);
            }
            table.push_back(delta);
        }
    }

    if (table.size() > 1)
        admin_print_table(table);
}

template <class ns_type>
admin_cluster_link_t::namespace_info_t admin_cluster_link_t::get_namespace_info(ns_type& ns) {
    namespace_info_t result;

    if (ns.shards.in_conflict())
        result.shards = -1;
    else
        result.shards = ns.shards.get().size();

    // For replicas, go through the blueprint and sum up all roles
    if (ns.blueprint.in_conflict())
        result.replicas = -1;
    else
        result.replicas = get_replica_count_from_blueprint(ns.blueprint.get_mutable());

    if (ns.primary_datacenter.in_conflict())
        result.primary.assign("<conflict>");
    else
        result.primary.assign(uuid_to_str(ns.primary_datacenter.get()));

    return result;
}

template <class bp_type>
size_t admin_cluster_link_t::get_replica_count_from_blueprint(const bp_type& bp) {
    size_t count = 0;

    for (typename bp_type::role_map_t::const_iterator j = bp.machines_roles.begin();
         j != bp.machines_roles.end(); ++j) {
        for (typename bp_type::region_to_role_map_t::const_iterator k = j->second.begin();
             k != j->second.end(); ++k) {
            if (k->second == blueprint_details::role_primary)
                ++count;
            else if (k->second == blueprint_details::role_secondary)
                ++count;
        }
    }
    return count;
}

void admin_cluster_link_t::do_admin_list_namespaces(admin_command_parser_t::command_data& data) {
    cluster_semilattice_metadata_t cluster_metadata = semilattice_metadata->get();
    std::string type = (data.params.count("protocol") == 0 ? "" : data.params["protocol"][0]);
    bool long_format = (data.params.count("long") == 1);

    std::vector<std::vector<std::string> > table;
    std::vector<std::string> header;

    header.push_back("uuid");
    header.push_back("name");
    header.push_back("protocol");
    if (long_format) {
        header.push_back("shards");
        header.push_back("replicas");
        header.push_back("primary");
    }

    table.push_back(header);

    if (type.empty()) {
        add_namespaces("dummy", long_format, cluster_metadata.dummy_namespaces.namespaces, table);
        add_namespaces("memcached", long_format, cluster_metadata.memcached_namespaces.namespaces, table);
    } else if (type == "dummy") {
        add_namespaces(type, long_format, cluster_metadata.dummy_namespaces.namespaces, table);
    } else if (type == "memcached") {
        add_namespaces(type, long_format, cluster_metadata.memcached_namespaces.namespaces, table);
    } else
        throw admin_parse_exc_t("unrecognized namespace type: " + type);

    if (table.size() > 1)
        admin_print_table(table);
}

template <class map_type>
void admin_cluster_link_t::add_namespaces(const std::string& protocol, bool long_format, map_type& namespaces, std::vector<std::vector<std::string> >& table) {

    std::vector<std::string> delta;
    for (typename map_type::iterator i = namespaces.begin(); i != namespaces.end(); ++i) {
        if (!i->second.is_deleted()) {
            delta.clear();

            if (long_format)
                delta.push_back(uuid_to_str(i->first));
            else
                delta.push_back(truncate_uuid(i->first));

            if (!i->second.get().name.in_conflict())
                delta.push_back(i->second.get().name.get());
            else
                delta.push_back("<conflict>");

            delta.push_back(protocol);

            if (long_format) {
                char buffer[64];
                namespace_info_t info = get_namespace_info(i->second.get_mutable());

                if (info.shards != -1) {
                    snprintf(buffer, sizeof(buffer), "%i", info.shards);
                    delta.push_back(buffer);
                } else
                    delta.push_back("<conflict>");

                if (info.replicas != -1) {
                    snprintf(buffer, sizeof(buffer), "%i", info.replicas);
                    delta.push_back(buffer);
                } else
                    delta.push_back("<conflict>");

                delta.push_back(info.primary);
            }

            table.push_back(delta);
        }
    }
}

std::map<machine_id_t, admin_cluster_link_t::machine_info_t> admin_cluster_link_t::build_machine_info(cluster_semilattice_metadata_t& cluster_metadata) {
    std::map<peer_id_t, cluster_directory_metadata_t> directory = directory_read_manager.get_root_view()->get();
    std::map<machine_id_t, machine_info_t> results;

    // Initialize each machine, reachable machines are in the directory
    for (std::map<peer_id_t, cluster_directory_metadata_t>::iterator i = directory.begin(); i != directory.end(); ++i) {
        results.insert(std::make_pair(i->second.machine_id, machine_info_t()));
        results[i->second.machine_id].status.assign("reach");
    }

    // Unreachable machines will be found in the metadata but not the directory
    for (machines_semilattice_metadata_t::machine_map_t::const_iterator i = cluster_metadata.machines.machines.begin(); i != cluster_metadata.machines.machines.end(); ++i)
        if (!i->second.is_deleted()) {
            if (results.count(i->first) == 0) {
                results.insert(std::make_pair(i->first, machine_info_t()));
                results[i->first].status.assign("unreach");
            }
        }

    // Go through namespaces
    build_machine_info_internal(cluster_metadata.dummy_namespaces.namespaces, results);
    build_machine_info_internal(cluster_metadata.memcached_namespaces.namespaces, results);

    return results;
}

template <class map_type>
void admin_cluster_link_t::build_machine_info_internal(const map_type& ns_map, std::map<machine_id_t, machine_info_t>& results) {
    for (typename map_type::const_iterator i = ns_map.begin(); i != ns_map.end(); ++i) {
        if (i->second.is_deleted() || i->second.get().blueprint.in_conflict())
            continue;

        add_machine_info_from_blueprint(i->second.get().blueprint.get_mutable(), results);
    }
}

template <class bp_type>
void admin_cluster_link_t::add_machine_info_from_blueprint(const bp_type& bp, std::map<machine_id_t, machine_info_t>& results) {
    for (typename bp_type::role_map_t::const_iterator j = bp.machines_roles.begin();
         j != bp.machines_roles.end(); ++j) {
        if (results.count(j->first) == 0)
            continue;

        bool machine_used = false;

        for (typename bp_type::region_to_role_map_t::const_iterator k = j->second.begin();
             k != j->second.end(); ++k) {
            if (k->second == blueprint_details::role_primary) {
                ++results[j->first].primaries;
                machine_used = true;
            } else if (k->second == blueprint_details::role_secondary) {
                ++results[j->first].secondaries;
                machine_used = true;
            }
        }

        if (machine_used)
            ++results[j->first].namespaces;
    }
}

void admin_cluster_link_t::do_admin_list_machines(admin_command_parser_t::command_data& data) {
    cluster_semilattice_metadata_t cluster_metadata = semilattice_metadata->get();
    bool long_format = (data.params.count("long") == 1);

    std::map<machine_id_t, machine_info_t> long_info;
    std::vector<std::vector<std::string> > table;
    std::vector<std::string> delta;

    delta.push_back("uuid");
    delta.push_back("name");
    delta.push_back("datacenter");
    if (long_format) {
        delta.push_back("status");
        delta.push_back("namespaces");
        delta.push_back("primaries");
        delta.push_back("secondaries");
    }

    table.push_back(delta);

    if (long_format)
        long_info = build_machine_info(cluster_metadata);

    for (machines_semilattice_metadata_t::machine_map_t::const_iterator i = cluster_metadata.machines.machines.begin(); i != cluster_metadata.machines.machines.end(); ++i) {
        if (!i->second.is_deleted()) {
            delta.clear();

            if (long_format)
                delta.push_back(uuid_to_str(i->first));
            else
                delta.push_back(truncate_uuid(i->first));

            if (!i->second.get().name.in_conflict())
                delta.push_back(i->second.get().name.get());
            else
                delta.push_back("<conflict>");

            if (!i->second.get().datacenter.in_conflict()) {
                if (i->second.get().datacenter.get().is_nil())
                    delta.push_back("none");
                else if (long_format)
                    delta.push_back(uuid_to_str(i->second.get().datacenter.get()));
                else
                    delta.push_back(truncate_uuid(i->second.get().datacenter.get()));
            } else
                delta.push_back("<conflict>");

            if (long_format) {
                char buffer[64];
                machine_info_t info = long_info[i->first];
                delta.push_back(info.status);
                snprintf(buffer, sizeof(buffer), "%ld", info.namespaces);
                delta.push_back(buffer);
                snprintf(buffer, sizeof(buffer), "%ld", info.primaries);
                delta.push_back(buffer);
                snprintf(buffer, sizeof(buffer), "%ld", info.secondaries);
                delta.push_back(buffer);
            }

            table.push_back(delta);
        }
    }

    // TODO: sort by datacenter and name

    if (table.size() > 1)
        admin_print_table(table);
}

void admin_cluster_link_t::do_admin_create_datacenter(admin_command_parser_t::command_data& data) {
    std::string uuid = create_metadata("datacenters");
    post_metadata("datacenters/" + uuid + "/name", data.params["name"][0]);
    printf("uuid: %s\n", uuid.c_str());
}


void admin_cluster_link_t::do_admin_create_namespace(admin_command_parser_t::command_data& data) {
    cluster_semilattice_metadata_t cluster_metadata = semilattice_metadata->get();
    std::string protocol(data.params["protocol"][0]);
    std::string port_str(data.params["port"][0]);
    std::string name(data.params["name"][0]);
    int port = atoi(port_str.c_str());
    std::string datacenter_id(data.params["primary"][0]);
    metadata_info_t *datacenter_info(get_info_from_id(datacenter_id));
    datacenter_id_t primary(str_to_uuid(datacenter_info->path[1]));

    // Make sure port is a number
    for (size_t i = 0; i < port_str.length(); ++i)
        if (port_str[i] < '0' || port_str[i] > '9')
            throw admin_parse_exc_t("port is not a number");

    if (port > 65536)
        throw admin_parse_exc_t("port is too large: " + port_str);

    if (datacenter_info->path[0] != "datacenters")
        throw admin_parse_exc_t("namespace primary is not a datacenter: " + datacenter_id);

    if (protocol == "memcached")
        do_admin_create_namespace_internal<memcached_protocol_t>(name, port, primary, "memcached_namespaces");
    else if (protocol == "dummy")
        do_admin_create_namespace_internal<mock::dummy_protocol_t>(name, port, primary, "dummy_namespaces");
    else
        throw admin_parse_exc_t("unrecognized protocol: " + protocol);
}

template <class protocol_t>
void admin_cluster_link_t::do_admin_create_namespace_internal(std::string& name,
                                                              int port,
                                                              datacenter_id_t& primary,
                                                              const std::string& path) {
    std::string uuid = create_metadata(path);
    std::string full_path(path + "/" + uuid);

    post_metadata(full_path + "/name", name);
    post_metadata(full_path + "/primary_uuid", primary);
    post_metadata(full_path + "/port", port);

    printf("uuid: %s\n", uuid.c_str());
}

void admin_cluster_link_t::do_admin_set_datacenter(admin_command_parser_t::command_data& data) {
    cluster_semilattice_metadata_t cluster_metadata = semilattice_metadata->get();
    std::string obj_id(data.params["id"][0]);
    metadata_info_t *obj_info(get_info_from_id(obj_id));
    std::string datacenter_id(data.params["datacenter"][0]);
    metadata_info_t *datacenter_info(get_info_from_id(datacenter_id));
    datacenter_id_t datacenter_uuid(str_to_uuid(datacenter_info->uuid));

    // Target must be a datacenter in all existing use cases
    if (datacenter_info->path[0] != "datacenters")
        throw admin_parse_exc_t("destination is not a datacenter: " + datacenter_id);

    std::string post_path(path_to_str(obj_info->path));
    if (obj_info->path[0] == "memcached_namespaces" || obj_info->path[0] == "dummy_namespaces")
        post_path += "/primary_uuid";
    else if (obj_info->path[0] == "machines") {
        post_path += "/datacenter_uuid";
        // Any pinnings involving this machine must be culled
        datacenter_id_t old_datacenter(datacenter_uuid);
        machine_id_t machine(str_to_uuid(obj_info->uuid));

        machines_semilattice_metadata_t::machine_map_t::iterator m = cluster_metadata.machines.machines.find(machine);
        if (m != cluster_metadata.machines.machines.end() && !m->second.is_deleted() && !m->second.get().datacenter.in_conflict())
            old_datacenter = m->second.get().datacenter.get();

        // If the datacenter has changed (or we couldn't determine the old datacenter uuid), clear pinnings
        if (old_datacenter != datacenter_uuid) {
            remove_machine_pinnings(machine, "memcached_namespaces", cluster_metadata.memcached_namespaces.namespaces);
            remove_machine_pinnings(machine, "dummy_namespaces", cluster_metadata.dummy_namespaces.namespaces);
        }
    } else
        throw admin_cluster_exc_t("target object is not a namespace or machine");

    post_metadata(post_path, datacenter_uuid);
}

template <class protocol_t>
void admin_cluster_link_t::remove_machine_pinnings(const machine_id_t& machine,
                                                   const std::string& post_path,
                                                   std::map<namespace_id_t, deletable_t<namespace_semilattice_metadata_t<protocol_t> > >& ns_map) {
    // TODO: what if a pinning is in conflict with this machine specified, but is resolved later?
    // perhaps when a resolve is issued, check to make sure it is still valid

    for (typename namespaces_semilattice_metadata_t<protocol_t>::namespace_map_t::iterator i = ns_map.begin(); i != ns_map.end(); ++i) {
        if (i->second.is_deleted())
            continue;

        namespace_semilattice_metadata_t<protocol_t>& ns = i->second.get_mutable();
        std::string ns_post_path = post_path + "/" + uuid_to_str(i->first);
        bool changed = false;

        // Check for and remove the machine in primary pinnings
        if (!ns.primary_pinnings.in_conflict())
            for (typename region_map_t<protocol_t, machine_id_t>::iterator j = ns.primary_pinnings.get_mutable().begin();
                 j != ns.primary_pinnings.get_mutable().end(); ++j) {
                if (j->second == machine) {
                    changed = true;
                    j->second = nil_uuid();
                }
            }

        if (changed)
            post_metadata(ns_post_path + "/primary_pinnings", ns.primary_pinnings.get_mutable());

        changed = false;
        // Check for and remove the machine in secondary pinnings
        if (!ns.secondary_pinnings.in_conflict())
            for (typename region_map_t<protocol_t, std::set<machine_id_t> >::iterator j = ns.secondary_pinnings.get_mutable().begin();
                 j != ns.secondary_pinnings.get_mutable().end(); ++j)
                changed |= (j->second.erase(machine) > 0);

        if (changed)
            post_metadata(ns_post_path + "/secondary_pinnings", ns.secondary_pinnings.get_mutable());
    }
}

void admin_cluster_link_t::do_admin_set_name(admin_command_parser_t::command_data& data) {
    // TODO: make sure names aren't silly things like uuids or reserved strings
    std::vector<std::string> obj_path(get_info_from_id(data.params["id"][0])->path);

    std::string post_path(path_to_str(obj_path));
    post_path += "/name";
    post_metadata(post_path, data.params["new-name"][0]);
}

void admin_cluster_link_t::do_admin_set_acks(admin_command_parser_t::command_data& data) {
    std::vector<std::string> ns_path(get_info_from_id(data.params["namespace"][0])->path);
    std::vector<std::string> dc_path(get_info_from_id(data.params["datacenter"][0])->path);
    cluster_semilattice_metadata_t cluster_metadata = semilattice_metadata->get();
    std::string acks_str = data.params["num-acks"][0].c_str();
    std::string post_path(path_to_str(ns_path));
    post_path += "/ack_expectations";

    // Make sure num-acks is a number
    for (size_t i = 0; i < acks_str.length(); ++i)
        if (acks_str[i] < '0' || acks_str[i] > '9')
            throw admin_parse_exc_t("num-acks is not a number");

    if (dc_path[0] != "datacenters")
        throw admin_parse_exc_t(data.params["datacenter"][0] + " is not a datacenter");

    if (ns_path[0] == "dummy_namespaces") {
        namespaces_semilattice_metadata_t<mock::dummy_protocol_t>::namespace_map_t::iterator i = cluster_metadata.dummy_namespaces.namespaces.find(str_to_uuid(ns_path[1]));
        if (i == cluster_metadata.dummy_namespaces.namespaces.end())
            throw admin_parse_exc_t("unexpected error, namespace not found");
        if (i->second.is_deleted())
            throw admin_cluster_exc_t("unexpected error, namespace has been deleted");
        do_admin_set_acks_internal(i->second.get_mutable(), str_to_uuid(dc_path[1]), atoi(acks_str.c_str()), post_path);

    } else if (ns_path[0] == "memcached_namespaces") {
        namespaces_semilattice_metadata_t<memcached_protocol_t>::namespace_map_t::iterator i = cluster_metadata.memcached_namespaces.namespaces.find(str_to_uuid(ns_path[1]));
        if (i == cluster_metadata.memcached_namespaces.namespaces.end())
            throw admin_parse_exc_t("unexpected error, namespace not found");
        if (i->second.is_deleted())
            throw admin_cluster_exc_t("unexpected error, namespace has been deleted");
        do_admin_set_acks_internal(i->second.get_mutable(), str_to_uuid(dc_path[1]), atoi(acks_str.c_str()), post_path);

    } else
        throw admin_parse_exc_t(data.params["namespace"][0] + " is not a namespace");
}

template <class protocol_t>
void admin_cluster_link_t::do_admin_set_acks_internal(namespace_semilattice_metadata_t<protocol_t>& ns, const datacenter_id_t& datacenter, int num_acks, const std::string& post_path) {
    if (ns.primary_datacenter.in_conflict())
        throw admin_cluster_exc_t("namespace primary datacenter is in conflict, run 'help resolve' for more information");

    if (ns.replica_affinities.in_conflict())
        throw admin_cluster_exc_t("namespace replica affinities are in conflict, run 'help resolve' for more information");

    if (ns.ack_expectations.in_conflict())
        throw admin_cluster_exc_t("namespace ack expectations are in conflict, run 'help resolve' for more information");

    // Make sure the selected datacenter is assigned to the namespace and that the number of replicas is less than or equal to the number of acks
    std::map<datacenter_id_t, int>::iterator i = ns.replica_affinities.get().find(datacenter);
    bool is_primary = (datacenter == ns.primary_datacenter.get());
    if ((i == ns.replica_affinities.get().end() || i->second == 0) && !is_primary)
        throw admin_cluster_exc_t("the specified datacenter has no replica affinities with the given namespace");
    else if (num_acks > i->second + (is_primary ? 1 : 0))
        throw admin_cluster_exc_t("cannot assign more ack expectations than replicas in a datacenter");

    ns.ack_expectations.get_mutable()[datacenter] = num_acks;

    post_metadata(post_path, ns.ack_expectations.get_mutable());
}

void admin_cluster_link_t::do_admin_set_replicas(admin_command_parser_t::command_data& data) {
    std::vector<std::string> ns_path(get_info_from_id(data.params["namespace"][0])->path);
    std::vector<std::string> dc_path(get_info_from_id(data.params["datacenter"][0])->path);
    cluster_semilattice_metadata_t cluster_metadata = semilattice_metadata->get();
    std::string replicas_str = data.params["num-replicas"][0].c_str();
    int num_replicas = atoi(replicas_str.c_str());
    std::string post_path(path_to_str(ns_path));
    post_path += "/replica_affinities";

    // Make sure num-acks is a number
    for (size_t i = 0; i < replicas_str.length(); ++i)
        if (replicas_str[i] < '0' || replicas_str[i] > '9')
            throw admin_parse_exc_t("num-replicas is not a number");

    if (dc_path[0] != "datacenters")
        throw admin_parse_exc_t(data.params["datacenter"][0] + " is not a datacenter");

    datacenter_id_t datacenter(str_to_uuid(dc_path[1]));
    if (get_machine_count_in_datacenter(cluster_metadata, datacenter) < (size_t)num_replicas)
        throw admin_cluster_exc_t("the number of replicas cannot be more than the number of machines in the datacenter");

    if (ns_path[0] == "dummy_namespaces") {
        namespaces_semilattice_metadata_t<mock::dummy_protocol_t>::namespace_map_t::iterator i = cluster_metadata.dummy_namespaces.namespaces.find(str_to_uuid(ns_path[1]));
        if (i == cluster_metadata.dummy_namespaces.namespaces.end())
            throw admin_parse_exc_t("unexpected error, namespace not found");
        if (i->second.is_deleted())
            throw admin_cluster_exc_t("unexpected error, namespace has been deleted");
        do_admin_set_replicas_internal(i->second.get_mutable(), datacenter, num_replicas, post_path);

    } else if (ns_path[0] == "memcached_namespaces") {
        namespaces_semilattice_metadata_t<memcached_protocol_t>::namespace_map_t::iterator i = cluster_metadata.memcached_namespaces.namespaces.find(str_to_uuid(ns_path[1]));
        if (i == cluster_metadata.memcached_namespaces.namespaces.end())
            throw admin_parse_exc_t("unexpected error, namespace not found");
        if (i->second.is_deleted())
            throw admin_cluster_exc_t("unexpected error, namespace has been deleted");
        do_admin_set_replicas_internal(i->second.get_mutable(), datacenter, num_replicas, post_path);

    } else
        throw admin_parse_exc_t(data.params["namespace"][0] + " is not a namespace");
}

template <class protocol_t>
void admin_cluster_link_t::do_admin_set_replicas_internal(namespace_semilattice_metadata_t<protocol_t>& ns, const datacenter_id_t& datacenter, int num_replicas, const std::string& post_path) {
    if (ns.primary_datacenter.in_conflict())
        throw admin_cluster_exc_t("namespace primary datacenter is in conflict, run 'help resolve' for more information");

    if (ns.replica_affinities.in_conflict())
        throw admin_cluster_exc_t("namespace replica affinities are in conflict, run 'help resolve' for more information");

    if (ns.ack_expectations.in_conflict())
        throw admin_cluster_exc_t("namespace ack expectations are in conflict, run 'help resolve' for more information");

    bool is_primary = (datacenter == ns.primary_datacenter.get());
    if (is_primary && num_replicas == 0)
        throw admin_cluster_exc_t("the number of replicas for the primary datacenter cannot be 0");

    std::map<datacenter_id_t, int>::iterator i = ns.ack_expectations.get().find(datacenter);
    if (i == ns.ack_expectations.get().end())
        ns.ack_expectations.get_mutable()[datacenter] = 0;
    else if (i->second > num_replicas)
        throw admin_cluster_exc_t("the number of replicas for this datacenter cannot be less than the number of acks");

    ns.replica_affinities.get_mutable()[datacenter] = num_replicas - (is_primary ? 1 : 0);

    post_metadata(post_path, ns.replica_affinities.get_mutable());
}

void admin_cluster_link_t::do_admin_remove(admin_command_parser_t::command_data& data) {
    cluster_semilattice_metadata_t cluster_metadata = semilattice_metadata->get();
    std::vector<std::string> ids = data.params["id"];
    bool errored = false;

    for (size_t i = 0; i < ids.size(); ++i) {
        try {
            metadata_info_t *obj_info = get_info_from_id(ids[i]);

            // TODO: in case of machine, check if it's up and ask for confirmation if it is

            delete_metadata(path_to_str(obj_info->path));

            // Clean up any hanging references
            if (obj_info->path[0] == "machines") {
                machine_id_t machine(str_to_uuid(obj_info->uuid));
                remove_machine_pinnings(machine, "memcached_namespaces", cluster_metadata.memcached_namespaces.namespaces);
                remove_machine_pinnings(machine, "dummy_namespaces", cluster_metadata.dummy_namespaces.namespaces);
            } else if (obj_info->path[0] == "datacenters") {
                datacenter_id_t datacenter(str_to_uuid(obj_info->uuid));
                remove_datacenter_references(datacenter, cluster_metadata);
            }
        } catch (std::exception& ex) {
            puts(ex.what());
            errored = true;
        }
    }

    if (errored)
        throw admin_cluster_exc_t("not all removes were successful");
}

void admin_cluster_link_t::remove_datacenter_references(const datacenter_id_t& datacenter, cluster_semilattice_metadata_t& cluster_metadata) {
    datacenter_id_t nil_id(nil_uuid());

    // Go through machines
    for (machines_semilattice_metadata_t::machine_map_t::iterator i = cluster_metadata.machines.machines.begin();
         i != cluster_metadata.machines.machines.end(); ++i) {
        if (i->second.is_deleted())
            continue;

        std::string machine_post_path("machines/" + uuid_to_str(i->first));
        if (!i->second.get().datacenter.in_conflict() && i->second.get().datacenter.get() == datacenter)
            post_metadata(machine_post_path + "/datacenter_uuid", nil_id);
    }

    remove_datacenter_references_from_namespaces(datacenter, "memcached_namespaces", cluster_metadata.memcached_namespaces.namespaces);
    remove_datacenter_references_from_namespaces(datacenter, "dummy_namespaces", cluster_metadata.dummy_namespaces.namespaces);
}

template <class protocol_t>
void admin_cluster_link_t::remove_datacenter_references_from_namespaces(const datacenter_id_t& datacenter,
                                                                        const std::string& post_path,
                                                                        std::map<namespace_id_t, deletable_t<namespace_semilattice_metadata_t<protocol_t> > >& ns_map) {
    datacenter_id_t nil_id(nil_uuid());

    for (typename std::map<namespace_id_t, deletable_t<namespace_semilattice_metadata_t<protocol_t> > >::iterator i = ns_map.begin();
         i != ns_map.end(); ++i) {
        if (i->second.is_deleted())
            continue;

        namespace_semilattice_metadata_t<protocol_t>& ns = i->second.get_mutable();
        std::string ns_post_path(post_path + "/" + uuid_to_str(i->first));

        if (!ns.primary_datacenter.in_conflict() && ns.primary_datacenter.get() == datacenter)
            post_metadata(ns_post_path + "/primary_uuid", nil_id);

        if (!ns.replica_affinities.in_conflict() && ns.replica_affinities.get_mutable().erase(datacenter) > 0)
            post_metadata(ns_post_path + "/replica_affinities", ns.replica_affinities.get_mutable());

        if (!ns.ack_expectations.in_conflict() && ns.ack_expectations.get_mutable().erase(datacenter) > 0)
            post_metadata(ns_post_path + "/ack_expectations", ns.ack_expectations.get_mutable());
    }
}

template <class protocol_t>
void admin_cluster_link_t::list_single_namespace(const namespace_id_t& ns_id,
                                                 namespace_semilattice_metadata_t<protocol_t>& ns,
                                                 cluster_semilattice_metadata_t& cluster_metadata,
                                                 const std::string& protocol) {
    if (ns.name.in_conflict() || ns.name.get_mutable().empty())
        printf("namespace %s\n", uuid_to_str(ns_id).c_str());
    else
        printf("namespace '%s' %s\n", ns.name.get_mutable().c_str(), uuid_to_str(ns_id).c_str());

    // Print primary datacenter
    if (!ns.primary_datacenter.in_conflict()) {
        datacenters_semilattice_metadata_t::datacenter_map_t::iterator dc = cluster_metadata.datacenters.datacenters.find(ns.primary_datacenter.get());
        if (dc == cluster_metadata.datacenters.datacenters.end() ||
            dc->second.is_deleted() ||
            dc->second.get_mutable().name.in_conflict() ||
            dc->second.get_mutable().name.get().empty())
            printf("primary datacenter %s\n", uuid_to_str(ns.primary_datacenter.get()).c_str());
        else
            printf("primary datacenter '%s' %s\n", dc->second.get_mutable().name.get().c_str(), uuid_to_str(ns.primary_datacenter.get()).c_str());
    } else
        printf("primary datacenter <conflict>\n");

    // Print port
    if (ns.port.in_conflict())
        printf("running %s protocol on port <conflict>\n", protocol.c_str());
    else
        printf("running %s protocol on port %i\n", protocol.c_str(), ns.port.get());
    printf("\n");

    std::vector<std::vector<std::string> > table;
    std::vector<std::string> delta;

    // Print configured affinities and ack expectations
    delta.push_back("uuid");
    delta.push_back("name");
    delta.push_back("replicas");
    delta.push_back("acks");
    table.push_back(delta);

    for (datacenters_semilattice_metadata_t::datacenter_map_t::iterator i = cluster_metadata.datacenters.datacenters.begin();
         i != cluster_metadata.datacenters.datacenters.end(); ++i) {
        if (!i->second.is_deleted()) {
            bool affinity = false;
            delta.clear();
            delta.push_back(uuid_to_str(i->first));
            delta.push_back(i->second.get_mutable().name.in_conflict() ? "<conflict>" : i->second.get_mutable().name.get());

            if (!ns.primary_datacenter.in_conflict() && ns.primary_datacenter.get() == i->first) {
                if (ns.replica_affinities.get_mutable().count(i->first) == 1)
                    delta.push_back(strprintf("%i", ns.replica_affinities.get_mutable()[i->first] + 1));
                else
                    delta.push_back("1");

                affinity = true;
            } else if (ns.replica_affinities.get_mutable().count(i->first) == 1) {
                delta.push_back(strprintf("%i", ns.replica_affinities.get_mutable()[i->first]));
                affinity = true;
            } else
                delta.push_back("0");

            if (ns.ack_expectations.get_mutable().count(i->first) == 1) {
                delta.push_back(strprintf("%i", ns.ack_expectations.get_mutable()[i->first]));
                affinity = true;
            } else
                delta.push_back("0");

            if (affinity)
                table.push_back(delta);
        }
    }

    printf("affinity with %ld datacenter%s\n", table.size() - 1, table.size() == 2 ? "" : "s");
    if (table.size() > 1)
        admin_print_table(table);
    printf("\n");

    if (ns.shards.in_conflict()) {
        printf("shards in conflict\n");
    } else if (ns.blueprint.in_conflict()) {
        printf("cluster blueprint in conflict\n");
    } else {
        // Print shard hosting
        table.clear();
        delta.clear();
        delta.push_back("shard");
        delta.push_back("machine uuid");
        delta.push_back("name");
        delta.push_back("primary");
        table.push_back(delta);

        add_single_namespace_replicas(ns.shards.get_mutable(),
                                      ns.blueprint.get_mutable(),
                                      cluster_metadata.machines.machines,
                                      table);

        printf("%ld replica%s for %ld shard%s\n",
               table.size() - 1, table.size() == 2 ? "" : "s",
               ns.shards.get_mutable().size(), ns.shards.get_mutable().size() == 1 ? "" : "s");
        if (table.size() > 1)
            admin_print_table(table);
    }
}

template <class protocol_t>
void admin_cluster_link_t::add_single_namespace_replicas(std::set<typename protocol_t::region_t>& shards,
                                                         persistable_blueprint_t<protocol_t>& blueprint,
                                                         machines_semilattice_metadata_t::machine_map_t& machine_map,
                                                         std::vector<std::vector<std::string> >& table) {
    std::vector<std::string> delta;

    for (typename std::set<typename protocol_t::region_t>::iterator s = shards.begin(); s != shards.end(); ++s) {
        std::string shard_str(admin_value_to_string(*s));

        // First add the primary host
        for (typename persistable_blueprint_t<protocol_t>::role_map_t::iterator i = blueprint.machines_roles.begin();
             i != blueprint.machines_roles.end(); ++i) {
            typename persistable_blueprint_t<protocol_t>::region_to_role_map_t::iterator j = i->second.find(*s);
            if (j != i->second.end() && j->second == blueprint_details::role_primary) {
                delta.clear();
                delta.push_back(shard_str);
                delta.push_back(uuid_to_str(i->first));

                machines_semilattice_metadata_t::machine_map_t::iterator m = machine_map.find(i->first);
                if (m == machine_map.end() || m->second.is_deleted()) // This shouldn't really happen, but oh well
                    delta.push_back(std::string());
                else if (m->second.get_mutable().name.in_conflict())
                    delta.push_back("<conflict>");
                else
                    delta.push_back(m->second.get_mutable().name.get());

                delta.push_back("yes");
                table.push_back(delta);
            }
        }

        // Then add all the secondaries
        for (typename persistable_blueprint_t<protocol_t>::role_map_t::iterator i = blueprint.machines_roles.begin();
             i != blueprint.machines_roles.end(); ++i) {
            typename persistable_blueprint_t<protocol_t>::region_to_role_map_t::iterator j = i->second.find(*s);
            if (j != i->second.end() && j->second == blueprint_details::role_secondary) {
                delta.clear();
                delta.push_back(shard_str);
                delta.push_back(uuid_to_str(i->first));

                machines_semilattice_metadata_t::machine_map_t::iterator m = machine_map.find(i->first);
                if (m == machine_map.end() || m->second.is_deleted()) // This shouldn't really happen, but oh well
                    delta.push_back(std::string());
                else if (m->second.get_mutable().name.in_conflict())
                    delta.push_back("<conflict>");
                else
                    delta.push_back(m->second.get_mutable().name.get());

                delta.push_back("no");
                table.push_back(delta);
            }
        }
    }
}

void admin_cluster_link_t::list_single_datacenter(const datacenter_id_t& dc_id,
                                                  datacenter_semilattice_metadata_t& dc,
                                                  cluster_semilattice_metadata_t& cluster_metadata) {
    std::vector<std::vector<std::string> > table;
    std::vector<std::string> delta;
    if (dc.name.in_conflict() || dc.name.get_mutable().empty())
        printf("datacenter %s\n", uuid_to_str(dc_id).c_str());
    else
        printf("datacenter '%s' %s\n", dc.name.get_mutable().c_str(), uuid_to_str(dc_id).c_str());
    printf("\n");

    // Get a list of machines in the datacenter
    delta.push_back("uuid");
    delta.push_back("name");
    table.push_back(delta);

    for (machines_semilattice_metadata_t::machine_map_t::iterator i = cluster_metadata.machines.machines.begin();
         i != cluster_metadata.machines.machines.end(); ++i) {
        if (!i->second.is_deleted() &&
            !i->second.get_mutable().datacenter.in_conflict() &&
            i->second.get_mutable().datacenter.get() == dc_id) {
            delta.clear();
            delta.push_back(uuid_to_str(i->first));
            delta.push_back(i->second.get_mutable().name.in_conflict() ? "<conflict>" : i->second.get_mutable().name.get());
            table.push_back(delta);
        }
    }

    printf("%ld machine%s\n", table.size() - 1, table.size() == 2 ? "" : "s");
    if (table.size() > 1)
        admin_print_table(table);
    printf("\n");

    // Get a list of namespaces hosted by the datacenter
    table.clear();
    delta.clear();
    delta.push_back("uuid");
    delta.push_back("name");
    delta.push_back("protocol");
    delta.push_back("primary");
    delta.push_back("replicas");
    table.push_back(delta);

    add_single_datacenter_affinities(dc_id, cluster_metadata.dummy_namespaces.namespaces, table, "dummy");
    add_single_datacenter_affinities(dc_id, cluster_metadata.memcached_namespaces.namespaces, table, "memcached");

    printf("%ld namespace%s\n", table.size() - 1, table.size() == 2 ? "" : "s");
    if (table.size() > 1)
        admin_print_table(table);
}

template <class map_type>
void admin_cluster_link_t::add_single_datacenter_affinities(const datacenter_id_t& dc_id, map_type& ns_map, std::vector<std::vector<std::string> >& table, const std::string& protocol) {
    std::vector<std::string> delta;

    for (typename map_type::iterator i = ns_map.begin(); i != ns_map.end(); ++i) {
        if (!i->second.is_deleted()) {
            typename map_type::mapped_type::value_t& ns = i->second.get_mutable();
            size_t replicas(0);

            delta.clear();
            delta.push_back(uuid_to_str(i->first));
            delta.push_back(ns.name.in_conflict() ? "<conflict>" : ns.name.get());
            delta.push_back(protocol);

            // TODO: this will only list the replicas required by the user, not the actual replicas (in case of impossible requirements)
            if (!ns.primary_datacenter.in_conflict() &&
                ns.primary_datacenter.get() == dc_id) {
                delta.push_back("yes");
                ++replicas;
            } else
                delta.push_back("no");

            if (!ns.replica_affinities.in_conflict() &&
                ns.replica_affinities.get_mutable().count(dc_id) == 1)
                replicas += ns.replica_affinities.get_mutable()[dc_id];

            delta.push_back(strprintf("%ld", replicas));

            if (replicas > 0)
                table.push_back(delta);
        }
    }
}

void admin_cluster_link_t::list_single_machine(const machine_id_t& machine_id,
                                               machine_semilattice_metadata_t& machine,
                                               cluster_semilattice_metadata_t& cluster_metadata) {
    if (machine.name.in_conflict() || machine.name.get_mutable().empty())
        printf("machine %s\n", uuid_to_str(machine_id).c_str());
    else
        printf("machine '%s' %s\n", machine.name.get_mutable().c_str(), uuid_to_str(machine_id).c_str());

    // Print datacenter
    if (!machine.datacenter.in_conflict()) {
        datacenters_semilattice_metadata_t::datacenter_map_t::iterator dc = cluster_metadata.datacenters.datacenters.find(machine.datacenter.get());
        if (dc == cluster_metadata.datacenters.datacenters.end() ||
            dc->second.is_deleted() ||
            dc->second.get_mutable().name.in_conflict() ||
            dc->second.get_mutable().name.get().empty())
            printf("in datacenter %s\n", uuid_to_str(machine.datacenter.get()).c_str());
        else
            printf("in datacenter '%s' %s\n", dc->second.get_mutable().name.get().c_str(), uuid_to_str(machine.datacenter.get()).c_str());
    } else
        printf("in datacenter <conflict>\n");
    printf("\n");

    // Print hosted replicas
    std::vector<std::vector<std::string> > table;
    std::vector<std::string> header;

    header.push_back("namespace");
    header.push_back("name");
    header.push_back("shard");
    header.push_back("primary");
    table.push_back(header);

    size_t namespace_count = 0;
    namespace_count += add_single_machine_replicas(machine_id, cluster_metadata.dummy_namespaces.namespaces, table);
    namespace_count += add_single_machine_replicas(machine_id, cluster_metadata.memcached_namespaces.namespaces, table);

    printf("hosting %ld replica%s from %ld namespace%s\n", table.size() - 1, table.size() == 2 ? "" : "s", namespace_count, namespace_count == 1 ? "" : "s");
    if (table.size() > 1)
        admin_print_table(table);
}

template <class map_type>
size_t admin_cluster_link_t::add_single_machine_replicas(const machine_id_t& machine_id,
                                                         map_type& ns_map,
                                                         std::vector<std::vector<std::string> >& table) {
    size_t matches(0);

    for (typename map_type::iterator i = ns_map.begin(); i != ns_map.end(); ++i) {
        // TODO: if there is a blueprint conflict, the values won't be accurate
        if (!i->second.is_deleted() && !i->second.get_mutable().blueprint.in_conflict()) {
            typename map_type::mapped_type::value_t& ns = i->second.get_mutable();
            std::string uuid(uuid_to_str(i->first));
            std::string name(ns.name.in_conflict() ? "<conflict>" : ns.name.get_mutable());
            matches += add_single_machine_blueprint(machine_id, ns.blueprint.get_mutable(), table, uuid, name);
        }
    }

    return matches;
}

template <class protocol_t>
bool admin_cluster_link_t::add_single_machine_blueprint(const machine_id_t& machine_id,
                                                        persistable_blueprint_t<protocol_t>& blueprint,
                                                        std::vector<std::vector<std::string> >& table,
                                                        const std::string& ns_uuid,
                                                        const std::string& ns_name) {
    std::vector<std::string> delta;
    bool match(false);

    typename persistable_blueprint_t<protocol_t>::role_map_t::iterator machine_entry = blueprint.machines_roles.find(machine_id);
    if (machine_entry == blueprint.machines_roles.end())
        return false;

    for (typename persistable_blueprint_t<protocol_t>::region_to_role_map_t::iterator i = machine_entry->second.begin();
         i != machine_entry->second.end(); ++i) {
        if (i->second == blueprint_details::role_primary || i->second == blueprint_details::role_secondary) {
            delta.clear();
            delta.push_back(ns_uuid);
            delta.push_back(ns_name);

            // Build a string for the shard
            delta.push_back(admin_value_to_string(i->first));

            if (i->second == blueprint_details::role_primary)
                delta.push_back("yes");
            else
                delta.push_back("no");

            table.push_back(delta);
            match = true;
        } else
            continue;
    }


    return match;
}

void admin_cluster_link_t::do_admin_resolve(admin_command_parser_t::command_data& data) {
    cluster_semilattice_metadata_t cluster_metadata = semilattice_metadata->get();
    std::string obj_id = data.params["id"][0];
    std::string field = data.params["field"][0];
    metadata_info_t *obj_info = get_info_from_id(obj_id);

    if (obj_info->path[0] == "machines") {
        machines_semilattice_metadata_t::machine_map_t::iterator i = cluster_metadata.machines.machines.find(str_to_uuid(obj_info->uuid));
        if (i == cluster_metadata.machines.machines.end() || i->second.is_deleted())
            throw admin_cluster_exc_t("unexpected exception when looking up object: " + obj_id);
        resolve_machine_value(i->second.get_mutable(), field, "machines" + obj_info->uuid);
    } else if (obj_info->path[0] == "datacenters") {
        datacenters_semilattice_metadata_t::datacenter_map_t::iterator i = cluster_metadata.datacenters.datacenters.find(str_to_uuid(obj_info->uuid));
        if (i == cluster_metadata.datacenters.datacenters.end() || i->second.is_deleted())
            throw admin_cluster_exc_t("unexpected exception when looking up object: " + obj_id);
        resolve_datacenter_value(i->second.get_mutable(), field, "datacenters" + obj_info->uuid);
    } else if (obj_info->path[0] == "dummy_namespaces") {
        namespaces_semilattice_metadata_t<mock::dummy_protocol_t>::namespace_map_t::iterator i = cluster_metadata.dummy_namespaces.namespaces.find(str_to_uuid(obj_info->uuid));
        if (i == cluster_metadata.dummy_namespaces.namespaces.end() || i->second.is_deleted())
            throw admin_cluster_exc_t("unexpected exception when looking up object: " + obj_id);
        resolve_namespace_value(i->second.get_mutable(), field, "dummy_namespaces" + obj_info->uuid);
    } else if (obj_info->path[0] == "memcached_namespaces") {
        namespaces_semilattice_metadata_t<memcached_protocol_t>::namespace_map_t::iterator i = cluster_metadata.memcached_namespaces.namespaces.find(str_to_uuid(obj_info->uuid));
        if (i == cluster_metadata.memcached_namespaces.namespaces.end() || i->second.is_deleted())
            throw admin_cluster_exc_t("unexpected exception when looking up object: " + obj_id);
        resolve_namespace_value(i->second.get_mutable(), field, "memcached_namespaces" + obj_info->uuid);
    } else
        throw admin_cluster_exc_t("unexpected object type encountered: " + obj_info->path[0]);
}

template <class T>
void admin_cluster_link_t::resolve_value(const vclock_t<T>& field, const std::string& field_name, const std::string& post_path) {
    if (!field.in_conflict())
        throw admin_cluster_exc_t("value is not in conflict");

    std::vector<T> values = field.get_all_values();

    printf("%ld values\n", values.size());
    for (size_t i = 0; i < values.size(); ++i)
        printf(" %ld: %s\n", i + 1, admin_value_to_string(values[i]).c_str());
    printf(" 0: cancel\n");
    printf("select: ");

    std::string selection;
    getline(std::cin, selection);
    int index = atoi(selection.c_str());

    if (index < 0 || (size_t)index > values.size())
        throw admin_cluster_exc_t("invalid selection");
    else if (index == 0) {
        throw admin_cluster_exc_t("cancelled");
    } else if (index != 0) {
        std::string full_post_path = post_path + "/" + field_name + "/resolve";
        post_metadata(full_post_path, values[index - 1]);
    }
}

void admin_cluster_link_t::resolve_machine_value(machine_semilattice_metadata_t& machine,
                                                 const std::string& field,
                                                 const std::string& post_path) {
    if (field == "name")
        resolve_value(machine.name, "name", post_path);
    else if (field == "datacenter")
        resolve_value(machine.datacenter, "datacenter_uuid", post_path);
    else
        throw admin_cluster_exc_t("unknown machine field: " + field);
}

void admin_cluster_link_t::resolve_datacenter_value(datacenter_semilattice_metadata_t& dc,
                                                    const std::string& field,
                                                    const std::string& post_path) {
    if (field == "name")
        resolve_value(dc.name, "name", post_path);
    else
        throw admin_cluster_exc_t("unknown datacenter field: " + field);
}

template <class protocol_t>
void admin_cluster_link_t::resolve_namespace_value(namespace_semilattice_metadata_t<protocol_t>& ns,
                                                   const std::string& field,
                                                   const std::string& post_path) {
    if (field == "name")
        resolve_value(ns.name, "name", post_path);
    else if (field == "datacenter")
        resolve_value(ns.primary_datacenter, "primary_uuid", post_path);
    else if (field == "replicas")
        resolve_value(ns.replica_affinities, "replica_affinities", post_path);
    else if (field == "acks")
        resolve_value(ns.ack_expectations, "ack_expectations", post_path);
    else if (field == "shards")
        resolve_value(ns.shards, "shards", post_path);
    else if (field == "port")
        resolve_value(ns.port, "port", post_path);
    else if (field == "primary_pinnings")
        resolve_value(ns.primary_pinnings, "primary_pinnings", post_path);
    else if (field == "secondary_pinnings")
        resolve_value(ns.secondary_pinnings, "secondary_pinnings", post_path);
    else
        throw admin_cluster_exc_t("unknown namespace field: " + field);
}

size_t admin_cluster_link_t::machine_count() const {
    size_t count = 0;
    cluster_semilattice_metadata_t cluster_metadata = semilattice_metadata->get();

    for (machines_semilattice_metadata_t::machine_map_t::const_iterator i = cluster_metadata.machines.machines.begin(); i != cluster_metadata.machines.machines.end(); ++i)
        if (!i->second.is_deleted())
            ++count;

    return count;
}

size_t admin_cluster_link_t::get_machine_count_in_datacenter(const cluster_semilattice_metadata_t& cluster_metadata, const datacenter_id_t& datacenter) {
    size_t count = 0;

    for (machines_semilattice_metadata_t::machine_map_t::const_iterator i = cluster_metadata.machines.machines.begin();
         i != cluster_metadata.machines.machines.end(); ++i)
        if (!i->second.is_deleted() &&
            !i->second.get().datacenter.in_conflict() &&
            i->second.get().datacenter.get() == datacenter)
            ++count;

    return count;
}

size_t admin_cluster_link_t::available_machine_count() {
    std::map<peer_id_t, cluster_directory_metadata_t> directory = directory_read_manager.get_root_view()->get();
    cluster_semilattice_metadata_t cluster_metadata = semilattice_metadata->get();
    size_t count = 0;

    for (std::map<peer_id_t, cluster_directory_metadata_t>::iterator i = directory.begin(); i != directory.end(); i++) {
        // Check uuids vs machines in cluster
        machines_semilattice_metadata_t::machine_map_t::const_iterator machine = cluster_metadata.machines.machines.find(i->second.machine_id);
        if (machine != cluster_metadata.machines.machines.end() && !machine->second.is_deleted())
            ++count;
    }

    return count;
}

size_t admin_cluster_link_t::issue_count() {
    return issue_aggregator.get_issues().size();
}

std::string admin_cluster_link_t::path_to_str(const std::vector<std::string>& path) {
    if (path.size() == 0)
        return std::string();

    std::string result(path[0]);
    for (size_t i = 1; i < path.size(); ++i)
        result += "/" + path[i];

    return result;
}

size_t admin_cluster_link_t::handle_post_result(char *ptr, size_t size, size_t nmemb, void *param) {
    std::string *result = reinterpret_cast<std::string*>(param);
    result->append(ptr, size * nmemb);
    return size * nmemb;
}

template <class T>
void admin_cluster_link_t::post_metadata(std::string path, T& metadata) {
    namespace_metadata_ctx_t json_ctx(connectivity_cluster.get_me().get_uuid());
    post_internal(path, cJSON_print_std_string(render_as_json(&metadata, json_ctx)));
}

void admin_cluster_link_t::delete_metadata(const std::string& path) {
    curl_easy_setopt(curl_handle, CURLOPT_CUSTOMREQUEST, "DELETE");
    post_internal(path, "{ }");
    curl_easy_setopt(curl_handle, CURLOPT_CUSTOMREQUEST, NULL);
}

std::string admin_cluster_link_t::create_metadata(const std::string& path) {
    post_internal(path + "/new", "{ }");

    scoped_cJSON_t result(cJSON_Parse(post_result.c_str()));

    if (result.get() == NULL)
        throw admin_cluster_exc_t("unexpected error, failed to parse result");

    if (cJSON_GetArraySize(result.get()) != 1)
        throw admin_cluster_exc_t("unexpected error, failed to parse result");

    cJSON* new_item = cJSON_GetArrayItem(result.get(), 0);
    return std::string(new_item->string);
}

void admin_cluster_link_t::post_internal(std::string path, std::string data) {
    post_result.clear();
    curl_easy_setopt(curl_handle, CURLOPT_URL, (sync_peer + path).c_str());
    curl_easy_setopt(curl_handle, CURLOPT_POSTFIELDS, data.c_str());
    curl_easy_setopt(curl_handle, CURLOPT_POSTFIELDSIZE, data.length());
    CURLcode ret = curl_easy_perform(curl_handle);

    if (ret != 0)
        throw admin_no_connection_exc_t("error when posting data to sync peer");
}
<|MERGE_RESOLUTION|>--- conflicted
+++ resolved
@@ -23,10 +23,6 @@
 #include "do_on_thread.hpp"
 #include "perfmon.hpp"
 
-<<<<<<< HEAD
-std::string region_to_str(const memcached_protocol_t::region_t& region) {
-    return key_range_to_cli_str(region);
-=======
 std::string admin_value_to_string(const perfmon_result_t& stats) {
     std::string result;
 
@@ -42,19 +38,8 @@
     return result;
 }
 
-// TODO: use key_to_escaped_string
 std::string admin_value_to_string(const memcached_protocol_t::region_t& region) {
-    std::string shard_str;
-    if (region.left == store_key_t())
-        shard_str += "inf-";
-    else
-        shard_str += "\"" + key_to_str(region.left) + "\"-";
-    if (region.right.unbounded)
-        shard_str += "inf";
-    else
-        shard_str += "\"" + key_to_str(region.right.key) + "\"";
-    return shard_str;
->>>>>>> 600ee568
+    return key_range_to_cli_str(region);
 }
 
 std::string admin_value_to_string(const mock::dummy_protocol_t::region_t& region) {
