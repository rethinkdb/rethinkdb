// Copyright 2010-2013 RethinkDB, all rights reserved.
#include "clustering/administration/main/command_line.hpp"

#include <signal.h>
#include <stdio.h>
#include <stdlib.h>
#include <unistd.h>
#include <libgen.h>
#include <pwd.h>
#include <grp.h>
#include <sys/stat.h>
#include <sys/types.h>

// Needed for determining rethinkdb binary path below
#if defined(__MACH__)
#include <mach-o/dyld.h>
#endif
#if defined(__FreeBSD__)
#include <sys/sysctl.h>
#endif

#include <functional>

#include "arch/io/disk.hpp"
#include "arch/os_signal.hpp"
#include "arch/runtime/starter.hpp"
#include "extproc/extproc_spawner.hpp"
#include "clustering/administration/cli/admin_command_parser.hpp"
#include "clustering/administration/main/names.hpp"
#include "clustering/administration/main/options.hpp"
#include "clustering/administration/main/ports.hpp"
#include "clustering/administration/main/serve.hpp"
#include "clustering/administration/main/directory_lock.hpp"
#include "clustering/administration/metadata.hpp"
#include "clustering/administration/logger.hpp"
#include "clustering/administration/persist.hpp"
#include "logger.hpp"
#include "mock/dummy_protocol.hpp"
#include "utils.hpp"

#define RETHINKDB_EXPORT_SCRIPT "rethinkdb-export"
#define RETHINKDB_IMPORT_SCRIPT "rethinkdb-import"
#define RETHINKDB_DUMP_SCRIPT "rethinkdb-dump"
#define RETHINKDB_RESTORE_SCRIPT "rethinkdb-restore"

MUST_USE bool numwrite(const char *path, int number) {
    // Try to figure out what this function does.
    FILE *fp1 = fopen(path, "w");
    if (fp1 == NULL) {
        return false;
    }
    fprintf(fp1, "%d", number);
    fclose(fp1);
    return true;
}

static std::string pid_file;

void remove_pid_file() {
    if (!pid_file.empty()) {
        remove(pid_file.c_str());
        pid_file.clear();
    }
}

int check_pid_file(const std::string &pid_filepath) {
    guarantee(pid_filepath.size() > 0);

    if (access(pid_filepath.c_str(), F_OK) == 0) {
        logERR("The pid-file specified already exists. This might mean that an instance is already running.");
        return EXIT_FAILURE;
    }

    // Make a copy of the filename since `dirname` may modify it
    char pid_dir[PATH_MAX + 1];
    strncpy(pid_dir, pid_filepath.c_str(), PATH_MAX + 1);
    if (access(dirname(pid_dir), W_OK) == -1) {
        logERR("Cannot access the pid-file directory.");
        return EXIT_FAILURE;
    }

    return EXIT_SUCCESS;
}

int write_pid_file(const std::string &pid_filepath) {
    guarantee(pid_filepath.size() > 0);

    // Be very careful about modifying this. It is important that the code that removes the
    // pid-file only run if the checks here pass. Right now, this is guaranteed by the return on
    // failure here.
    if (!pid_file.empty()) {
        logERR("Attempting to write pid-file twice.");
        return EXIT_FAILURE;
    }

    if (check_pid_file(pid_filepath) == EXIT_FAILURE) {
        return EXIT_FAILURE;
    }

    if (!numwrite(pid_filepath.c_str(), getpid())) {
        logERR("Writing to the specified pid-file failed.");
        return EXIT_FAILURE;
    }
    pid_file = pid_filepath;
    atexit(remove_pid_file);

    return EXIT_SUCCESS;
}

// Extracts an option that appears either zero or once.  Multiple appearances are not allowed (or
// expected).
boost::optional<std::string> get_optional_option(const std::map<std::string, options::values_t> &opts,
                                                 const std::string &name,
                                                 std::string *source_out) {
    auto it = opts.find(name);
    if (it == opts.end()) {
        *source_out = "nowhere";
        return boost::optional<std::string>();
    }

    if (it->second.values.empty()) {
        *source_out = it->second.source;
        return boost::optional<std::string>();
    }

    if (it->second.values.size() == 1) {
        *source_out = it->second.source;
        return it->second.values[0];
    }

    throw std::logic_error("Option '%s' appears multiple times (when it should only appear once.)");
}

boost::optional<std::string> get_optional_option(const std::map<std::string, options::values_t> &opts,
                                                 const std::string &name) {
    std::string source;
    return get_optional_option(opts, name, &source);
}

// Returns false if the group was not found.  This function replaces a call to
// getgrnam(3).  That's right, getgrnam_r's interface is such that you have to
// go through these shenanigans.
bool get_group_id(const char *name, gid_t *group_id_out) {
    // On Linux we can use sysconf to learn what the bufsize should be but on OS
    // X we just have to guess.
    size_t bufsize = 4096;
    // I think 128 MB ought to be enough.
    while (bufsize <= (1 << 17)) {
        scoped_array_t<char> buf(bufsize);

        struct group g;
        struct group *result;
        int res;
        do {
            res = getgrnam_r(name, &g, buf.data(), bufsize, &result);
        } while (res == EINTR);

        if (res == 0) {
            if (result == NULL) {
                return false;
            } else {
                *group_id_out = result->gr_gid;
                return true;
            }
        } else if (res == ERANGE) {
            bufsize *= 2;
        } else {
            // Here's what the man page says about error codes of getgrnam_r:
            // 0 or ENOENT or ESRCH or EBADF or EPERM or ...
            //        The given name or uid was not found.
            //
            // So let's just return false here.  I'm sure EMFILE and ENFILE and
            // EIO will turn up again somewhere else.
            return false;
        }
    }

    rassert(false, "get_group_id bufsize overflow");
    return false;
}

// Returns false if the user was not found.  This function replaces a call to
// getpwnam(3).  That's right, getpwnam_r's interface is such that you have to
// go through these shenanigans.
bool get_user_ids(const char *name, int *user_id_out, gid_t *user_group_id_out) {
    // On Linux we can use sysconf to learn what the bufsize should be but on OS
    // X we just have to guess.
    size_t bufsize = 4096;
    // I think 128 MB ought to be enough.
    while (bufsize <= (1 << 17)) {
        scoped_array_t<char> buf(bufsize);

        struct passwd p;
        struct passwd *result;
        int res;
        do {
            res = getpwnam_r(name, &p, buf.data(), bufsize, &result);
        } while (res == EINTR);

        if (res == 0) {
            if (result == NULL) {
                return false;
            } else {
                *user_id_out = result->pw_uid;
                *user_group_id_out = result->pw_gid;
                return true;
            }
        } else if (res == ERANGE) {
            bufsize *= 2;
        } else {
            // Here's what the man page says about error codes of getpwnam_r:
            // 0 or ENOENT or ESRCH or EBADF or EPERM or ...
            //        The given name or uid was not found.
            //
            // So let's just return false here.  I'm sure EMFILE and ENFILE and
            // EIO will turn up again somewhere else.
            //
            // (Yes, this is the same situation as with getgrnam_r, not some
            // copy/paste.)
            return false;
        }
    }

    rassert(false, "get_user_ids bufsize overflow");
    return false;
}


void set_user_group(const std::map<std::string, options::values_t> &opts) {
    boost::optional<std::string> rungroup = get_optional_option(opts, "--rungroup");
    boost::optional<std::string> runuser = get_optional_option(opts, "--runuser");

    if (rungroup) {
        gid_t group_id;
        if (!get_group_id(rungroup->c_str(), &group_id)) {
            throw std::runtime_error(strprintf("Group '%s' not found: %s",
                                               rungroup->c_str(), errno_string(errno).c_str()).c_str());
        }
        if (setgid(group_id) != 0) {
            throw std::runtime_error(strprintf("Could not set group to '%s': %s",
                                               rungroup->c_str(), errno_string(errno).c_str()).c_str());
        }
    }

    if (runuser) {
        int user_id;
        gid_t user_group_id;
        if (!get_user_ids(runuser->c_str(), &user_id, &user_group_id)) {
            throw std::runtime_error(strprintf("User '%s' not found: %s",
                                               runuser->c_str(), errno_string(errno).c_str()).c_str());
        }
        if (!rungroup) {
            // No group specified, use the user's group
            if (setgid(user_group_id) != 0) {
                throw std::runtime_error(strprintf("Could not use the group of user '%s': %s",
                                                   runuser->c_str(), errno_string(errno).c_str()).c_str());
            }
        }
        if (setuid(user_id) != 0) {
            throw std::runtime_error(strprintf("Could not set user account to '%s': %s",
                                               runuser->c_str(), errno_string(errno).c_str()).c_str());
        }
    }
}

int check_pid_file(const std::map<std::string, options::values_t> &opts) {
    boost::optional<std::string> pid_filepath = get_optional_option(opts, "--pid-file");
    if (!pid_filepath || pid_filepath->empty()) {
        return EXIT_SUCCESS;
    }

    return check_pid_file(*pid_filepath);
}

// Maybe writes a pid file, using the --pid-file option, if it's present.
int write_pid_file(const std::map<std::string, options::values_t> &opts) {
    boost::optional<std::string> pid_filepath = get_optional_option(opts, "--pid-file");
    if (!pid_filepath || pid_filepath->empty()) {
        return EXIT_SUCCESS;
    }

    return write_pid_file(*pid_filepath);
}

// Extracts an option that must appear exactly once.  (This is often used for optional arguments
// that have a default value.)
std::string get_single_option(const std::map<std::string, options::values_t> &opts,
                              const std::string &name,
                              std::string *source_out) {
    std::string source;
    boost::optional<std::string> value = get_optional_option(opts, name, &source);

    if (!value) {
        throw std::logic_error(strprintf("Missing option '%s'.  (It does not have a default value.)", name.c_str()));
    }

    *source_out = source;
    return *value;
}

std::string get_single_option(const std::map<std::string, options::values_t> &opts,
                              const std::string &name) {
    std::string source;
    return get_single_option(opts, name, &source);
}

class serve_info_t {
public:
    serve_info_t(const std::vector<host_and_port_t> &_joins,
                 service_address_ports_t _ports,
                 std::string _web_assets,
                 boost::optional<std::string> _config_file):
        joins(&_joins),
        ports(_ports),
        web_assets(_web_assets),
        config_file(_config_file) { }

    const std::vector<host_and_port_t> *joins;
    service_address_ports_t ports;
    std::string web_assets;
    boost::optional<std::string> config_file;
};

// Used for options that don't take parameters, such as --help or --exit-failure, tells whether the
// option exists.
bool exists_option(const std::map<std::string, options::values_t> &opts, const std::string &name) {
    auto it = opts.find(name);
    return it != opts.end() && !it->second.values.empty();
}

void print_version_message() {
    printf("%s\n", RETHINKDB_VERSION_STR);
}

bool handle_help_or_version_option(const std::map<std::string, options::values_t> &opts,
                                   void (*help_fn)()) {
    if (exists_option(opts, "--help")) {
        help_fn();
        return true;
    } else if (exists_option(opts, "--version")) {
        print_version_message();
        return true;
    }
    return false;
}

serializer_filepath_t get_cluster_metadata_filename(const base_path_t& dirpath) {
    return serializer_filepath_t(dirpath, "metadata");
}

serializer_filepath_t get_auth_metadata_filename(const base_path_t& dirpath) {
    return serializer_filepath_t(dirpath, "auth_metadata");
}

void initialize_logfile(const std::map<std::string, options::values_t> &opts,
                        const base_path_t& dirpath) {
    std::string filename;
    if (exists_option(opts, "--log-file")) {
        filename = get_single_option(opts, "--log-file");
    } else {
        filename = dirpath.path() + "/log_file";
    }
    install_fallback_log_writer(filename);
}

std::string get_web_path(boost::optional<std::string> web_static_directory, char **argv) {
    // We check first for a run-time option, then check the home of the binary,
    // and then we check in the install location if such a location was provided
    // at compile time.
    path_t result;
    if (web_static_directory) {
        result = parse_as_path(*web_static_directory);
    } else {
        result = parse_as_path(argv[0]);
        result.nodes.pop_back();
        result.nodes.push_back(WEB_ASSETS_DIR_NAME);
#ifdef WEBRESDIR
        std::string chkdir(WEBRESDIR);
        if ((access(render_as_path(result).c_str(), F_OK)) && (!access(chkdir.c_str(), F_OK))) {
            result = parse_as_path(chkdir);
        }
#endif  // WEBRESDIR
    }

    // Make sure we return an absolute path
    base_path_t abs_path(render_as_path(result));

    if (!check_existence(abs_path)) {
        throw std::runtime_error(strprintf("ERROR: web assets directory not found '%s'",
                                           abs_path.path().c_str()).c_str());
    }

    abs_path.make_absolute();
    return abs_path.path();
}

std::string get_web_path(const std::map<std::string, options::values_t> &opts, char **argv) {
    if (!exists_option(opts, "--no-http-admin")) {
        boost::optional<std::string> web_static_directory = get_optional_option(opts, "--web-static-directory");
        return get_web_path(web_static_directory, argv);
    }
    return std::string();
}

// Note that this defaults to the peer port if no port is specified
//  (at the moment, this is only used for parsing --join directives)
host_and_port_t parse_host_and_port(const std::string &source, const std::string &option_name,
                                    const std::string &value, int default_port) {
    size_t colon_loc = value.find_first_of(':');
    if (colon_loc != std::string::npos) {
        std::string host = value.substr(0, colon_loc);
        int port = atoi(value.substr(colon_loc + 1).c_str());
        if (host.size() != 0 && port != 0 && port <= MAX_PORT) {
            return host_and_port_t(host, port_t(port));
        }
    } else if (value.size() != 0) {
        return host_and_port_t(value, port_t(default_port));
    }

    throw options::value_error_t(source, option_name,
                                 strprintf("Option '%s' has invalid host and port number '%s'",
                                           option_name.c_str(), value.c_str()));
}

class address_lookup_exc_t : public std::exception {
public:
    explicit address_lookup_exc_t(const std::string& data) : info(data) { }
    ~address_lookup_exc_t() throw () { }
    const char *what() const throw () { return info.c_str(); }
private:
    std::string info;
};

std::set<ip_address_t> get_local_addresses(const std::vector<std::string> &bind_options) {
    std::set<ip_address_t> set_filter;
    bool all = false;

    // Scan through specified bind options
    for (size_t i = 0; i < bind_options.size(); ++i) {
        if (bind_options[i] == "all") {
            all = true;
        } else {
            // Verify that all specified addresses are valid ip addresses
            struct in_addr addr;
            if (inet_pton(AF_INET, bind_options[i].c_str(), &addr) == 1) {
                if (addr.s_addr == INADDR_ANY) {
                    all = true;
                } else {
                    set_filter.insert(ip_address_t(addr));
                }
            } else {
                throw address_lookup_exc_t(strprintf("bind ip address '%s' could not be parsed", bind_options[i].c_str()));
            }
        }
    }

    std::set<ip_address_t> result = ip_address_t::get_local_addresses(set_filter, all);

    // Make sure that all specified addresses were found
    for (std::set<ip_address_t>::iterator i = set_filter.begin(); i != set_filter.end(); ++i) {
        if (result.find(*i) == result.end()) {
            throw address_lookup_exc_t(strprintf("could not find bind ip address '%s'", i->as_dotted_decimal().c_str()));
        }
    }

    if (result.empty()) {
        throw address_lookup_exc_t("no local addresses found to bind to");
    }

    // If we will use all local addresses, return an empty set, which is how tcp_listener_t does it
    if (all) {
        return std::set<ip_address_t>();
    }

    return result;
}

// Returns the options vector for a given option name.  The option must *exist*!  Typically this is
// for OPTIONAL_REPEAT options with a default value being the empty vector.
const std::vector<std::string> &all_options(const std::map<std::string, options::values_t> &opts,
                                            const std::string &name,
                                            std::string *source_out) {
    auto it = opts.find(name);
    if (it == opts.end()) {
        throw std::logic_error(strprintf("option '%s' not found", name.c_str()));
    }
    *source_out = it->second.source;
    return it->second.values;
}

const std::vector<std::string> &all_options(const std::map<std::string, options::values_t> &opts,
                                            const std::string &name) {
    std::string source;
    return all_options(opts, name, &source);
}

// Gets a single integer option, often an optional integer option with a default value.
int get_single_int(const std::map<std::string, options::values_t> &opts, const std::string &name) {
    const std::string value = get_single_option(opts, name);
    int64_t x;
    if (strtoi64_strict(value, 10, &x)) {
        if (INT_MIN <= x && x <= INT_MAX) {
            return x;
        }
    }
    throw std::runtime_error(strprintf("Option '%s' (with value '%s') not a valid integer",
                                       name.c_str(), value.c_str()));
}

int offseted_port(const int port, const int port_offset) {
    return port == 0 ? 0 : port + port_offset;
}

peer_address_t get_canonical_addresses(const std::map<std::string, options::values_t> &opts,
                                       int default_port) {
    std::string source;
    std::vector<std::string> canonical_options = all_options(opts, "--canonical-address", &source);
    // Verify that all specified addresses are valid ip addresses
    std::set<host_and_port_t> result;
    for (size_t i = 0; i < canonical_options.size(); ++i) {
        host_and_port_t host_port = parse_host_and_port(source, "--canonical-address",
                                                        canonical_options[i], default_port);

        if (host_port.port().value() == 0 && default_port != 0) {
            // The cluster layer would probably swap this out with whatever port we were
            //  actually listening on, but since the user explicitly specified 0, it doesn't make sense
            throw std::logic_error("cannot specify a port of 0 in --canonical-address");
        }
        result.insert(host_port);
    }
    return peer_address_t(result);
}

service_address_ports_t get_service_address_ports(const std::map<std::string, options::values_t> &opts) {
    const int port_offset = get_single_int(opts, "--port-offset");
    const int cluster_port = offseted_port(get_single_int(opts, "--cluster-port"), port_offset);
    return service_address_ports_t(get_local_addresses(all_options(opts, "--bind")),
                                   get_canonical_addresses(opts, cluster_port),
                                   cluster_port,
#ifndef NDEBUG
                                   get_single_int(opts, "--client-port"),
#else
                                   port_defaults::client_port,
#endif
                                   exists_option(opts, "--no-http-admin"),
                                   offseted_port(get_single_int(opts, "--http-port"), port_offset),
                                   offseted_port(get_single_int(opts, "--driver-port"), port_offset),
                                   port_offset);
}


void run_rethinkdb_create(const base_path_t &base_path,
                          const name_string_t &machine_name,
                          const file_direct_io_mode_t direct_io_mode,
                          const int max_concurrent_io_requests,
                          bool *const result_out) {
    machine_id_t our_machine_id = generate_uuid();

    cluster_semilattice_metadata_t cluster_metadata;
    auth_semilattice_metadata_t auth_metadata;

    machine_semilattice_metadata_t machine_semilattice_metadata;
    machine_semilattice_metadata.name = machine_semilattice_metadata.name.make_new_version(machine_name, our_machine_id);
    machine_semilattice_metadata.datacenter = vclock_t<datacenter_id_t>(nil_uuid(), our_machine_id);
    cluster_metadata.machines.machines.insert(std::make_pair(our_machine_id, make_deletable(machine_semilattice_metadata)));

    io_backender_t io_backender(direct_io_mode, max_concurrent_io_requests);

    perfmon_collection_t metadata_perfmon_collection;
    perfmon_membership_t metadata_perfmon_membership(&get_global_perfmon_collection(), &metadata_perfmon_collection, "metadata");

    perfmon_collection_t auth_perfmon_collection;
    perfmon_membership_t auth_perfmon_membership(&get_global_perfmon_collection(), &metadata_perfmon_collection, "auth_metadata");

    try {
        metadata_persistence::cluster_persistent_file_t cluster_metadata_file(&io_backender,
                                                                              get_cluster_metadata_filename(base_path),
                                                                              &metadata_perfmon_collection,
                                                                              our_machine_id,
                                                                              cluster_metadata);
        metadata_persistence::auth_persistent_file_t auth_metadata_file(&io_backender,
                                                                        get_auth_metadata_filename(base_path),
                                                                        &auth_perfmon_collection,
                                                                        auth_semilattice_metadata_t());
        logINF("Our machine ID: %s\n", uuid_to_str(our_machine_id).c_str());
        logINF("Created directory '%s' and a metadata file inside it.\n", base_path.path().c_str());
        *result_out = true;
    } catch (const metadata_persistence::file_in_use_exc_t &ex) {
        logINF("Directory '%s' is in use by another rethinkdb process.\n", base_path.path().c_str());
        *result_out = false;
    }
}

peer_address_set_t look_up_peers_addresses(const std::vector<host_and_port_t> &names) {
    peer_address_set_t peers;
    for (size_t i = 0; i < names.size(); ++i) {
        std::set<host_and_port_t> peer_host;
        peer_host.insert(names[i]);
        peers.insert(peer_address_t(peer_host));
    }
    return peers;
}

void run_rethinkdb_admin(const std::vector<host_and_port_t> &joins,
                         const peer_address_t &canonical_addresses,
                         int client_port,
                         const std::vector<std::string>& command_args,
                         bool exit_on_failure,
                         bool *const result_out) {
    os_signal_cond_t sigint_cond;
    *result_out = true;
    std::string host_port;

    if (!joins.empty()) {
        host_port = strprintf("%s:%d", joins[0].host().c_str(), joins[0].port().value());
    }

    try {
        if (command_args.empty())
            admin_command_parser_t(host_port,
                                   look_up_peers_addresses(joins),
                                   canonical_addresses,
                                   client_port, &sigint_cond).run_console(exit_on_failure);
        else if (command_args[0] == admin_command_parser_t::complete_command)
            admin_command_parser_t(host_port,
                                   look_up_peers_addresses(joins),
                                   canonical_addresses,
                                   client_port, &sigint_cond).run_completion(command_args);
        else
            admin_command_parser_t(host_port,
                                   look_up_peers_addresses(joins),
                                   canonical_addresses,
                                   client_port, &sigint_cond).parse_and_run_command(command_args);
    } catch (const admin_no_connection_exc_t& ex) {
        // Don't use logging, because we might want to printout multiple lines and such, which the log system doesn't like
        fprintf(stderr, "%s\n", ex.what());
        fprintf(stderr, "valid --join option required to handle command, run 'rethinkdb help admin' for more information\n");
        *result_out = false;
    } catch (const std::exception& ex) {
        fprintf(stderr, "%s\n", ex.what());
        *result_out = false;
    }
}

std::string uname_msr() {
    char buf[1024];
    static const std::string unknown = "unknown operating system\n";
    FILE *out = popen("uname -msr", "r");
    if (!out) return unknown;
    if (!fgets(buf, sizeof(buf), out)) return unknown;
    pclose(out);
    return buf;
}

void run_rethinkdb_serve(const base_path_t &base_path,
                         const serve_info_t &serve_info,
                         const file_direct_io_mode_t direct_io_mode,
                         const int max_concurrent_io_requests,
                         const machine_id_t *our_machine_id,
                         const cluster_semilattice_metadata_t *cluster_metadata,
                         directory_lock_t *data_directory_lock,
                         bool *const result_out) {
    logINF("Running %s...\n", RETHINKDB_VERSION_STR);
    logINF("Running on %s", uname_msr().c_str());
    os_signal_cond_t sigint_cond;

    logINF("Loading data from directory %s\n", base_path.path().c_str());

    io_backender_t io_backender(direct_io_mode, max_concurrent_io_requests);

    perfmon_collection_t metadata_perfmon_collection;
    perfmon_membership_t metadata_perfmon_membership(&get_global_perfmon_collection(), &metadata_perfmon_collection, "metadata");

    perfmon_collection_t auth_perfmon_collection;
    perfmon_membership_t auth_perfmon_membership(&get_global_perfmon_collection(), &metadata_perfmon_collection, "auth_metadata");

    try {
        scoped_ptr_t<metadata_persistence::cluster_persistent_file_t> cluster_metadata_file;
        scoped_ptr_t<metadata_persistence::auth_persistent_file_t> auth_metadata_file;
        if (our_machine_id && cluster_metadata) {
            cluster_metadata_file.init(
                new metadata_persistence::cluster_persistent_file_t(&io_backender,
                                                                    get_cluster_metadata_filename(base_path),
                                                                    &metadata_perfmon_collection,
                                                                    *our_machine_id,
                                                                    *cluster_metadata));
            auth_metadata_file.init(
                new metadata_persistence::auth_persistent_file_t(&io_backender,
                                                                 get_auth_metadata_filename(base_path),
                                                                 &auth_perfmon_collection,
                                                                 auth_semilattice_metadata_t()));
        } else {
            cluster_metadata_file.init(
                new metadata_persistence::cluster_persistent_file_t(&io_backender,
                                                                    get_cluster_metadata_filename(base_path),
                                                                    &metadata_perfmon_collection));
            auth_metadata_file.init(
                new metadata_persistence::auth_persistent_file_t(&io_backender,
                                                                 get_auth_metadata_filename(base_path),
                                                                 &auth_perfmon_collection));
        }

        // Tell the directory lock that the directory is now good to go, as it will
        //  otherwise delete an uninitialized directory
        data_directory_lock->directory_initialized();

        *result_out = serve(&io_backender,
                            base_path,
                            cluster_metadata_file.get(),
                            auth_metadata_file.get(),
                            look_up_peers_addresses(*serve_info.joins),
                            serve_info.ports,
                            serve_info.web_assets,
                            &sigint_cond,
                            serve_info.config_file);

    } catch (const metadata_persistence::file_in_use_exc_t &ex) {
        logINF("Directory '%s' is in use by another rethinkdb process.\n", base_path.path().c_str());
        *result_out = false;
    } catch (const host_lookup_exc_t &ex) {
        logERR("%s\n", ex.what());
        *result_out = false;
    }
}

void run_rethinkdb_porcelain(const base_path_t &base_path,
                             const name_string_t &machine_name,
                             const file_direct_io_mode_t direct_io_mode,
                             const int max_concurrent_io_requests,
                             const bool new_directory,
                             const serve_info_t &serve_info,
                             directory_lock_t *data_directory_lock,
                             bool *const result_out) {
    if (!new_directory) {
        run_rethinkdb_serve(base_path, serve_info,
                            direct_io_mode, max_concurrent_io_requests,
                            NULL, NULL, data_directory_lock,
                            result_out);
    } else {
        logINF("Creating directory %s\n", base_path.path().c_str());

        machine_id_t our_machine_id = generate_uuid();

        cluster_semilattice_metadata_t cluster_metadata;

        machine_semilattice_metadata_t our_machine_metadata;
        our_machine_metadata.name = vclock_t<name_string_t>(machine_name, our_machine_id);
        our_machine_metadata.datacenter = vclock_t<datacenter_id_t>(nil_uuid(), our_machine_id);
        cluster_metadata.machines.machines.insert(std::make_pair(our_machine_id, make_deletable(our_machine_metadata)));

        if (serve_info.joins->empty()) {
            logINF("Creating a default database for your convenience. (This is because you ran 'rethinkdb' "
                   "without 'create', 'serve', or '--join', and the directory '%s' did not already exist.)\n",
                   base_path.path().c_str());

            /* Create a test database. */
            database_id_t database_id = generate_uuid();
            database_semilattice_metadata_t database_metadata;
            name_string_t db_name;
            bool db_name_success = db_name.assign_value("test");
            guarantee(db_name_success);
            database_metadata.name = vclock_t<name_string_t>(db_name, our_machine_id);
            cluster_metadata.databases.databases.insert(std::make_pair(
                database_id,
                deletable_t<database_semilattice_metadata_t>(database_metadata)));
        }

        run_rethinkdb_serve(base_path, serve_info,
                            direct_io_mode, max_concurrent_io_requests,
                            &our_machine_id, &cluster_metadata,
                            data_directory_lock, result_out);
    }
}

void run_rethinkdb_proxy(const serve_info_t &serve_info, bool *const result_out) {
    os_signal_cond_t sigint_cond;
    guarantee(!serve_info.joins->empty());

    try {
        *result_out = serve_proxy(look_up_peers_addresses(*serve_info.joins),
                                  serve_info.ports,
                                  serve_info.web_assets,
                                  &sigint_cond,
                                  serve_info.config_file);
    } catch (const host_lookup_exc_t &ex) {
        logERR("%s\n", ex.what());
        *result_out = false;
    }
}

options::help_section_t get_machine_options(std::vector<options::option_t> *options_out) {
    options::help_section_t help("Machine name options");
    options_out->push_back(options::option_t(options::names_t("--machine-name", "-n"),
                                             options::OPTIONAL,
                                             get_random_machine_name()));
    help.add("-n [ --machine-name ] arg",
             "the name for this machine (as will appear in the metadata).  If not"
             " specified, it will be randomly chosen from a short list of names.");
    return help;
}

options::help_section_t get_log_options(std::vector<options::option_t> *options_out) {
    options::help_section_t help("Log options");
    options_out->push_back(options::option_t(options::names_t("--log-file"),
                                             options::OPTIONAL));
    help.add("--log-file file", "specify the file to log to, defaults to 'log_file'");
    return help;
}


options::help_section_t get_file_options(std::vector<options::option_t> *options_out) {
    options::help_section_t help("File path options");
    options_out->push_back(options::option_t(options::names_t("--directory", "-d"),
                                             options::OPTIONAL,
                                             "rethinkdb_data"));
    help.add("-d [ --directory ] path", "specify directory to store data and metadata");
    options_out->push_back(options::option_t(options::names_t("--io-threads"),
                                             options::OPTIONAL,
                                             strprintf("%d", DEFAULT_MAX_CONCURRENT_IO_REQUESTS)));
    help.add("--io-threads n",
             "how many simultaneous I/O operations can happen at the same time");
    options_out->push_back(options::option_t(options::names_t("--no-direct-io"),
                                             options::OPTIONAL_NO_PARAMETER));
    help.add("--no-direct-io", "disable direct I/O");
    return help;
}

options::help_section_t get_config_file_options(std::vector<options::option_t> *options_out) {
    options::help_section_t help("Configuration file options");
    options_out->push_back(options::option_t(options::names_t("--config-file"),
                                             options::OPTIONAL));
    help.add("--config-file", "take options from a configuration file");
    return help;
}

std::vector<host_and_port_t> parse_join_options(const std::map<std::string, options::values_t> &opts,
                                                int default_port) {
    std::string source;
    const std::vector<std::string> join_strings = all_options(opts, "--join", &source);
    std::vector<host_and_port_t> joins;
    for (auto it = join_strings.begin(); it != join_strings.end(); ++it) {
        joins.push_back(parse_host_and_port(source, "--join", *it, default_port));
    }
    return joins;
}

options::help_section_t get_web_options(std::vector<options::option_t> *options_out) {
    options::help_section_t help("Web options");
    options_out->push_back(options::option_t(options::names_t("--web-static-directory"),
                                             options::OPTIONAL));
    help.add("--web-static-directory directory", "the directory containing web resources for the http interface");
    options_out->push_back(options::option_t(options::names_t("--http-port"),
                                             options::OPTIONAL,
                                             strprintf("%d", port_defaults::http_port)));
    help.add("--http-port port", "port for web administration console");
    options_out->push_back(options::option_t(options::names_t("--no-http-admin"),
                                             options::OPTIONAL_NO_PARAMETER));
    help.add("--no-http-admin", "disable web administration console");
    return help;
}

options::help_section_t get_network_options(const bool join_required, std::vector<options::option_t> *options_out) {
    options::help_section_t help("Network options");
    options_out->push_back(options::option_t(options::names_t("--bind"),
                                             options::OPTIONAL_REPEAT));
    help.add("--bind {all | addr}", "add the address of a local interface to listen on when accepting connections; loopback addresses are enabled by default");

    options_out->push_back(options::option_t(options::names_t("--cluster-port"),
                                             options::OPTIONAL,
                                             strprintf("%d", port_defaults::peer_port)));
    help.add("--cluster-port port", "port for receiving connections from other nodes");

#ifndef NDEBUG
    options_out->push_back(options::option_t(options::names_t("--client-port"),
                                             options::OPTIONAL,
                                             strprintf("%d", port_defaults::client_port)));
    help.add("--client-port port", "port to use when connecting to other nodes (for development)");
#endif  // NDEBUG

    options_out->push_back(options::option_t(options::names_t("--driver-port"),
                                             options::OPTIONAL,
                                             strprintf("%d", port_defaults::reql_port)));
    help.add("--driver-port port", "port for rethinkdb protocol client drivers");

    options_out->push_back(options::option_t(options::names_t("--port-offset", "-o"),
                                             options::OPTIONAL,
                                             strprintf("%d", port_defaults::port_offset)));
    help.add("-o [ --port-offset ] offset", "all ports used locally will have this value added");

    options_out->push_back(options::option_t(options::names_t("--join", "-j"),
                                             join_required ? options::MANDATORY_REPEAT : options::OPTIONAL_REPEAT));
    help.add("-j [ --join ] host:port", "host and port of a rethinkdb node to connect to");

    options_out->push_back(options::option_t(options::names_t("--canonical-address"),
                                             options::OPTIONAL_REPEAT));
    help.add("--canonical-address addr", "address that other rethinkdb instances will use to connect to us, can be specified multiple times"); 

    return help;
}

options::help_section_t get_cpu_options(std::vector<options::option_t> *options_out) {
    options::help_section_t help("CPU options");
    options_out->push_back(options::option_t(options::names_t("--cores", "-c"),
                                             options::OPTIONAL,
                                             strprintf("%d", get_cpu_count())));
    help.add("-c [ --cores ] n", "the number of cores to use");
    return help;
}

MUST_USE bool parse_cores_option(const std::map<std::string, options::values_t> &opts,
                                 int *num_workers_out) {
    int num_workers = get_single_int(opts, "--cores");
    if (num_workers <= 0 || num_workers > MAX_THREADS) {
        fprintf(stderr, "ERROR: number specified for cores to use must be between 1 and %d\n", MAX_THREADS);
        return false;
    }
    *num_workers_out = num_workers;
    return true;
}

options::help_section_t get_service_options(std::vector<options::option_t> *options_out) {
    options::help_section_t help("Service options");
    options_out->push_back(options::option_t(options::names_t("--pid-file"),
                                             options::OPTIONAL));
    help.add("--pid-file path", "a file in which to write the process id when the process is running");
    options_out->push_back(options::option_t(options::names_t("--daemon"),
                                             options::OPTIONAL_NO_PARAMETER));
    help.add("--daemon", "daemonize this rethinkdb process");
    return help;
}

options::help_section_t get_setuser_options(std::vector<options::option_t> *options_out) {
    options::help_section_t help("Set User/Group options");
    options_out->push_back(options::option_t(options::names_t("--runuser"),
                                             options::OPTIONAL));
    help.add("--runuser user", "run as the specified user");
    options_out->push_back(options::option_t(options::names_t("--rungroup"),
                                             options::OPTIONAL));
    help.add("--rungroup group", "run with the specified group");

    return help;
}

options::help_section_t get_help_options(std::vector<options::option_t> *options_out) {
    options::help_section_t help("Help options");
    options_out->push_back(options::option_t(options::names_t("--help", "-h"),
                                             options::OPTIONAL_NO_PARAMETER));
    options_out->push_back(options::option_t(options::names_t("--version", "-v"),
                                             options::OPTIONAL_NO_PARAMETER));
    help.add("-h [ --help ]", "print this help");
    help.add("-v [ --version ]", "print the version number of rethinkdb");
    return help;
}

void get_rethinkdb_create_options(std::vector<options::help_section_t> *help_out,
                                  std::vector<options::option_t> *options_out) {
    help_out->push_back(get_file_options(options_out));
    help_out->push_back(get_machine_options(options_out));
    help_out->push_back(get_setuser_options(options_out));
    help_out->push_back(get_help_options(options_out));
    help_out->push_back(get_log_options(options_out));
    help_out->push_back(get_config_file_options(options_out));
}

void get_rethinkdb_serve_options(std::vector<options::help_section_t> *help_out,
                                 std::vector<options::option_t> *options_out) {
    help_out->push_back(get_file_options(options_out));
    help_out->push_back(get_network_options(false, options_out));
    help_out->push_back(get_web_options(options_out));
    help_out->push_back(get_cpu_options(options_out));
    help_out->push_back(get_service_options(options_out));
    help_out->push_back(get_setuser_options(options_out));
    help_out->push_back(get_help_options(options_out));
    help_out->push_back(get_log_options(options_out));
    help_out->push_back(get_config_file_options(options_out));
}

void get_rethinkdb_proxy_options(std::vector<options::help_section_t> *help_out,
                                 std::vector<options::option_t> *options_out) {
    help_out->push_back(get_network_options(true, options_out));
    help_out->push_back(get_web_options(options_out));
    help_out->push_back(get_service_options(options_out));
    help_out->push_back(get_setuser_options(options_out));
    help_out->push_back(get_help_options(options_out));
    help_out->push_back(get_log_options(options_out));
    help_out->push_back(get_config_file_options(options_out));
}

void get_rethinkdb_admin_options(std::vector<options::help_section_t> *help_out,
                                 std::vector<options::option_t> *options_out) {
    options::help_section_t help("Allowed options");

#ifndef NDEBUG
    options_out->push_back(options::option_t(options::names_t("--client-port"),
                                             options::OPTIONAL,
                                             strprintf("%d", port_defaults::client_port)));
    help.add("--client-port port", "port to use when connecting to other nodes (for development)");
#endif  // NDEBUG

    options_out->push_back(options::option_t(options::names_t("--join", "-j"),
                                             options::OPTIONAL_REPEAT,
                                             "localhost"));
    help.add("-j [ --join ] host:port", "host and cluster port of a rethinkdb node to connect to");

    options_out->push_back(options::option_t(options::names_t("--canonical-address"),
                                             options::OPTIONAL_REPEAT));
    help.add("--canonical-address addr", "address that other rethinkdb instances will use to connect to us, can be specified multiple times"); 

    options_out->push_back(options::option_t(options::names_t("--exit-failure", "-x"),
                                             options::OPTIONAL_NO_PARAMETER));
    help.add("-x [ --exit-failure ]", "exit with an error code immediately if a command fails");

    help_out->push_back(help);
}

void get_rethinkdb_porcelain_options(std::vector<options::help_section_t> *help_out,
                                     std::vector<options::option_t> *options_out) {
    help_out->push_back(get_file_options(options_out));
    help_out->push_back(get_machine_options(options_out));
    help_out->push_back(get_network_options(false, options_out));
    help_out->push_back(get_web_options(options_out));
    help_out->push_back(get_cpu_options(options_out));
    help_out->push_back(get_service_options(options_out));
    help_out->push_back(get_setuser_options(options_out));
    help_out->push_back(get_help_options(options_out));
    help_out->push_back(get_log_options(options_out));
    help_out->push_back(get_config_file_options(options_out));
}

std::map<std::string, options::values_t> parse_config_file_flat(const std::string &config_filepath,
                                                                const std::vector<options::option_t> &options) {
    std::string file;
    if (!blocking_read_file(config_filepath.c_str(), &file)) {
        throw std::runtime_error(strprintf("Trouble reading config file '%s'", config_filepath.c_str()));
    }

    std::vector<options::option_t> options_superset;
    std::vector<options::help_section_t> helps_superset;

    // There will be some duplicates in here, but it shouldn't be a problem
    get_rethinkdb_create_options(&helps_superset, &options_superset);
    get_rethinkdb_serve_options(&helps_superset, &options_superset);
    get_rethinkdb_proxy_options(&helps_superset, &options_superset);
    get_rethinkdb_porcelain_options(&helps_superset, &options_superset);

    return options::parse_config_file(file, config_filepath,
                                      options, options_superset);
}

std::map<std::string, options::values_t> parse_commands_deep(int argc, char **argv,
                                                             std::vector<options::option_t> options) {
    std::map<std::string, options::values_t> opts = options::parse_command_line(argc, argv, options);
    const boost::optional<std::string> config_file_name = get_optional_option(opts, "--config-file");
    if (config_file_name) {
        opts = options::merge(opts, parse_config_file_flat(*config_file_name, options));
    }
    opts = options::merge(opts, default_values_map(options));
    return opts;
}

void output_sourced_error(const options::option_error_t &ex) {
    fprintf(stderr, "Error in %s: %s\n", ex.source().c_str(), ex.what());
}

void output_named_error(const options::named_error_t &ex, const std::vector<options::help_section_t> &help) {
    output_sourced_error(ex);

    for (auto section = help.begin(); section != help.end(); ++section) {
        for (auto line = section->help_lines.begin(); line != section->help_lines.end(); ++line) {
            if (line->syntax_description.find(ex.option_name()) != std::string::npos) {
                std::vector<options::help_line_t> one_help_line;
                one_help_line.push_back(*line);
                std::vector<options::help_section_t> one_help_section;
                one_help_section.push_back(options::help_section_t("Usage", one_help_line));
                fprintf(stderr, "%s",
                        options::format_help(one_help_section).c_str());
                break;
            }
        }
    }
}

MUST_USE bool parse_io_threads_option(const std::map<std::string, options::values_t> &opts,
                                      int *max_concurrent_io_requests_out) {
    int max_concurrent_io_requests = get_single_int(opts, "--io-threads");
    if (max_concurrent_io_requests <= 0
        || max_concurrent_io_requests > MAXIMUM_MAX_CONCURRENT_IO_REQUESTS) {
        fprintf(stderr, "ERROR: io-threads must be between 1 and %lld\n",
                MAXIMUM_MAX_CONCURRENT_IO_REQUESTS);
        return false;
    }
    *max_concurrent_io_requests_out = max_concurrent_io_requests;
    return true;
}

file_direct_io_mode_t parse_direct_io_mode_option(const std::map<std::string, options::values_t> &opts) {
    return exists_option(opts, "--no-direct-io") ?
        file_direct_io_mode_t::buffered_desired :
        file_direct_io_mode_t::direct_desired;
}

int main_rethinkdb_create(int argc, char *argv[]) {
    std::vector<options::option_t> options;
    std::vector<options::help_section_t> help;
    get_rethinkdb_create_options(&help, &options);

    try {
        std::map<std::string, options::values_t> opts = parse_commands_deep(argc - 2, argv + 2, options);

        if (handle_help_or_version_option(opts, &help_rethinkdb_create)) {
            return EXIT_SUCCESS;
        }

        options::verify_option_counts(options, opts);

        set_user_group(opts);

        base_path_t base_path(get_single_option(opts, "--directory"));

        std::string machine_name_str = get_single_option(opts, "--machine-name");
        name_string_t machine_name;
        if (!machine_name.assign_value(machine_name_str)) {
            fprintf(stderr, "ERROR: machine-name '%s' is invalid.  (%s)", machine_name_str.c_str(), name_string_t::valid_char_msg);
            return EXIT_FAILURE;
        }

        int max_concurrent_io_requests;
        if (!parse_io_threads_option(opts, &max_concurrent_io_requests)) {
            return EXIT_FAILURE;
        }

        const int num_workers = get_cpu_count();

        bool is_new_directory = false;
        directory_lock_t data_directory_lock(base_path, true, &is_new_directory);

        if (!is_new_directory) {
            fprintf(stderr, "The path '%s' already exists.  Delete it and try again.\n", base_path.path().c_str());
            return EXIT_FAILURE;
        }

        recreate_temporary_directory(base_path);

        initialize_logfile(opts, base_path);

        const file_direct_io_mode_t direct_io_mode = parse_direct_io_mode_option(opts);

        bool result;
        run_in_thread_pool(std::bind(&run_rethinkdb_create, base_path,
                                     machine_name,
                                     direct_io_mode,
                                     max_concurrent_io_requests,
                                     &result),
                           num_workers);

        if (result) {
            // Tell the directory lock that the directory is now good to go, as it will
            //  otherwise delete an uninitialized directory
            data_directory_lock.directory_initialized();
            return EXIT_SUCCESS;
        }
    } catch (const options::named_error_t &ex) {
        output_named_error(ex, help);
        fprintf(stderr, "Run 'rethinkdb help create' for help on the command\n");
    } catch (const options::option_error_t &ex) {
        output_sourced_error(ex);
        fprintf(stderr, "Run 'rethinkdb help create' for help on the command\n");
    } catch (const std::exception &ex) {
        fprintf(stderr, "%s\n", ex.what());
    }
    return EXIT_FAILURE;
}

bool maybe_daemonize(const std::map<std::string, options::values_t> &opts) {
    if (exists_option(opts, "--daemon")) {
        pid_t pid = fork();
        if (pid < 0) {
            throw std::runtime_error(strprintf("Failed to fork daemon: %s\n", errno_string(errno).c_str()).c_str());
        }

        if (pid > 0) {
            return false;
        }

        umask(0);

        pid_t sid = setsid();
        if (sid == 0) {
            throw std::runtime_error(strprintf("Failed to create daemon session: %s\n", errno_string(errno).c_str()).c_str());
        }

        if (chdir("/") < 0) {
            throw std::runtime_error(strprintf("Failed to change directory: %s\n", errno_string(errno).c_str()).c_str());
        }

        if (freopen("/dev/null", "r", stdin) == NULL) {
            throw std::runtime_error(strprintf("Failed to redirect stdin for daemon: %s\n", errno_string(errno).c_str()).c_str());
        }
        if (freopen("/dev/null", "w", stdout) == NULL) {
            throw std::runtime_error(strprintf("Failed to redirect stdin for daemon: %s\n", errno_string(errno).c_str()).c_str());
        }
        if (freopen("/dev/null", "w", stderr) == NULL) {
            throw std::runtime_error(strprintf("Failed to redirect stderr for daemon: %s\n", errno_string(errno).c_str()).c_str());
        }
    }
    return true;
}

int main_rethinkdb_serve(int argc, char *argv[]) {
    std::vector<options::option_t> options;
    std::vector<options::help_section_t> help;
    get_rethinkdb_serve_options(&help, &options);

    try {
        std::map<std::string, options::values_t> opts = parse_commands_deep(argc - 2, argv + 2, options);

        if (handle_help_or_version_option(opts, &help_rethinkdb_serve)) {
            return EXIT_SUCCESS;
        }

        options::verify_option_counts(options, opts);

        set_user_group(opts);

        base_path_t base_path(get_single_option(opts, "--directory"));

        const std::vector<host_and_port_t> joins = parse_join_options(opts, port_defaults::peer_port);

        service_address_ports_t address_ports = get_service_address_ports(opts);

        const std::string web_path = get_web_path(opts, argv);

        int num_workers;
        if (!parse_cores_option(opts, &num_workers)) {
            return EXIT_FAILURE;
        }

        int max_concurrent_io_requests;
        if (!parse_io_threads_option(opts, &max_concurrent_io_requests)) {
            return EXIT_FAILURE;
        }

        // Open and lock the directory, but do not create it
        bool is_new_directory = false;
        directory_lock_t data_directory_lock(base_path, false, &is_new_directory);
        guarantee(!is_new_directory);

        recreate_temporary_directory(base_path);

        base_path.make_absolute();
        initialize_logfile(opts, base_path);

        if (check_pid_file(opts) != EXIT_SUCCESS) {
            return EXIT_FAILURE;
        }

        if (!maybe_daemonize(opts)) {
            // This is the parent process of the daemon, just exit
            return EXIT_SUCCESS;
        }

        if (write_pid_file(opts) != EXIT_SUCCESS) {
            return EXIT_FAILURE;
        }

        extproc_spawner_t extproc_spawner;

        serve_info_t serve_info(joins, address_ports, web_path,
                                get_optional_option(opts, "--config-file"));

        const file_direct_io_mode_t direct_io_mode = parse_direct_io_mode_option(opts);

        bool result;
        run_in_thread_pool(std::bind(&run_rethinkdb_serve, base_path,
                                     serve_info,
                                     direct_io_mode,
                                     max_concurrent_io_requests,
                                     static_cast<machine_id_t*>(NULL),
                                     static_cast<cluster_semilattice_metadata_t*>(NULL),
                                     &data_directory_lock,
                                     &result),
                           num_workers);
        return result ? EXIT_SUCCESS : EXIT_FAILURE;
    } catch (const options::named_error_t &ex) {
        output_named_error(ex, help);
        fprintf(stderr, "Run 'rethinkdb help serve' for help on the command\n");
    } catch (const options::option_error_t &ex) {
        output_sourced_error(ex);
        fprintf(stderr, "Run 'rethinkdb help serve' for help on the command\n");
    } catch (const std::exception& ex) {
        fprintf(stderr, "%s\n", ex.what());
    }
    return EXIT_FAILURE;
}

int main_rethinkdb_admin(int argc, char *argv[]) {
    std::vector<options::help_section_t> help;
    std::vector<options::option_t> options;
    get_rethinkdb_admin_options(&help, &options);

    try {
        std::vector<std::string> command_args;
        std::map<std::string, options::values_t> opts
            = options::merge(options::parse_command_line_and_collect_unrecognized(argc - 2, argv + 2, options,
                                                                                  &command_args),
                             options::default_values_map(options));

        options::verify_option_counts(options, opts);

        const std::vector<host_and_port_t> joins =
            parse_join_options(opts, port_defaults::peer_port);

        peer_address_t canonical_addresses = get_canonical_addresses(opts, 0);

#ifndef NDEBUG
        const int client_port = get_single_int(opts, "--client-port");
#else
        const int client_port = port_defaults::client_port;
#endif
        const bool exit_on_failure = exists_option(opts, "--exit-failure");

        const int num_workers = get_cpu_count();

        bool result;
        run_in_thread_pool(std::bind(&run_rethinkdb_admin, joins, canonical_addresses, client_port, command_args, exit_on_failure, &result),
                           num_workers);
        return result ? EXIT_SUCCESS : EXIT_FAILURE;
    } catch (const options::named_error_t &ex) {
        output_named_error(ex, help);
        fprintf(stderr, "Run 'rethinkdb help admin' for help on the command\n");
    } catch (const options::option_error_t &ex) {
        output_sourced_error(ex);
        fprintf(stderr, "Run 'rethinkdb help admin' for help on the command\n");
    } catch (const std::exception& ex) {
        fprintf(stderr, "%s\n", ex.what());
    }
    return EXIT_FAILURE;
}

int main_rethinkdb_proxy(int argc, char *argv[]) {
    std::vector<options::option_t> options;
    std::vector<options::help_section_t> help;
    get_rethinkdb_proxy_options(&help, &options);

    try {
        std::map<std::string, options::values_t> opts = parse_commands_deep(argc - 2, argv + 2, options);

        if (handle_help_or_version_option(opts, &help_rethinkdb_proxy)) {
            return EXIT_SUCCESS;
        }

        options::verify_option_counts(options, opts);

        const std::vector<host_and_port_t> joins = parse_join_options(opts, port_defaults::peer_port);

        service_address_ports_t address_ports = get_service_address_ports(opts);

        if (joins.empty()) {
            fprintf(stderr, "No --join option(s) given. A proxy needs to connect to something!\n"
                    "Run 'rethinkdb help proxy' for more information.\n");
            return EXIT_FAILURE;
        }

        set_user_group(opts);

        // Default to putting the log file in the current working directory
        base_path_t base_path(".");
        initialize_logfile(opts, base_path);

        const std::string web_path = get_web_path(opts, argv);
        const int num_workers = get_cpu_count();

        if (check_pid_file(opts) != EXIT_SUCCESS) {
            return EXIT_FAILURE;
        }

        if (!maybe_daemonize(opts)) {
            // This is the parent process of the daemon, just exit
            return EXIT_SUCCESS;
        }

        if (write_pid_file(opts) != EXIT_SUCCESS) {
            return EXIT_FAILURE;
        }

        extproc_spawner_t extproc_spawner;

        serve_info_t serve_info(joins, address_ports, web_path,
                                get_optional_option(opts, "--config-file"));

        bool result;
        run_in_thread_pool(std::bind(&run_rethinkdb_proxy, serve_info, &result),
                           num_workers);
        return result ? EXIT_SUCCESS : EXIT_FAILURE;
    } catch (const options::named_error_t &ex) {
        output_named_error(ex, help);
        fprintf(stderr, "Run 'rethinkdb help proxy' for help on the command\n");
    } catch (const options::option_error_t &ex) {
        output_sourced_error(ex);
        fprintf(stderr, "Run 'rethinkdb help proxy' for help on the command\n");
    } catch (const std::exception& ex) {
        fprintf(stderr, "%s\n", ex.what());
    }
    return EXIT_FAILURE;
}

// TODO: Add split_db_table unit test.
MUST_USE bool split_db_table(const std::string &db_table, std::string *db_name_out, std::string *table_name_out) {
    size_t first_pos = db_table.find_first_of('.');
    if (first_pos == std::string::npos || db_table.find_last_of('.') != first_pos) {
        return false;
    }

    if (first_pos == 0 || first_pos + 1 == db_table.size()) {
        return false;
    }

    db_name_out->assign(db_table.data(), first_pos);
    table_name_out->assign(db_table.data() + first_pos + 1, db_table.data() + db_table.size());
    guarantee(db_name_out->size() > 0);
    guarantee(table_name_out->size() > 0);
    return true;
}

<<<<<<< HEAD
#if defined(__linux__)
bool get_rethinkdb_exe_directory(std::string *result) {
    char buffer[PATH_MAX + 1];
    ssize_t len = readlink("/proc/self/exe", buffer, PATH_MAX);

    if (len == -1) {
        fprintf(stderr, "Error when determining rethinkdb directory: %s\n",
                errno_string(errno).c_str());
        return false;
    }

    buffer[len] = '\0';

    char *dir = dirname(buffer);
    if (dir == NULL) {
        fprintf(stderr, "Error when determining rethinkdb directory: %s\n",
                errno_string(errno).c_str());
        return false;
    }

    result->assign(dir);
    return true;
}
#elif defined(__MACH__)
bool get_rethinkdb_exe_directory(std::string *result) {
    uint32_t buffer_size = PATH_MAX;
    char buffer[PATH_MAX + 1];

    if (_NSGetExecutablePath(buffer, &buffer_size) == -1) {
        buffer[0] = 0;

        if (_NSGetExecutablePath(buffer, &buffer_size) == -1) {
            fprintf(stderr, "Error when determining rethinkdb directory\n");
            return false;
        }
    }

    char *dir = dirname(buffer);
    if (dir == NULL) {
        fprintf(stderr, "Error when determining rethinkdb directory: %s\n",
                errno_string(errno).c_str());
        return false;
    }

    result->assign(dir);
    return true;
}
#elif defined(__FreeBSD__)
bool get_rethinkdb_exe_directory(std::string *result) {
    // Taken from http://stackoverflow.com/questions/799679, completely untested
    int mib[4];
    mib[0] = CTL_KERN;
    mib[1] = KERN_PROC;
    mib[2] = KERN_PROC_PATHNAME;
    mib[3] = -1;
    char buf[2048];
    size_t cb = sizeof(buf);
    int res = sysctl(mib, 4, buf, &cb, NULL, 0);

    if (res != 0) {
        fprintf(stderr, "Error when determining rethinkdb directory: %s\n",
                errno_string(res).c_str());
        return false;
    }

    char *dir = dirname(buf);
    if (dir == NULL) {
        fprintf(stderr, "Error when determining rethinkdb directory: %s\n",
                errno_string(errno).c_str());
        return false;
    }

    result->assign(dir);
    return true;
}
#else
#error "no implementation for 'get_rethinkdb_exe_directory()' available for this operating system"
#endif

=======
>>>>>>> f44f3e39
void run_backup_script(const std::string& script_name, char * const arguments[]) {
    int res = execvp(script_name.c_str(), arguments);
    if (res == -1) {
        fprintf(stderr,
                "Error when launching %s: %s\n"
                "The %s command depends on the RethinkDB Python driver, which must be installed.\n"
                "Instructions for installing the RethinkDB Python driver are available here:\n"
                "http://www.rethinkdb.com/docs/install-drivers/python/\n",
                script_name.c_str(),
                errno_string(errno).c_str(),
                script_name.c_str());
    }
}

int main_rethinkdb_export(int, char *argv[]) {
    run_backup_script(RETHINKDB_EXPORT_SCRIPT, argv + 1);
    return EXIT_FAILURE;
}

int main_rethinkdb_import(int, char *argv[]) {
    run_backup_script(RETHINKDB_IMPORT_SCRIPT, argv + 1);
    return EXIT_FAILURE;
}

int main_rethinkdb_dump(int, char *argv[]) {
    run_backup_script(RETHINKDB_DUMP_SCRIPT, argv + 1);
    return EXIT_FAILURE;
}

int main_rethinkdb_restore(int, char *argv[]) {
    run_backup_script(RETHINKDB_RESTORE_SCRIPT, argv + 1);
    return EXIT_FAILURE;
}

int main_rethinkdb_porcelain(int argc, char *argv[]) {
    std::vector<options::option_t> options;
    std::vector<options::help_section_t> help;
    get_rethinkdb_porcelain_options(&help, &options);

    try {
        std::map<std::string, options::values_t> opts = parse_commands_deep(argc - 1, argv + 1, options);

        if (handle_help_or_version_option(opts, help_rethinkdb_porcelain)) {
            return EXIT_SUCCESS;
        }

        options::verify_option_counts(options, opts);

        set_user_group(opts);

        base_path_t base_path(get_single_option(opts, "--directory"));

        std::string machine_name_str = get_single_option(opts, "--machine-name");
        name_string_t machine_name;
        if (!machine_name.assign_value(machine_name_str)) {
            fprintf(stderr, "ERROR: machine-name invalid.  (%s)\n", name_string_t::valid_char_msg);
            return EXIT_FAILURE;
        }

        const std::vector<host_and_port_t> joins = parse_join_options(opts, port_defaults::peer_port);

        const service_address_ports_t address_ports = get_service_address_ports(opts);

        const std::string web_path = get_web_path(opts, argv);

        int num_workers;
        if (!parse_cores_option(opts, &num_workers)) {
            return EXIT_FAILURE;
        }

        int max_concurrent_io_requests;
        if (!parse_io_threads_option(opts, &max_concurrent_io_requests)) {
            return EXIT_FAILURE;
        }

        // Attempt to create the directory early so that the log file can use it.
        // If we create the file, it will be cleaned up unless directory_initialized()
        // is called on it.  This will be done after the metadata files have been created.
        bool is_new_directory = false;
        directory_lock_t data_directory_lock(base_path, true, &is_new_directory);

        recreate_temporary_directory(base_path);

        base_path.make_absolute();
        initialize_logfile(opts, base_path);

        if (check_pid_file(opts) != EXIT_SUCCESS) {
            return EXIT_FAILURE;
        }

        if (!maybe_daemonize(opts)) {
            // This is the parent process of the daemon, just exit
            // Make sure the parent process doesn't remove the directory,
            //  the child process will handle it from here
            data_directory_lock.directory_initialized();
            return EXIT_SUCCESS;
        }

        if (write_pid_file(opts) != EXIT_SUCCESS) {
            return EXIT_FAILURE;
        }

        extproc_spawner_t extproc_spawner;

        serve_info_t serve_info(joins, address_ports, web_path,
                                get_optional_option(opts, "--config-file"));

        const file_direct_io_mode_t direct_io_mode = parse_direct_io_mode_option(opts);

        bool result;
        run_in_thread_pool(std::bind(&run_rethinkdb_porcelain,
                                     base_path,
                                     machine_name,
                                     direct_io_mode,
                                     max_concurrent_io_requests,
                                     is_new_directory,
                                     serve_info,
                                     &data_directory_lock,
                                     &result),
                           num_workers);

        return result ? EXIT_SUCCESS : EXIT_FAILURE;
    } catch (const options::named_error_t &ex) {
        output_named_error(ex, help);
        fprintf(stderr, "Run 'rethinkdb help' for help on the command\n");
    } catch (const options::option_error_t &ex) {
        output_sourced_error(ex);
        fprintf(stderr, "Run 'rethinkdb help' for help on the command\n");
    } catch (const std::exception& ex) {
        fprintf(stderr, "%s\n", ex.what());
    }

    return EXIT_FAILURE;
}

void help_rethinkdb_porcelain() {
    std::vector<options::help_section_t> help_sections;
    {
        std::vector<options::option_t> options;
        get_rethinkdb_porcelain_options(&help_sections, &options);
    }

    printf("Running 'rethinkdb' will create a new data directory or use an existing one,\n");
    printf("  and serve as a RethinkDB cluster node.\n");
    printf("%s", format_help(help_sections).c_str());
    printf("\n");
    printf("There are a number of subcommands for more specific tasks:\n");
    printf("    'rethinkdb create': prepare files on disk for a new server instance\n");
    printf("    'rethinkdb serve': use an existing data directory to host data and serve queries\n");
    printf("    'rethinkdb proxy': serve queries from an existing cluster but don't host data\n");
    printf("    'rethinkdb admin': access and modify an existing cluster's metadata\n");
    printf("    'rethinkdb export': export data from an existing cluster into a file or directory\n");
    printf("    'rethinkdb import': import data from from a file or directory into an existing cluster\n");
    printf("    'rethinkdb dump': export and compress data from an existing cluster\n");
    printf("    'rethinkdb restore': import compressed data into an existing cluster\n");
    printf("\n");
    printf("For more information, run 'rethinkdb help [subcommand]'.\n");
}

void help_rethinkdb_create() {
    std::vector<options::help_section_t> help_sections;
    {
        std::vector<options::option_t> options;
        get_rethinkdb_create_options(&help_sections, &options);
    }

    printf("'rethinkdb create' is used to prepare a directory to act"
                " as the storage location for a RethinkDB cluster node.\n");
    printf("%s", format_help(help_sections).c_str());
}

void help_rethinkdb_serve() {
    std::vector<options::help_section_t> help_sections;
    {
        std::vector<options::option_t> options;
        get_rethinkdb_serve_options(&help_sections, &options);
    }

    printf("'rethinkdb serve' is the actual process for a RethinkDB cluster node.\n");
    printf("%s", format_help(help_sections).c_str());
}

void help_rethinkdb_proxy() {
    std::vector<options::help_section_t> help_sections;
    {
        std::vector<options::option_t> options;
        get_rethinkdb_proxy_options(&help_sections, &options);
    }

    printf("'rethinkdb proxy' serves as a proxy to an existing RethinkDB cluster.\n");
    printf("%s", format_help(help_sections).c_str());
}

void help_rethinkdb_export() {
    char help_arg[] = "--help";
    char dummy_arg[] = RETHINKDB_EXPORT_SCRIPT;
    char* args[3] = { dummy_arg, help_arg, NULL };
    run_backup_script(RETHINKDB_EXPORT_SCRIPT, args);
}

void help_rethinkdb_import() {
    char help_arg[] = "--help";
    char dummy_arg[] = RETHINKDB_IMPORT_SCRIPT;
    char* args[3] = { dummy_arg, help_arg, NULL };
    run_backup_script(RETHINKDB_IMPORT_SCRIPT, args);
}

void help_rethinkdb_dump() {
    char help_arg[] = "--help";
    char dummy_arg[] = RETHINKDB_DUMP_SCRIPT;
    char* args[3] = { dummy_arg, help_arg, NULL };
    run_backup_script(RETHINKDB_DUMP_SCRIPT, args);
}

void help_rethinkdb_restore() {
    char help_arg[] = "--help";
    char dummy_arg[] = RETHINKDB_RESTORE_SCRIPT;
    char* args[3] = { dummy_arg, help_arg, NULL };
    run_backup_script(RETHINKDB_RESTORE_SCRIPT, args);
}<|MERGE_RESOLUTION|>--- conflicted
+++ resolved
@@ -1422,88 +1422,6 @@
     return true;
 }
 
-<<<<<<< HEAD
-#if defined(__linux__)
-bool get_rethinkdb_exe_directory(std::string *result) {
-    char buffer[PATH_MAX + 1];
-    ssize_t len = readlink("/proc/self/exe", buffer, PATH_MAX);
-
-    if (len == -1) {
-        fprintf(stderr, "Error when determining rethinkdb directory: %s\n",
-                errno_string(errno).c_str());
-        return false;
-    }
-
-    buffer[len] = '\0';
-
-    char *dir = dirname(buffer);
-    if (dir == NULL) {
-        fprintf(stderr, "Error when determining rethinkdb directory: %s\n",
-                errno_string(errno).c_str());
-        return false;
-    }
-
-    result->assign(dir);
-    return true;
-}
-#elif defined(__MACH__)
-bool get_rethinkdb_exe_directory(std::string *result) {
-    uint32_t buffer_size = PATH_MAX;
-    char buffer[PATH_MAX + 1];
-
-    if (_NSGetExecutablePath(buffer, &buffer_size) == -1) {
-        buffer[0] = 0;
-
-        if (_NSGetExecutablePath(buffer, &buffer_size) == -1) {
-            fprintf(stderr, "Error when determining rethinkdb directory\n");
-            return false;
-        }
-    }
-
-    char *dir = dirname(buffer);
-    if (dir == NULL) {
-        fprintf(stderr, "Error when determining rethinkdb directory: %s\n",
-                errno_string(errno).c_str());
-        return false;
-    }
-
-    result->assign(dir);
-    return true;
-}
-#elif defined(__FreeBSD__)
-bool get_rethinkdb_exe_directory(std::string *result) {
-    // Taken from http://stackoverflow.com/questions/799679, completely untested
-    int mib[4];
-    mib[0] = CTL_KERN;
-    mib[1] = KERN_PROC;
-    mib[2] = KERN_PROC_PATHNAME;
-    mib[3] = -1;
-    char buf[2048];
-    size_t cb = sizeof(buf);
-    int res = sysctl(mib, 4, buf, &cb, NULL, 0);
-
-    if (res != 0) {
-        fprintf(stderr, "Error when determining rethinkdb directory: %s\n",
-                errno_string(res).c_str());
-        return false;
-    }
-
-    char *dir = dirname(buf);
-    if (dir == NULL) {
-        fprintf(stderr, "Error when determining rethinkdb directory: %s\n",
-                errno_string(errno).c_str());
-        return false;
-    }
-
-    result->assign(dir);
-    return true;
-}
-#else
-#error "no implementation for 'get_rethinkdb_exe_directory()' available for this operating system"
-#endif
-
-=======
->>>>>>> f44f3e39
 void run_backup_script(const std::string& script_name, char * const arguments[]) {
     int res = execvp(script_name.c_str(), arguments);
     if (res == -1) {
