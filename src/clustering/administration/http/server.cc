--- conflicted
+++ resolved
@@ -238,14 +238,10 @@
         _directory_metadata->subview(&get_log_mailbox),
         _directory_metadata->subview(&get_machine_id)));
     progress_app.init(new progress_app_t(_directory_metadata, mbox_manager));
-<<<<<<< HEAD
     distribution_app.init(new distribution_app_t(
         metadata_field(&cluster_semilattice_metadata_t::rdb_namespaces,
             _cluster_semilattice_metadata),
-        _rdb_namespace_repo));
-=======
-    distribution_app.init(new distribution_app_t(metadata_field(&cluster_semilattice_metadata_t::rdb_namespaces, _semilattice_metadata), _cluster_interface));
->>>>>>> 7d45120b
+        _cluster_interface));
 
 #ifndef NDEBUG
     cyanide_app.init(new cyanide_http_app_t);
