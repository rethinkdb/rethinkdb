#include <string>
#include <set>

#include "errors.hpp"
#include <boost/ptr_container/ptr_map.hpp>

#include "stl_utils.hpp"
#include "arch/timing.hpp"
#include "clustering/administration/http/stat_app.hpp"
#include "clustering/administration/stat_manager.hpp"
#include "http/json.hpp"
#include "perfmon/perfmon.hpp"
#include "perfmon/archive.hpp"
#include "rpc/mailbox/mailbox.hpp"
#include "clustering/administration/main/watchable_fields.hpp"

static const char * STAT_REQ_TIMEOUT_PARAM = "timeout";
static const uint64_t DEFAULT_STAT_REQ_TIMEOUT_MS = 1000;
static const uint64_t MAX_STAT_REQ_TIMEOUT_MS = 60*1000;

class stats_request_record_t {
public:
    explicit stats_request_record_t(mailbox_manager_t *mbox_manager)
        : response_mailbox(mbox_manager, boost::bind(&promise_t<perfmon_result_t>::pulse, &stats, _1), mailbox_callback_mode_inline)
    { }
    promise_t<perfmon_result_t> stats;
    mailbox_t<void(perfmon_result_t)> response_mailbox;
};

stat_http_app_t::stat_http_app_t(mailbox_manager_t *_mbox_manager,
                                 clone_ptr_t<watchable_t<std::map<peer_id_t, cluster_directory_metadata_t> > >& _directory,
                                 boost::shared_ptr<semilattice_readwrite_view_t<cluster_semilattice_metadata_t> >& _semilattice
                                 )
    : mbox_manager(_mbox_manager), directory(_directory), semilattice(_semilattice)
{ }

template <class ctx_t>
cJSON *render_as_json(perfmon_result_t *target, ctx_t ctx) {
    if (target->is_map()) {
        cJSON *res = cJSON_CreateObject();

<<<<<<< HEAD
        for (perfmon_result_t::iterator it  = target->begin();
                                        it != target->end();
                                        ++it) {
=======
        for (perfmon_result_t::iterator it  = target->begin(); it != target->end(); ++it) {
>>>>>>> bf7c2e9d
            cJSON_AddItemToObject(res, it->first.c_str(), render_as_json(it->second, ctx));
        }

        return res;
    } else if (target->is_string()) {
        return render_as_json(target->get_string(), ctx);
    } else {
        crash("Unknown perfmon_result_type\n");
    }
}

cJSON *stat_http_app_t::prepare_machine_info(const std::vector<machine_id_t> &not_replied) {
    scoped_cJSON_t machines(cJSON_CreateObject());

    scoped_cJSON_t all_known(cJSON_CreateArray());
    scoped_cJSON_t dead(cJSON_CreateArray());
    scoped_cJSON_t ghosts(cJSON_CreateArray());
    scoped_cJSON_t timed_out(cJSON_CreateArray());

    std::map<peer_id_t,machine_id_t> peer_id_to_machine_id(directory->subview(
            field_getter_t<machine_id_t, cluster_directory_metadata_t>(
                &cluster_directory_metadata_t::machine_id
            ))->get());
    std::map<machine_id_t,peer_id_t> machine_id_to_peer_id(invert_bijection_map(peer_id_to_machine_id));

    machines_semilattice_metadata_t::machine_map_t machines_ids = semilattice->get().machines.machines;
    for (machines_semilattice_metadata_t::machine_map_t::const_iterator it = machines_ids.begin(); it != machines_ids.end(); it++) {
        const machine_id_t &machine_id = it->first;
        bool peer_exists = machine_id_to_peer_id.count(machine_id) != 0;

        if (!it->second.is_deleted() && !peer_exists) {
            // machine is dead
            cJSON_AddItemToArray(dead.get(), cJSON_CreateString(uuid_to_str(machine_id).c_str()));
        } else if (it->second.is_deleted() && peer_exists) {
            // machine is a ghost
            cJSON_AddItemToArray(ghosts.get(), cJSON_CreateString(uuid_to_str(machine_id).c_str()));
        }
        cJSON_AddItemToArray(all_known.get(), cJSON_CreateString(uuid_to_str(machine_id).c_str()));
    }

    for (std::vector<machine_id_t>::const_iterator it = not_replied.begin(); it != not_replied.end(); ++it) {
        cJSON_AddItemToArray(timed_out.get(), cJSON_CreateString(uuid_to_str(*it).c_str()));
    }

    cJSON_AddItemToObject(machines.get(), "known", all_known.release());
    cJSON_AddItemToObject(machines.get(), "dead", dead.release());
    cJSON_AddItemToObject(machines.get(), "ghosts", ghosts.release());
    cJSON_AddItemToObject(machines.get(), "timed_out", timed_out.release());
    return machines.release();
}

http_res_t stat_http_app_t::handle(const http_req_t &req) {
    scoped_cJSON_t body(cJSON_CreateObject());

    peers_to_metadata_t peers_to_metadata = directory->get();

    typedef boost::ptr_map<machine_id_t, stats_request_record_t> stats_promises_t;
    stats_promises_t stats_promises;

    // Parse the 'timeout' query parameter
    boost::optional<std::string> timeout_param = req.find_query_param(STAT_REQ_TIMEOUT_PARAM);
    uint64_t timeout = DEFAULT_STAT_REQ_TIMEOUT_MS;
    if (timeout_param) {
        if (!strtou64_strict(timeout_param.get(), 10, &timeout) || timeout == 0 || timeout > MAX_STAT_REQ_TIMEOUT_MS) {
            http_res_t res(400);
            res.set_body("application/text", "Invalid timeout value");
            return res;
        }
    }

    /* If a machine has disconnected, or the mailbox for the
     * get_stat function  has gone out of existence we'll never get a response.
     * Thus we need to have a time out.
     */
    signal_timer_t timer(static_cast<int>(timeout)); // WTF? why is it accepting an int? negative milliseconds, anyone?

    for (peers_to_metadata_t::iterator it  = peers_to_metadata.begin();
                                       it != peers_to_metadata.end();
                                       ++it) {
        machine_id_t machine = it->second.machine_id; //due to boost bug with not accepting const keys for insert
        stats_request_record_t *req_record = new stats_request_record_t(mbox_manager);
        stats_promises.insert(machine, req_record);
        send(mbox_manager, it->second.get_stats_mailbox_address, req_record->response_mailbox.get_address(), std::set<stat_manager_t::stat_id_t>());
    }

    std::vector<machine_id_t> not_replied;
    for (stats_promises_t::iterator it = stats_promises.begin(); it != stats_promises.end(); ++it) {
        machine_id_t machine = it->first;

        signal_t * stats_ready = it->second->stats.get_ready_signal();
        wait_any_t waiter(&timer, stats_ready);
        waiter.wait();

        if (stats_ready->is_pulsed()) {
            perfmon_result_t stats = it->second->stats.wait();
            body.AddItemToObject(uuid_to_str(machine).c_str(), render_as_json(&stats, 0));
<<<<<<< HEAD
=======
        } else {
            not_replied.push_back(machine);
>>>>>>> bf7c2e9d
        }
    }

    cJSON_AddItemToObject(body.get(), "machines", prepare_machine_info(not_replied));

    http_res_t res(200);
    res.set_body("application/json", body.Print());
    return res;
}<|MERGE_RESOLUTION|>--- conflicted
+++ resolved
@@ -39,13 +39,7 @@
     if (target->is_map()) {
         cJSON *res = cJSON_CreateObject();
 
-<<<<<<< HEAD
-        for (perfmon_result_t::iterator it  = target->begin();
-                                        it != target->end();
-                                        ++it) {
-=======
         for (perfmon_result_t::iterator it  = target->begin(); it != target->end(); ++it) {
->>>>>>> bf7c2e9d
             cJSON_AddItemToObject(res, it->first.c_str(), render_as_json(it->second, ctx));
         }
 
@@ -142,11 +136,8 @@
         if (stats_ready->is_pulsed()) {
             perfmon_result_t stats = it->second->stats.wait();
             body.AddItemToObject(uuid_to_str(machine).c_str(), render_as_json(&stats, 0));
-<<<<<<< HEAD
-=======
         } else {
             not_replied.push_back(machine);
->>>>>>> bf7c2e9d
         }
     }
 
