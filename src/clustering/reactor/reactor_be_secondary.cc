--- conflicted
+++ resolved
@@ -194,12 +194,8 @@
                 run_until_satisfied_2(
                     directory_echo_mirror.get_internal(),
                     blueprint,
-<<<<<<< HEAD
                     std::bind(&reactor_t<protocol_t>::find_broadcaster_in_directory, this, region,
-                              std::placeholders::_2, std::placeholders::_1, &broadcaster),
-=======
-                    std::bind(&reactor_t<protocol_t>::find_broadcaster_in_directory, this, region, _2, _1, &broadcaster),
->>>>>>> 913a6544
+                              _2, _1, &broadcaster),
                     interruptor);
 
                 /* We need to save this to a local variable because there may be a
@@ -217,13 +213,9 @@
                 run_until_satisfied_2(
                     directory_echo_mirror.get_internal(),
                     blueprint,
-<<<<<<< HEAD
                     std::bind(&reactor_t<protocol_t>::find_replier_in_directory, this, region,
-                              branch_id, std::placeholders::_2, std::placeholders::_1,
+                              branch_id, _2, _1,
                               &location_to_backfill_from, &peer_id, &activity_id),
-=======
-                    std::bind(&reactor_t<protocol_t>::find_replier_in_directory, this, region, branch_id, _2, _1, &location_to_backfill_from, &peer_id, &activity_id),
->>>>>>> 913a6544
                     interruptor);
 
                 /* Note, the backfiller goes out of scope here, that's because
