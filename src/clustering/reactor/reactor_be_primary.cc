--- conflicted
+++ resolved
@@ -345,40 +345,6 @@
     read_token_t read_token;
     svs->new_read_token(&read_token);
     region_map_t<binary_blob_t> metainfo_blob;
-<<<<<<< HEAD
-    svs->do_get_metainfo(order_source->check_in("reactor_t::be_primary").with_read_mode(), &read_token, &ct_interruptor, &metainfo_blob);
-
-    on_thread_t th2(this->home_thread());
-
-    region_map_t<version_range_t> metainfo = to_version_range_map(metainfo_blob);
-    region_map_t<backfill_candidate_t> best_backfillers = region_map_transform<version_range_t, backfill_candidate_t>(metainfo, &reactor_t::make_backfill_candidate_from_version_range);
-
-    /* This waits until every other peer is ready to accept us as the
-     * primary replica and there is a unique coherent latest verstion of the
-     * data available. Note best_backfillers is passed as an
-     * input/output parameter, after this call returns best_backfillers
-     * will describe how to fill the store with the most up-to-date
-     * data. */
-
-    /* Notice this run until satisfied can return for one of two reasons.
-     * Either it returns because it is safe for us to be primary or it returns
-     * because we found someone with a branch history we didn't know about and
-     * we need to merge it in. This has to be done outside of run until
-     * satisfied because it can't block. */
-
-    while (true) {
-        branch_history_t branch_history_to_merge;
-        bool i_should_merge_branch_history = false;
-        run_until_satisfied_2(directory_echo_mirror.get_internal(),
-                              blueprint,
-                              boost::bind(&reactor_t::is_safe_for_us_to_be_primary, this, _1, _2, region, &best_backfillers, &branch_history_to_merge, &i_should_merge_branch_history),
-                              interruptor,
-                              REACTOR_RUN_UNTIL_SATISFIED_NAP);
-        if (i_should_merge_branch_history) {
-            branch_history_manager->import_branch_history(branch_history_to_merge, interruptor);
-        } else {
-            break;
-=======
     svs->do_get_metainfo(
         order_source->check_in("reactor_t::be_primary").with_read_mode(),
         &read_token,
@@ -397,7 +363,7 @@
                 metainfo, &reactor_t::make_backfill_candidate_from_version_range);
 
         /* This waits until every other peer is ready to accept us as the
-         * primary and there is a unique coherent latest verstion of the
+         * primary replica and there is a unique coherent latest verstion of the
          * data available. Note best_backfillers is passed as an
          * input/output parameter, after this call returns best_backfillers
          * will describe how to fill the store with the most up-to-date
@@ -426,7 +392,6 @@
             } else {
                 break;
             }
->>>>>>> 0e85e1a4
         }
 
         /* We may be backfilling from several sources, each requires a
