#include "clustering/immediate_consistency/query/master_access.hpp"

#include <math.h>

#include "arch/timing.hpp"
#include "concurrency/promise.hpp"
#include "containers/archive/boost_types.hpp"

<<<<<<< HEAD
// TODO: Did we mean to use this macro?
=======
// TODO: Was this macro supposed to be used?
>>>>>>> 7fc14d7e
// #define THROTTLE_THRESHOLD 200

template <class protocol_t>
master_access_t<protocol_t>::master_access_t(
        mailbox_manager_t *mm,
        const clone_ptr_t<watchable_t<boost::optional<boost::optional<master_business_card_t<protocol_t> > > > > &master,
        signal_t *interruptor)
        THROWS_ONLY(interrupted_exc_t, resource_lost_exc_t) :
    mailbox_manager(mm),
    multi_throttling_client(
        mailbox_manager,
        master->subview(&master_access_t<protocol_t>::extract_multi_throttling_business_card),
        typename master_business_card_t<protocol_t>::inner_client_business_card_t(),
        interruptor)
{
    boost::optional<boost::optional<master_business_card_t<protocol_t> > > business_card = master->get();
    if (!business_card || !business_card.get()) {
        throw resource_lost_exc_t();
    }

    region = business_card.get().get().region;
}

template <class protocol_t>
void master_access_t<protocol_t>::new_read_token(fifo_enforcer_sink_t::exit_read_t *out) {
    out->begin(&internal_fifo_sink, internal_fifo_source.enter_read());
}

template <class protocol_t>
void master_access_t<protocol_t>::read(
        const typename protocol_t::read_t &read,
        typename protocol_t::read_response_t *response,
        order_token_t otok,
        fifo_enforcer_sink_t::exit_read_t *token,
        signal_t *interruptor)
        THROWS_ONLY(interrupted_exc_t, resource_lost_exc_t, cannot_perform_query_exc_t) {
    rassert(region_is_superset(region, read.get_region()));

    promise_t<boost::variant<typename protocol_t::read_response_t, std::string> > result_or_failure;
    mailbox_t<void(boost::variant<typename protocol_t::read_response_t, std::string>)> result_or_failure_mailbox(
        mailbox_manager,
        boost::bind(&promise_t<boost::variant<typename protocol_t::read_response_t, std::string> >::pulse, &result_or_failure, _1),
        mailbox_callback_mode_inline);

    wait_interruptible(token, interruptor);
    fifo_enforcer_read_token_t token_for_master = source_for_master.enter_read();
    typename multi_throttling_client_t<
            typename master_business_card_t<protocol_t>::request_t,
            typename master_business_card_t<protocol_t>::inner_client_business_card_t
            >::ticket_acq_t ticket(&multi_throttling_client);
    token->end();

    typename master_business_card_t<protocol_t>::read_request_t read_request(
        read,
        otok,
        token_for_master,
        result_or_failure_mailbox.get_address()
        );

    multi_throttling_client.spawn_request(read_request, &ticket, interruptor);

    wait_any_t waiter(result_or_failure.get_ready_signal(), get_failed_signal());
    wait_interruptible(&waiter, interruptor);

    if (result_or_failure.get_ready_signal()->is_pulsed()) {
        if (const std::string *error = boost::get<std::string>(&result_or_failure.get_value())) {
            throw cannot_perform_query_exc_t(*error);
        } else if (const typename protocol_t::read_response_t *result =
                boost::get<typename protocol_t::read_response_t>(&result_or_failure.get_value())) {
            *response = *result;
        } else {
            unreachable();
        }
    } else {
        throw resource_lost_exc_t();
    }
}

template <class protocol_t>
void master_access_t<protocol_t>::new_write_token(fifo_enforcer_sink_t::exit_write_t *out) {
    out->begin(&internal_fifo_sink, internal_fifo_source.enter_write());
}

template <class protocol_t>
void master_access_t<protocol_t>::write(
        const typename protocol_t::write_t &write,
        typename protocol_t::write_response_t *response,
        order_token_t otok,
        fifo_enforcer_sink_t::exit_write_t *token,
        signal_t *interruptor)
        THROWS_ONLY(interrupted_exc_t, resource_lost_exc_t, cannot_perform_query_exc_t) {
    rassert(region_is_superset(region, write.get_region()));

    promise_t<boost::variant<typename protocol_t::write_response_t, std::string> > result_or_failure;
    mailbox_t<void(boost::variant<typename protocol_t::write_response_t, std::string>)> result_or_failure_mailbox(
        mailbox_manager,
        boost::bind(&promise_t<boost::variant<typename protocol_t::write_response_t, std::string> >::pulse, &result_or_failure, _1),
        mailbox_callback_mode_inline);

    wait_interruptible(token, interruptor);
    fifo_enforcer_write_token_t token_for_master = source_for_master.enter_write();
    typename multi_throttling_client_t<
            typename master_business_card_t<protocol_t>::request_t,
            typename master_business_card_t<protocol_t>::inner_client_business_card_t
            >::ticket_acq_t ticket(&multi_throttling_client);
    token->end();

    typename master_business_card_t<protocol_t>::write_request_t write_request(
        write,
        otok,
        token_for_master,
        result_or_failure_mailbox.get_address()
        );

    multi_throttling_client.spawn_request(write_request, &ticket, interruptor);

    wait_any_t waiter(result_or_failure.get_ready_signal(), get_failed_signal());
    wait_interruptible(&waiter, interruptor);

    if (result_or_failure.get_ready_signal()->is_pulsed()) {
        if (const std::string *error = boost::get<std::string>(&result_or_failure.get_value())) {
            throw cannot_perform_query_exc_t(*error);
        } else if (const typename protocol_t::write_response_t *result =
                boost::get<typename protocol_t::write_response_t>(&result_or_failure.get_value())) {
            *response = *result;
        } else {
            unreachable();
        }
    } else {
        throw resource_lost_exc_t();
    }
}


#include "rdb_protocol/protocol.hpp"
#include "memcached/protocol.hpp"
#include "mock/dummy_protocol.hpp"

template class master_access_t<rdb_protocol_t>;
template class master_access_t<memcached_protocol_t>;
template class master_access_t<mock::dummy_protocol_t>;<|MERGE_RESOLUTION|>--- conflicted
+++ resolved
@@ -6,11 +6,7 @@
 #include "concurrency/promise.hpp"
 #include "containers/archive/boost_types.hpp"
 
-<<<<<<< HEAD
-// TODO: Did we mean to use this macro?
-=======
 // TODO: Was this macro supposed to be used?
->>>>>>> 7fc14d7e
 // #define THROTTLE_THRESHOLD 200
 
 template <class protocol_t>
