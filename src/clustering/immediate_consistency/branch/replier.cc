#include "clustering/immediate_consistency/branch/replier.hpp"

#include "clustering/immediate_consistency/branch/listener.hpp"
#include "rpc/semilattice/view.hpp"

template <class protocol_t>
replier_t<protocol_t>::replier_t(listener_t<protocol_t> *li,
                                 mailbox_manager_t *mailbox_manager,
                                 branch_history_manager_t<protocol_t> *branch_history_manager) :
    mailbox_manager_(mailbox_manager),
    listener_(li),

    synchronize_mailbox_(mailbox_manager_,
                         boost::bind(&replier_t<protocol_t>::on_synchronize,
                                    this,
                                    _1,
                                    _2,
                                    auto_drainer_t::lock_t(&drainer_))),

    /* Start serving backfills */
<<<<<<< HEAD
    backfiller(listener->mailbox_manager(),
               listener->branch_history_manager(),
               listener->svs()) {

    /* Even though you can have a listener that only watches some of a
       branch, you can't have a replier for some subset of a
       branch. */
    rassert(listener->svs()->get_multistore_joined_region() ==
         listener->branch_history_manager()->get_branch(listener->branch_id()).region);
=======
    backfiller_(mailbox_manager_,
                branch_history_manager,
                listener_->svs()) {

#ifndef NDEBUG
    {
        // TODO: Lose the need to switch threads for this assertion.
        typename protocol_t::region_t svs_region = listener_->svs()->get_region();
        on_thread_t th(branch_history_manager->home_thread());
        rassert(svs_region == branch_history_manager->get_branch(listener_->branch_id()).region,
                "Even though you can have a listener that only watches some subset "
                "of a branch, you can't have a replier for some subset of a "
                "branch.");
    }
#endif  // NDEBUG
>>>>>>> 73d1edfe

    /* Notify the broadcaster that we can reply to queries */
    send(mailbox_manager_,
         listener_->registration_done_cond_value().upgrade_mailbox,
         listener_->writeread_address(),
         listener_->read_address());
}

template <class protocol_t>
replier_t<protocol_t>::~replier_t() {
    if (listener_->get_broadcaster_lost_signal()->is_pulsed()) {
        send(mailbox_manager_,
             listener_->registration_done_cond_value().downgrade_mailbox,
             /* We don't want a confirmation */
             mailbox_addr_t<void()>());
    }
}

template <class protocol_t>
replier_business_card_t<protocol_t> replier_t<protocol_t>::get_business_card() {
    return replier_business_card_t<protocol_t>(synchronize_mailbox_.get_address(), backfiller_.get_business_card());
}

template <class protocol_t>
void replier_t<protocol_t>::on_synchronize(state_timestamp_t timestamp, mailbox_addr_t<void()> ack_mbox, auto_drainer_t::lock_t keepalive) {
    try {
        listener_->wait_for_version(timestamp, keepalive.get_drain_signal());
        send(mailbox_manager_, ack_mbox);
    } catch (interrupted_exc_t) {
    }
}


#include "mock/dummy_protocol.hpp"
#include "memcached/protocol.hpp"
#include "rdb_protocol/protocol.hpp"

template class replier_t<memcached_protocol_t>;
template class replier_t<mock::dummy_protocol_t>;
template class replier_t<rdb_protocol_t>;<|MERGE_RESOLUTION|>--- conflicted
+++ resolved
@@ -18,17 +18,6 @@
                                     auto_drainer_t::lock_t(&drainer_))),
 
     /* Start serving backfills */
-<<<<<<< HEAD
-    backfiller(listener->mailbox_manager(),
-               listener->branch_history_manager(),
-               listener->svs()) {
-
-    /* Even though you can have a listener that only watches some of a
-       branch, you can't have a replier for some subset of a
-       branch. */
-    rassert(listener->svs()->get_multistore_joined_region() ==
-         listener->branch_history_manager()->get_branch(listener->branch_id()).region);
-=======
     backfiller_(mailbox_manager_,
                 branch_history_manager,
                 listener_->svs()) {
@@ -38,13 +27,12 @@
         // TODO: Lose the need to switch threads for this assertion.
         typename protocol_t::region_t svs_region = listener_->svs()->get_region();
         on_thread_t th(branch_history_manager->home_thread());
-        rassert(svs_region == branch_history_manager->get_branch(listener_->branch_id()).region,
-                "Even though you can have a listener that only watches some subset "
-                "of a branch, you can't have a replier for some subset of a "
-                "branch.");
+        /* Even though you can have a listener that only watches some of a
+           branch, you can't have a replier for some subset of a
+           branch. */
+        rassert(svs_region == branch_history_manager->get_branch(listener_->branch_id()).region);
     }
 #endif  // NDEBUG
->>>>>>> 73d1edfe
 
     /* Notify the broadcaster that we can reply to queries */
     send(mailbox_manager_,
