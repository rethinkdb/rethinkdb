#include "clustering/immediate_consistency/branch/multistore.hpp"

#include "errors.hpp"
#include <boost/function.hpp>

#include "btree/parallel_traversal.hpp"
#include "clustering/immediate_consistency/branch/metadata.hpp"
#include "concurrency/cross_thread_signal.hpp"
#include "protocol_api.hpp"
#include "rpc/semilattice/joins/vclock.hpp"

template <class protocol_t>
struct multistore_ptr_t<protocol_t>::switch_read_token_t {
    bool do_read;
    int shard;
    typename protocol_t::region_t region;
    typename protocol_t::region_t intersection;
    fifo_enforcer_read_token_t token;
};

template <class protocol_t>
store_view_t<protocol_t> *multistore_ptr_t<protocol_t>::get_store(int i) const {
    guarantee(0 <= i && i < num_stores());
    return store_views_[i];
}

template <class protocol_t>
multistore_ptr_t<protocol_t>::multistore_ptr_t(store_view_t<protocol_t> **store_views, int num_store_views,
                                               const typename protocol_t::region_t &region)
    : store_views_(num_store_views),
      // TODO: region_ is redundant with superclass's region.
      region_(region),
      external_checkpoint_("multistore_ptr_t"),
      internal_sources_(num_store_views),
      internal_sinks_(num_store_views) {
    initialize(store_views);
}

template <class protocol_t>
multistore_ptr_t<protocol_t>::multistore_ptr_t(multistore_ptr_t<protocol_t> *inner,
                                               const typename protocol_t::region_t &region)
    : store_views_(inner->num_stores()),
      region_(region),
      external_checkpoint_("multistore_ptr_t"),
      internal_sources_(inner->num_stores()),
      internal_sinks_(inner->num_stores()) {

    rassert(region_is_superset(inner->region_, region));

    initialize(inner->store_views_.data());
}

template <class protocol_t>
void multistore_ptr_t<protocol_t>::do_initialize(int i, store_view_t<protocol_t> **store_views) THROWS_NOTHING {
    on_thread_t th(store_views[i]->home_thread());

    // We do a region intersection because store_subview_t requires that the region mask be a subset of the store region.
    store_views_[i] = new store_subview_t<protocol_t>(store_views[i],
                                                      region_intersection(protocol_t::cpu_sharding_subspace(i, num_stores()),
                                                                          region_intersection(region_, store_views[i]->get_region())));

    // We have an internal sink for each thread of internal_sources.
    // However really one of them goes unused, because
    // one_per_thread_t uses get_num_threads instead of
    // get_num_db_threads.
    internal_sinks_[i].init(new fifo_enforcer_sink_t);

    // TODO: Should we use get_num_threads() or get_num_db_threads()?  What about in one_per_thread_t?
}

template <class protocol_t>
void multistore_ptr_t<protocol_t>::initialize(store_view_t<protocol_t> **store_views) THROWS_NOTHING {
    pmap(store_views_.size(), boost::bind(&multistore_ptr_t<protocol_t>::do_initialize, this, _1, store_views));
}

template <class protocol_t>
void do_destroy(int i, store_view_t<protocol_t> **store_views) {
    guarantee(store_views[i] != NULL);

    on_thread_t th(store_views[i]->home_thread());

    delete store_views[i];
    store_views[i] = NULL;
}

template <class protocol_t>
multistore_ptr_t<protocol_t>::~multistore_ptr_t() {
    pmap(store_views_.size(), boost::bind(do_destroy<protocol_t>, _1, store_views_.data()));
}

template <class protocol_t>
void multistore_ptr_t<protocol_t>::new_read_token(object_buffer_t<fifo_enforcer_sink_t::exit_read_t> *external_token_out) {
    fifo_enforcer_read_token_t token = external_source_.get()->enter_read();
    external_token_out->create(external_sink_.get(), token);
}

template <class protocol_t>
void multistore_ptr_t<protocol_t>::new_write_token(object_buffer_t<fifo_enforcer_sink_t::exit_write_t> *external_token_out) {
    fifo_enforcer_write_token_t token = external_source_.get()->enter_write();
    external_token_out->create(external_sink_.get(), token);
}

template <class protocol_t>
void multistore_ptr_t<protocol_t>::do_get_a_metainfo(int i,
                                                     order_token_t order_token,
                                                     const scoped_array_t<switch_read_token_t> *internal_tokens,
                                                     signal_t *interruptor,
                                                     region_map_t<protocol_t, binary_blob_t> *updatee,
                                                     mutex_t *updatee_mutex) THROWS_NOTHING {
    region_map_t<protocol_t, binary_blob_t> metainfo;

    try {
        {
            const int dest_thread = store_views_[i]->home_thread();
            cross_thread_signal_t ct_interruptor(interruptor, dest_thread);

            on_thread_t th(dest_thread);

            object_buffer_t<fifo_enforcer_sink_t::exit_read_t> store_token;
            switch_inner_read_token(i, internal_tokens->data()[i].token, &ct_interruptor, &store_token);

            store_views_[i]->do_get_metainfo(order_token, &store_token, &ct_interruptor, &metainfo);
        }

        // updatee->update doesn't block so the mutex is redundant, who cares.
        mutex_t::acq_t acq(updatee_mutex, true);
        updatee->update(metainfo.mask(get_a_region(i)));
    } catch (const interrupted_exc_t& exc) {
        // do nothing, we're in pmap.
    }
}

template <class protocol_t>
void multistore_ptr_t<protocol_t>::do_get_metainfo(order_token_t order_token,
                                                   object_buffer_t<fifo_enforcer_sink_t::exit_read_t> *external_token,
                                                   signal_t *interruptor,
                                                   region_map_t<protocol_t, binary_blob_t> *out)
    THROWS_ONLY(interrupted_exc_t) {

    // RSI: this is kind of awkward
    int count = num_stores();
    scoped_array_t<switch_read_token_t> internal_tokens(count);

    for (int i = 0; i < count; ++i) {
        internal_tokens[i].do_read = true;
    }

    switch_read_tokens(external_token, interruptor, &order_token, &internal_tokens);

    mutex_t out_mutex;
    typename protocol_t::region_t region = this->get_region();

    {
        binary_blob_t blob((version_range_t(version_t::zero())));
        region_map_t<protocol_t, binary_blob_t> ret(region, blob);
        *out = ret;
    }

    // TODO: For getting, we possibly want to cache things on the home
    // thread, but wait until we want a multithreaded listener.

    pmap(count, boost::bind(&multistore_ptr_t<protocol_t>::do_get_a_metainfo,
                            this, _1, order_token, &internal_tokens, interruptor, out, &out_mutex));

    if (interruptor->is_pulsed()) {
        throw interrupted_exc_t();
    }

    rassert(out->get_domain() == region_);
}


template <class protocol_t>
typename protocol_t::region_t multistore_ptr_t<protocol_t>::get_a_region(int i) const {
    guarantee(0 <= i && i < num_stores());

    return store_views_[i]->get_region();
}

template <class protocol_t>
void multistore_ptr_t<protocol_t>::do_set_a_metainfo(int i,
                                                     const region_map_t<protocol_t, binary_blob_t> &new_metainfo,
                                                     order_token_t order_token,
                                                     const scoped_array_t<fifo_enforcer_write_token_t> &internal_tokens,
                                                     signal_t *interruptor) {

    try {

        const int dest_thread = store_views_[i]->home_thread();
        cross_thread_signal_t ct_interruptor(interruptor, dest_thread);

        on_thread_t th(dest_thread);

        object_buffer_t<fifo_enforcer_sink_t::exit_write_t> store_token;
        switch_inner_write_token(i, internal_tokens[i], &ct_interruptor, &store_token);

        store_views_[i]->set_metainfo(new_metainfo.mask(get_a_region(i)), order_token, &store_token, &ct_interruptor);

    } catch (const interrupted_exc_t& exc) {
        // do nothing
    }
}

template <class protocol_t>
void multistore_ptr_t<protocol_t>::set_metainfo(const region_map_t<protocol_t, binary_blob_t> &new_metainfo,
                                                order_token_t order_token,
                                                object_buffer_t<fifo_enforcer_sink_t::exit_write_t> *external_token,
                                                signal_t *interruptor) THROWS_ONLY(interrupted_exc_t) {
    scoped_array_t<fifo_enforcer_write_token_t> internal_tokens;
    switch_write_tokens(external_token, interruptor, &order_token, &internal_tokens);

    pmap(num_stores(),
         boost::bind(&multistore_ptr_t<protocol_t>::do_set_a_metainfo, this, _1, boost::ref(new_metainfo), order_token, boost::ref(internal_tokens), interruptor));

    if (interruptor->is_pulsed()) {
        throw interrupted_exc_t();
    }
}

template <class protocol_t>
<<<<<<< HEAD
class multistore_send_backfill_should_backfill_t : public home_thread_mixin_t {
public:
    multistore_send_backfill_should_backfill_t(int num_stores, const typename protocol_t::region_t &start_point_region,
                                               send_backfill_callback_t<protocol_t> *should_backfill_cb)
        : countdown_(num_stores), should_backfill_cb_(should_backfill_cb), combined_metainfo_(start_point_region) { }

    bool should_backfill(const typename protocol_t::store_t::metainfo_t &metainfo) {
        on_thread_t th(home_thread());

        combined_metainfo_.update(metainfo);

        --countdown_;
        rassertf(countdown_ >= 0, "countdown_ is %d\n", countdown_);

        if (countdown_ == 0) {
            bool tmp = should_backfill_cb_->should_backfill(combined_metainfo_);
            result_promise_.pulse(tmp);
        }

        bool res = result_promise_.wait();

        return res;
    }

    bool get_result() {
        guarantee(result_promise_.is_pulsed());
        return result_promise_.wait();
    }

private:
    int countdown_;
    send_backfill_callback_t<protocol_t> *const should_backfill_cb_;
    promise_t<bool> result_promise_;
    typename protocol_t::store_t::metainfo_t combined_metainfo_;

    DISABLE_COPYING(multistore_send_backfill_should_backfill_t);
};

template <class protocol_t>
class multistore_send_backfill_callback_t : public home_thread_mixin_t,
                                            public send_backfill_callback_t<protocol_t> {
public:
    multistore_send_backfill_callback_t(multistore_send_backfill_should_backfill_t<protocol_t> *helper,
                                        chunk_fun_callback_t<protocol_t> *chunk_fun_cb,
                                        const typename protocol_t::region_t &region)
        : helper_(helper), inner_chunk_fun_cb_(chunk_fun_cb), region_(region) { }

    bool should_backfill_impl(const typename protocol_t::store_t::metainfo_t &metainfo) {
        return helper_->should_backfill(metainfo);
    }

    void send_chunk(const typename protocol_t::backfill_chunk_t &chunk) {
        // TODO: Is chunkfun supposed to block like this?  (No, that's slow.)
        on_thread_t th(home_thread());

        // TODO: This is a borderline hack for memcached delete_range_t chunks.
        inner_chunk_fun_cb_->send_chunk(chunk.shard(region_));
    }

private:
    multistore_send_backfill_should_backfill_t<protocol_t> *const helper_;
    chunk_fun_callback_t<protocol_t> *const inner_chunk_fun_cb_;
    const typename protocol_t::region_t region_;

    DISABLE_COPYING(multistore_send_backfill_callback_t);
};

template <class protocol_t>
void multistore_ptr_t<protocol_t>::single_shard_backfill(int i,
                                                         multistore_send_backfill_should_backfill_t<protocol_t> *helper,
                                                         const region_map_t<protocol_t, state_timestamp_t> &start_point,
                                                         chunk_fun_callback_t<protocol_t> *chunk_fun_cb,
                                                         traversal_progress_combiner_t *progress,
                                                         const scoped_array_t<fifo_enforcer_read_token_t> &internal_tokens,
                                                         signal_t *interruptor) THROWS_NOTHING {
    store_view_t<protocol_t> *store = store_views_[i];

    const int dest_thread = store->home_thread();

    multistore_send_backfill_callback_t<protocol_t> send_backfill_cb(helper, chunk_fun_cb, get_region(i));

    cross_thread_signal_t ct_interruptor(interruptor, dest_thread);

    typename protocol_t::backfill_progress_t *store_progress = new typename protocol_t::backfill_progress_t(dest_thread);
    scoped_ptr_t<traversal_progress_t> progress_owner(store_progress);
    progress->add_constituent(&progress_owner);

    on_thread_t th(dest_thread);

    try {

        scoped_ptr_t<fifo_enforcer_sink_t::exit_read_t> store_token;
        switch_inner_read_token(i, internal_tokens[i], &ct_interruptor, &store_token);

        store->send_backfill(start_point.mask(get_region(i)),
                             &send_backfill_cb,
                             store_progress,
                             &store_token,
                             &ct_interruptor);
    } catch (const interrupted_exc_t& exc) {
        // do nothing
    }
}

/* This has to be compatible with the conditions given by
   send_backfill in protocol_api.hpp.  Here is a copy that might be
   out-of-date.

   Expresses the changes that have happened since `start_point` as a
   series of `backfill_chunk_t` objects.
   [Precondition] start_point.get_domain() <= view->get_region()
   [Side-effect] `should_backfill` must be called exactly once
   [Return value] Value equal to the value returned by should_backfill
   [May block]
*/
template <class protocol_t>
bool multistore_ptr_t<protocol_t>::send_multistore_backfill(const region_map_t<protocol_t, state_timestamp_t> &start_point,
                                                            send_backfill_callback_t<protocol_t> *send_backfill_cb,
                                                            traversal_progress_combiner_t *progress,
                                                            scoped_ptr_t<fifo_enforcer_sink_t::exit_read_t> *external_token,
                                                            signal_t *interruptor) THROWS_ONLY(interrupted_exc_t) {
    guarantee(region_is_superset(get_multistore_joined_region(), start_point.get_domain()));

    scoped_array_t<fifo_enforcer_read_token_t> internal_tokens;
    order_token_t fake_order_token = order_token_t::ignore;  // TODO
    switch_read_tokens(external_token, interruptor, &fake_order_token, &internal_tokens);

    multistore_send_backfill_should_backfill_t<protocol_t> helper(num_stores(), start_point.get_domain(), send_backfill_cb);

    pmap(num_stores(), boost::bind(&multistore_ptr_t<protocol_t>::single_shard_backfill,
                                   this,
                                   _1,
                                   &helper,
                                   boost::ref(start_point),
                                   send_backfill_cb,
                                   progress,
                                   boost::ref(internal_tokens),
                                   interruptor));

    if (interruptor->is_pulsed()) {
        throw interrupted_exc_t();
    }

    return helper.get_result();
}

// TODO: Add order_token_t to this.
template <class protocol_t>
void multistore_ptr_t<protocol_t>::single_shard_receive_backfill(int i, const typename protocol_t::backfill_chunk_t &chunk,
                                                                 const scoped_array_t<fifo_enforcer_write_token_t> &internal_tokens,
                                                                 signal_t *interruptor) THROWS_NOTHING {

    typename protocol_t::region_t ith_intersection = region_intersection(get_region(i), chunk.get_region());

    store_view_t<protocol_t> *store = store_views_[i];
    const int dest_thread = store->home_thread();


    cross_thread_signal_t ct_interruptor(interruptor, dest_thread);
    on_thread_t th(dest_thread);

    try {
        scoped_ptr_t<fifo_enforcer_sink_t::exit_write_t> store_token;
        switch_inner_write_token(i, internal_tokens[i], &ct_interruptor, &store_token);

        if (region_is_empty(ith_intersection)) {
            // TODO: We shouldn't have to switch threads to find the
            // empty intersection and destroy the store_token.  Don't
            // get an internal token in the first place.
            return;
        }

        store->receive_backfill(chunk.shard(ith_intersection),
                                &store_token,
                                &ct_interruptor);
    } catch (const interrupted_exc_t& exc) {
        // do nothing
    }
}

template <class protocol_t>
void multistore_ptr_t<protocol_t>::receive_backfill(const typename protocol_t::backfill_chunk_t &chunk,
                                                    scoped_ptr_t<fifo_enforcer_sink_t::exit_write_t> *external_token,
                                                    signal_t *interruptor) THROWS_ONLY(interrupted_exc_t) {
    guarantee(region_is_superset(get_multistore_joined_region(), chunk.get_region()));

    scoped_array_t<fifo_enforcer_write_token_t> internal_tokens;
    order_token_t fake_order_token = order_token_t::ignore;  // TODO
    switch_write_tokens(external_token, interruptor, &fake_order_token, &internal_tokens);

    pmap(num_stores(), boost::bind(&multistore_ptr_t<protocol_t>::single_shard_receive_backfill,
                                   this,
                                   _1,
                                   boost::ref(chunk),
                                   boost::ref(internal_tokens),
                                   interruptor));

    if (interruptor->is_pulsed()) {
        throw interrupted_exc_t();
    }
}




template <class protocol_t>
void multistore_ptr_t<protocol_t>::single_shard_read(int i,
                                                     DEBUG_ONLY(const metainfo_checker_t<protocol_t>& metainfo_checker, )
                                                     const typename protocol_t::read_t &read,
                                                     order_token_t order_token,
                                                     const scoped_array_t<fifo_enforcer_read_token_t> &internal_tokens,
                                                     std::vector<typename protocol_t::read_response_t> *responses,
                                                     signal_t *interruptor) THROWS_NOTHING {
    const typename protocol_t::region_t ith_region = get_region(i);
    typename protocol_t::region_t ith_intersection = region_intersection(ith_region, read.get_region());

    const int dest_thread = store_views_[i]->home_thread();

    cross_thread_signal_t ct_interruptor(interruptor, dest_thread);

    try {
        // TODO: avoid extra copy of read_response_t here
        typename protocol_t::read_response_t response;

        {
            on_thread_t th(dest_thread);

            scoped_ptr_t<fifo_enforcer_sink_t::exit_read_t> store_token;
            switch_inner_read_token(i, internal_tokens[i], &ct_interruptor, &store_token);

            if (region_is_empty(ith_intersection)) {
                // TODO: This is ridiculous.  We don't have to go to
                // this thread to find out that the region is empty
                // and kill the store token if we don't create the
                // internal token in the first place.
                return;
            }

            store_views_[i]->read(DEBUG_ONLY(metainfo_checker.mask(ith_region), )
                                  read.shard(ith_intersection),
                                  &response,
                                  order_token,
                                  &store_token,
                                  &ct_interruptor);
        }
        responses->push_back(response);

    } catch (const interrupted_exc_t& exc) {
        // do nothing
    }
}

template <class protocol_t>
void
multistore_ptr_t<protocol_t>::read(DEBUG_ONLY(const metainfo_checker_t<protocol_t>& metainfo_checker, )
                                   const typename protocol_t::read_t &read,
                                   typename protocol_t::read_response_t *response,
                                   order_token_t order_token,
                                   scoped_ptr_t<fifo_enforcer_sink_t::exit_read_t> *external_token,
                                   signal_t *interruptor) THROWS_ONLY(interrupted_exc_t) {
    scoped_array_t<fifo_enforcer_read_token_t> internal_tokens;
    switch_read_tokens(external_token, interruptor, &order_token, &internal_tokens);

    std::vector<typename protocol_t::read_response_t> responses;
    pmap(num_stores(), boost::bind(&multistore_ptr_t<protocol_t>::single_shard_read,
                                   this, _1, DEBUG_ONLY(boost::ref(metainfo_checker), )
                                   boost::ref(read),
                                   order_token,
                                   boost::ref(internal_tokens),
                                   &responses,
                                   interruptor));

    if (interruptor->is_pulsed()) {
        throw interrupted_exc_t();
    }

    read.multistore_unshard(responses, response, ctx);
}

// Because boost::bind only takes 10 arguments.
template <class protocol_t>
struct new_and_metainfo_checker_t {
    const typename protocol_t::store_t::metainfo_t &new_metainfo;
#ifndef NDEBUG
    const metainfo_checker_t<protocol_t> &metainfo_checker;
    new_and_metainfo_checker_t(const metainfo_checker_t<protocol_t> &_metainfo_checker,
                               const typename protocol_t::store_t::metainfo_t &_new_metainfo)
        : new_metainfo(_new_metainfo), metainfo_checker(_metainfo_checker) { }
#else
    explicit new_and_metainfo_checker_t(const typename protocol_t::store_t::metainfo_t &_new_metainfo)
        : new_metainfo(_new_metainfo) { }
#endif
};

template <class protocol_t>
void multistore_ptr_t<protocol_t>::single_shard_write(int i,
                                                      const new_and_metainfo_checker_t<protocol_t>& metainfo,
                                                      const typename protocol_t::write_t &write,
                                                      transition_timestamp_t timestamp,
                                                      order_token_t order_token,
                                                      const scoped_array_t<fifo_enforcer_write_token_t> &internal_tokens,
                                                      std::vector<typename protocol_t::write_response_t> *responses,
                                                      signal_t *interruptor) THROWS_NOTHING {
    const typename protocol_t::region_t &ith_region = get_region(i);
    typename protocol_t::region_t ith_intersection = region_intersection(ith_region, write.get_region());

    const int dest_thread = store_views_[i]->home_thread();
    cross_thread_signal_t ct_interruptor(interruptor, dest_thread);
=======
void multistore_ptr_t<protocol_t>::switch_read_tokens(object_buffer_t<fifo_enforcer_sink_t::exit_read_t> *external_token, signal_t *interruptor, order_token_t *order_token_ref, scoped_array_t<switch_read_token_t> *internal_out) {
    object_buffer_t<fifo_enforcer_sink_t::exit_read_t>::destruction_sentinel_t destroyer(external_token);
>>>>>>> 73d1edfe

    wait_interruptible(external_token->get(), interruptor);

    *order_token_ref = external_checkpoint_.get()->check_through(*order_token_ref);

    const int n = num_stores();
    for (int i = 0; i < n; ++i) {
        if (internal_out->data()[i].do_read) {
            internal_out->data()[i].token = (*internal_sources_.get())[i].enter_read();
        }
    }
}


template <class protocol_t>
void multistore_ptr_t<protocol_t>::switch_write_tokens(object_buffer_t<fifo_enforcer_sink_t::exit_write_t> *external_token, signal_t *interruptor, order_token_t *order_token_ref, scoped_array_t<fifo_enforcer_write_token_t> *internal_out) {
    object_buffer_t<fifo_enforcer_sink_t::exit_write_t>::destruction_sentinel_t destroyer(external_token);

    wait_interruptible(external_token->get(), interruptor);

    *order_token_ref = external_checkpoint_.get()->check_through(*order_token_ref);

    const int n = num_stores();
    internal_out->init(n);
    for (int i = 0; i < n; ++i) {
        (*internal_out)[i] = (*internal_sources_.get())[i].enter_write();
    }
}

template <class protocol_t>
void multistore_ptr_t<protocol_t>::switch_inner_read_token(int i, fifo_enforcer_read_token_t internal_token, signal_t *interruptor, object_buffer_t<fifo_enforcer_sink_t::exit_read_t> *store_token) {
    fifo_enforcer_sink_t *internal_sink = internal_sinks_[i].get();
    internal_sink->assert_thread();

    fifo_enforcer_sink_t::exit_read_t internal_exit(internal_sink, internal_token);
    wait_interruptible(&internal_exit, interruptor);

    store_views_[i]->new_read_token(store_token);
}

template <class protocol_t>
void multistore_ptr_t<protocol_t>::switch_inner_write_token(int i, fifo_enforcer_write_token_t internal_token, signal_t *interruptor, object_buffer_t<fifo_enforcer_sink_t::exit_write_t> *store_token) {
    fifo_enforcer_sink_t *internal_sink = internal_sinks_[i].get();
    internal_sink->assert_thread();

    fifo_enforcer_sink_t::exit_write_t internal_exit(internal_sink, internal_token);
    wait_interruptible(&internal_exit, interruptor);

    store_views_[i]->new_write_token(store_token);
}

#include "memcached/protocol.hpp"
#include "mock/dummy_protocol.hpp"
#include "rdb_protocol/protocol.hpp"

template class multistore_ptr_t<mock::dummy_protocol_t>;
template class multistore_ptr_t<memcached_protocol_t>;
template class multistore_ptr_t<rdb_protocol_t>;<|MERGE_RESOLUTION|>--- conflicted
+++ resolved
@@ -218,319 +218,8 @@
 }
 
 template <class protocol_t>
-<<<<<<< HEAD
-class multistore_send_backfill_should_backfill_t : public home_thread_mixin_t {
-public:
-    multistore_send_backfill_should_backfill_t(int num_stores, const typename protocol_t::region_t &start_point_region,
-                                               send_backfill_callback_t<protocol_t> *should_backfill_cb)
-        : countdown_(num_stores), should_backfill_cb_(should_backfill_cb), combined_metainfo_(start_point_region) { }
-
-    bool should_backfill(const typename protocol_t::store_t::metainfo_t &metainfo) {
-        on_thread_t th(home_thread());
-
-        combined_metainfo_.update(metainfo);
-
-        --countdown_;
-        rassertf(countdown_ >= 0, "countdown_ is %d\n", countdown_);
-
-        if (countdown_ == 0) {
-            bool tmp = should_backfill_cb_->should_backfill(combined_metainfo_);
-            result_promise_.pulse(tmp);
-        }
-
-        bool res = result_promise_.wait();
-
-        return res;
-    }
-
-    bool get_result() {
-        guarantee(result_promise_.is_pulsed());
-        return result_promise_.wait();
-    }
-
-private:
-    int countdown_;
-    send_backfill_callback_t<protocol_t> *const should_backfill_cb_;
-    promise_t<bool> result_promise_;
-    typename protocol_t::store_t::metainfo_t combined_metainfo_;
-
-    DISABLE_COPYING(multistore_send_backfill_should_backfill_t);
-};
-
-template <class protocol_t>
-class multistore_send_backfill_callback_t : public home_thread_mixin_t,
-                                            public send_backfill_callback_t<protocol_t> {
-public:
-    multistore_send_backfill_callback_t(multistore_send_backfill_should_backfill_t<protocol_t> *helper,
-                                        chunk_fun_callback_t<protocol_t> *chunk_fun_cb,
-                                        const typename protocol_t::region_t &region)
-        : helper_(helper), inner_chunk_fun_cb_(chunk_fun_cb), region_(region) { }
-
-    bool should_backfill_impl(const typename protocol_t::store_t::metainfo_t &metainfo) {
-        return helper_->should_backfill(metainfo);
-    }
-
-    void send_chunk(const typename protocol_t::backfill_chunk_t &chunk) {
-        // TODO: Is chunkfun supposed to block like this?  (No, that's slow.)
-        on_thread_t th(home_thread());
-
-        // TODO: This is a borderline hack for memcached delete_range_t chunks.
-        inner_chunk_fun_cb_->send_chunk(chunk.shard(region_));
-    }
-
-private:
-    multistore_send_backfill_should_backfill_t<protocol_t> *const helper_;
-    chunk_fun_callback_t<protocol_t> *const inner_chunk_fun_cb_;
-    const typename protocol_t::region_t region_;
-
-    DISABLE_COPYING(multistore_send_backfill_callback_t);
-};
-
-template <class protocol_t>
-void multistore_ptr_t<protocol_t>::single_shard_backfill(int i,
-                                                         multistore_send_backfill_should_backfill_t<protocol_t> *helper,
-                                                         const region_map_t<protocol_t, state_timestamp_t> &start_point,
-                                                         chunk_fun_callback_t<protocol_t> *chunk_fun_cb,
-                                                         traversal_progress_combiner_t *progress,
-                                                         const scoped_array_t<fifo_enforcer_read_token_t> &internal_tokens,
-                                                         signal_t *interruptor) THROWS_NOTHING {
-    store_view_t<protocol_t> *store = store_views_[i];
-
-    const int dest_thread = store->home_thread();
-
-    multistore_send_backfill_callback_t<protocol_t> send_backfill_cb(helper, chunk_fun_cb, get_region(i));
-
-    cross_thread_signal_t ct_interruptor(interruptor, dest_thread);
-
-    typename protocol_t::backfill_progress_t *store_progress = new typename protocol_t::backfill_progress_t(dest_thread);
-    scoped_ptr_t<traversal_progress_t> progress_owner(store_progress);
-    progress->add_constituent(&progress_owner);
-
-    on_thread_t th(dest_thread);
-
-    try {
-
-        scoped_ptr_t<fifo_enforcer_sink_t::exit_read_t> store_token;
-        switch_inner_read_token(i, internal_tokens[i], &ct_interruptor, &store_token);
-
-        store->send_backfill(start_point.mask(get_region(i)),
-                             &send_backfill_cb,
-                             store_progress,
-                             &store_token,
-                             &ct_interruptor);
-    } catch (const interrupted_exc_t& exc) {
-        // do nothing
-    }
-}
-
-/* This has to be compatible with the conditions given by
-   send_backfill in protocol_api.hpp.  Here is a copy that might be
-   out-of-date.
-
-   Expresses the changes that have happened since `start_point` as a
-   series of `backfill_chunk_t` objects.
-   [Precondition] start_point.get_domain() <= view->get_region()
-   [Side-effect] `should_backfill` must be called exactly once
-   [Return value] Value equal to the value returned by should_backfill
-   [May block]
-*/
-template <class protocol_t>
-bool multistore_ptr_t<protocol_t>::send_multistore_backfill(const region_map_t<protocol_t, state_timestamp_t> &start_point,
-                                                            send_backfill_callback_t<protocol_t> *send_backfill_cb,
-                                                            traversal_progress_combiner_t *progress,
-                                                            scoped_ptr_t<fifo_enforcer_sink_t::exit_read_t> *external_token,
-                                                            signal_t *interruptor) THROWS_ONLY(interrupted_exc_t) {
-    guarantee(region_is_superset(get_multistore_joined_region(), start_point.get_domain()));
-
-    scoped_array_t<fifo_enforcer_read_token_t> internal_tokens;
-    order_token_t fake_order_token = order_token_t::ignore;  // TODO
-    switch_read_tokens(external_token, interruptor, &fake_order_token, &internal_tokens);
-
-    multistore_send_backfill_should_backfill_t<protocol_t> helper(num_stores(), start_point.get_domain(), send_backfill_cb);
-
-    pmap(num_stores(), boost::bind(&multistore_ptr_t<protocol_t>::single_shard_backfill,
-                                   this,
-                                   _1,
-                                   &helper,
-                                   boost::ref(start_point),
-                                   send_backfill_cb,
-                                   progress,
-                                   boost::ref(internal_tokens),
-                                   interruptor));
-
-    if (interruptor->is_pulsed()) {
-        throw interrupted_exc_t();
-    }
-
-    return helper.get_result();
-}
-
-// TODO: Add order_token_t to this.
-template <class protocol_t>
-void multistore_ptr_t<protocol_t>::single_shard_receive_backfill(int i, const typename protocol_t::backfill_chunk_t &chunk,
-                                                                 const scoped_array_t<fifo_enforcer_write_token_t> &internal_tokens,
-                                                                 signal_t *interruptor) THROWS_NOTHING {
-
-    typename protocol_t::region_t ith_intersection = region_intersection(get_region(i), chunk.get_region());
-
-    store_view_t<protocol_t> *store = store_views_[i];
-    const int dest_thread = store->home_thread();
-
-
-    cross_thread_signal_t ct_interruptor(interruptor, dest_thread);
-    on_thread_t th(dest_thread);
-
-    try {
-        scoped_ptr_t<fifo_enforcer_sink_t::exit_write_t> store_token;
-        switch_inner_write_token(i, internal_tokens[i], &ct_interruptor, &store_token);
-
-        if (region_is_empty(ith_intersection)) {
-            // TODO: We shouldn't have to switch threads to find the
-            // empty intersection and destroy the store_token.  Don't
-            // get an internal token in the first place.
-            return;
-        }
-
-        store->receive_backfill(chunk.shard(ith_intersection),
-                                &store_token,
-                                &ct_interruptor);
-    } catch (const interrupted_exc_t& exc) {
-        // do nothing
-    }
-}
-
-template <class protocol_t>
-void multistore_ptr_t<protocol_t>::receive_backfill(const typename protocol_t::backfill_chunk_t &chunk,
-                                                    scoped_ptr_t<fifo_enforcer_sink_t::exit_write_t> *external_token,
-                                                    signal_t *interruptor) THROWS_ONLY(interrupted_exc_t) {
-    guarantee(region_is_superset(get_multistore_joined_region(), chunk.get_region()));
-
-    scoped_array_t<fifo_enforcer_write_token_t> internal_tokens;
-    order_token_t fake_order_token = order_token_t::ignore;  // TODO
-    switch_write_tokens(external_token, interruptor, &fake_order_token, &internal_tokens);
-
-    pmap(num_stores(), boost::bind(&multistore_ptr_t<protocol_t>::single_shard_receive_backfill,
-                                   this,
-                                   _1,
-                                   boost::ref(chunk),
-                                   boost::ref(internal_tokens),
-                                   interruptor));
-
-    if (interruptor->is_pulsed()) {
-        throw interrupted_exc_t();
-    }
-}
-
-
-
-
-template <class protocol_t>
-void multistore_ptr_t<protocol_t>::single_shard_read(int i,
-                                                     DEBUG_ONLY(const metainfo_checker_t<protocol_t>& metainfo_checker, )
-                                                     const typename protocol_t::read_t &read,
-                                                     order_token_t order_token,
-                                                     const scoped_array_t<fifo_enforcer_read_token_t> &internal_tokens,
-                                                     std::vector<typename protocol_t::read_response_t> *responses,
-                                                     signal_t *interruptor) THROWS_NOTHING {
-    const typename protocol_t::region_t ith_region = get_region(i);
-    typename protocol_t::region_t ith_intersection = region_intersection(ith_region, read.get_region());
-
-    const int dest_thread = store_views_[i]->home_thread();
-
-    cross_thread_signal_t ct_interruptor(interruptor, dest_thread);
-
-    try {
-        // TODO: avoid extra copy of read_response_t here
-        typename protocol_t::read_response_t response;
-
-        {
-            on_thread_t th(dest_thread);
-
-            scoped_ptr_t<fifo_enforcer_sink_t::exit_read_t> store_token;
-            switch_inner_read_token(i, internal_tokens[i], &ct_interruptor, &store_token);
-
-            if (region_is_empty(ith_intersection)) {
-                // TODO: This is ridiculous.  We don't have to go to
-                // this thread to find out that the region is empty
-                // and kill the store token if we don't create the
-                // internal token in the first place.
-                return;
-            }
-
-            store_views_[i]->read(DEBUG_ONLY(metainfo_checker.mask(ith_region), )
-                                  read.shard(ith_intersection),
-                                  &response,
-                                  order_token,
-                                  &store_token,
-                                  &ct_interruptor);
-        }
-        responses->push_back(response);
-
-    } catch (const interrupted_exc_t& exc) {
-        // do nothing
-    }
-}
-
-template <class protocol_t>
-void
-multistore_ptr_t<protocol_t>::read(DEBUG_ONLY(const metainfo_checker_t<protocol_t>& metainfo_checker, )
-                                   const typename protocol_t::read_t &read,
-                                   typename protocol_t::read_response_t *response,
-                                   order_token_t order_token,
-                                   scoped_ptr_t<fifo_enforcer_sink_t::exit_read_t> *external_token,
-                                   signal_t *interruptor) THROWS_ONLY(interrupted_exc_t) {
-    scoped_array_t<fifo_enforcer_read_token_t> internal_tokens;
-    switch_read_tokens(external_token, interruptor, &order_token, &internal_tokens);
-
-    std::vector<typename protocol_t::read_response_t> responses;
-    pmap(num_stores(), boost::bind(&multistore_ptr_t<protocol_t>::single_shard_read,
-                                   this, _1, DEBUG_ONLY(boost::ref(metainfo_checker), )
-                                   boost::ref(read),
-                                   order_token,
-                                   boost::ref(internal_tokens),
-                                   &responses,
-                                   interruptor));
-
-    if (interruptor->is_pulsed()) {
-        throw interrupted_exc_t();
-    }
-
-    read.multistore_unshard(responses, response, ctx);
-}
-
-// Because boost::bind only takes 10 arguments.
-template <class protocol_t>
-struct new_and_metainfo_checker_t {
-    const typename protocol_t::store_t::metainfo_t &new_metainfo;
-#ifndef NDEBUG
-    const metainfo_checker_t<protocol_t> &metainfo_checker;
-    new_and_metainfo_checker_t(const metainfo_checker_t<protocol_t> &_metainfo_checker,
-                               const typename protocol_t::store_t::metainfo_t &_new_metainfo)
-        : new_metainfo(_new_metainfo), metainfo_checker(_metainfo_checker) { }
-#else
-    explicit new_and_metainfo_checker_t(const typename protocol_t::store_t::metainfo_t &_new_metainfo)
-        : new_metainfo(_new_metainfo) { }
-#endif
-};
-
-template <class protocol_t>
-void multistore_ptr_t<protocol_t>::single_shard_write(int i,
-                                                      const new_and_metainfo_checker_t<protocol_t>& metainfo,
-                                                      const typename protocol_t::write_t &write,
-                                                      transition_timestamp_t timestamp,
-                                                      order_token_t order_token,
-                                                      const scoped_array_t<fifo_enforcer_write_token_t> &internal_tokens,
-                                                      std::vector<typename protocol_t::write_response_t> *responses,
-                                                      signal_t *interruptor) THROWS_NOTHING {
-    const typename protocol_t::region_t &ith_region = get_region(i);
-    typename protocol_t::region_t ith_intersection = region_intersection(ith_region, write.get_region());
-
-    const int dest_thread = store_views_[i]->home_thread();
-    cross_thread_signal_t ct_interruptor(interruptor, dest_thread);
-=======
 void multistore_ptr_t<protocol_t>::switch_read_tokens(object_buffer_t<fifo_enforcer_sink_t::exit_read_t> *external_token, signal_t *interruptor, order_token_t *order_token_ref, scoped_array_t<switch_read_token_t> *internal_out) {
     object_buffer_t<fifo_enforcer_sink_t::exit_read_t>::destruction_sentinel_t destroyer(external_token);
->>>>>>> 73d1edfe
 
     wait_interruptible(external_token->get(), interruptor);
 
