--- conflicted
+++ resolved
@@ -1,13 +1,9 @@
 #include "arch/arch.hpp"
 #include "arch/os_signal.hpp"
-<<<<<<< HEAD
-#include "clustering/administration/http_server.hpp"
+#include "clustering/administration/http/server.hpp"
 #include "clustering/administration/issues/global.hpp"
 #include "clustering/administration/issues/local_to_global.hpp"
 #include "clustering/administration/issues/machine_down.hpp"
-=======
-#include "clustering/administration/http/server.hpp"
->>>>>>> 43aa5a27
 #include "clustering/administration/metadata.hpp"
 #include "clustering/administration/persist.hpp"
 #include "clustering/administration/reactor_driver.hpp"
@@ -94,46 +90,12 @@
                                              metadata_field(&cluster_semilattice_metadata_t::memcached_namespaces, semilattice_manager_cluster.get_root_view()),
                                              directory_manager.get_root_view()->subview(field_lens(&cluster_directory_metadata_t::memcached_namespaces)));
 
-<<<<<<< HEAD
-    //TODO obviously this needs to go away from this function.
-    blueprint_http_server_t bp_server(semilattice_manager_cluster.get_root_view(),
-                                      directory_manager.get_root_view(),
-                                      machine_id,
-                                      &issue_aggregator);
-    std::set<std::string> white_list;
-    white_list.insert("/cluster.css");
-    white_list.insert("/cluster.html");
-    white_list.insert("/cluster-min.js");
-    white_list.insert("/favicon.ico");
-    white_list.insert("/js/backbone.js");
-    white_list.insert("/js/bootstrap/bootstrap-alert.js");
-    white_list.insert("/js/bootstrap/bootstrap-modal.js");
-    white_list.insert("/js/bootstrap/bootstrap-tab.js");
-    white_list.insert("/js/d3.v2.min.js");
-    white_list.insert("/js/date-en-US.js");
-    white_list.insert("/js/flot/jquery.flot.js");
-    white_list.insert("/js/flot/jquery.flot.resize.js");
-    white_list.insert("/js/handlebars-1.0.0.beta.6.js");
-    white_list.insert("/js/jquery-1.7.1.min.js");
-    white_list.insert("/js/jquery.form.js");
-    white_list.insert("/js/jquery.hotkeys.js");
-    white_list.insert("/js/jquery.sparkline.min.js");
-    white_list.insert("/js/jquery.timeago.js");
-    white_list.insert("/js/jquery.validate.min.js");
-    white_list.insert("/js/underscore-min.js");
-    http_file_server_t file_server(white_list, "../build/debug/web");
-
-    std::map<std::string, http_server_t *> routes;
-    routes["ajax"] = & bp_server;
-
-    routing_server_t server(port + 1000, &file_server, routes);
-=======
     administrative_http_server_manager_t administrative_http_interface(
         port + 1000,
         semilattice_manager_cluster.get_root_view(),
         directory_manager.get_root_view(),
+        &issue_aggregator,
         machine_id);
->>>>>>> 43aa5a27
 
     std::cout << "Server started; send SIGINT to stop." << std::endl;
 
